{
  "author": {
    "name": "Amazon Web Services",
    "organization": true,
    "roles": [
      "author"
    ],
    "url": "https://aws.amazon.com"
  },
  "bundled": {
    "jsii-calc-bundled": "^0.16.0"
  },
  "contributors": [
    {
      "name": "Elad Ben-Israel",
      "roles": [
        "maintainer"
      ],
      "url": "https://github.com/eladb"
    },
    {
      "name": "Rico Huijbers",
      "roles": [
        "maintainer"
      ],
      "url": "https://github.com/rix0rrr"
    },
    {
      "name": "Romain Marcadier-Muller",
      "roles": [
        "maintainer"
      ],
      "url": "https://github.com/RomainMuller"
    }
  ],
  "dependencies": {
    "@scope/jsii-calc-base": {
      "targets": {
        "dotnet": {
          "namespace": "Amazon.JSII.Tests.CalculatorNamespace.BaseNamespace",
          "packageId": "Amazon.JSII.Tests.CalculatorPackageId.BasePackageId"
        },
        "java": {
          "maven": {
            "artifactId": "calculator-base",
            "groupId": "software.amazon.jsii.tests"
          },
          "package": "software.amazon.jsii.tests.calculator.base"
        },
        "js": {
          "npm": "@scope/jsii-calc-base"
        },
        "python": {
          "distName": "scope.jsii-calc-base",
          "module": "scope.jsii_calc_base"
        },
        "sphinx": {}
      },
      "version": "0.16.0"
    },
    "@scope/jsii-calc-base-of-base": {
      "targets": {
        "dotnet": {
          "namespace": "Amazon.JSII.Tests.CalculatorNamespace.BaseOfBaseNamespace",
          "packageId": "Amazon.JSII.Tests.CalculatorPackageId.BaseOfBasePackageId"
        },
        "java": {
          "maven": {
            "artifactId": "calculator-base-of-base",
            "groupId": "software.amazon.jsii.tests"
          },
          "package": "software.amazon.jsii.tests.calculator.baseofbase"
        },
        "js": {
          "npm": "@scope/jsii-calc-base-of-base"
        },
        "python": {
          "distName": "scope.jsii-calc-base-of-base",
          "module": "scope.jsii_calc_base_of_base"
        },
        "sphinx": {}
      },
      "version": "0.16.0"
    },
    "@scope/jsii-calc-lib": {
      "targets": {
        "dotnet": {
          "namespace": "Amazon.JSII.Tests.CalculatorNamespace.LibNamespace",
          "packageId": "Amazon.JSII.Tests.CalculatorPackageId.LibPackageId",
          "versionSuffix": "-devpreview"
        },
        "java": {
          "maven": {
            "artifactId": "calculator-lib",
            "groupId": "software.amazon.jsii.tests",
            "versionSuffix": ".DEVPREVIEW"
          },
          "package": "software.amazon.jsii.tests.calculator.lib"
        },
        "js": {
          "npm": "@scope/jsii-calc-lib"
        },
        "python": {
          "distName": "scope.jsii-calc-lib",
          "module": "scope.jsii_calc_lib"
        },
        "sphinx": {}
      },
      "version": "0.16.0"
    }
  },
  "dependencyClosure": {
    "@scope/jsii-calc-base": {
      "targets": {
        "dotnet": {
          "namespace": "Amazon.JSII.Tests.CalculatorNamespace.BaseNamespace",
          "packageId": "Amazon.JSII.Tests.CalculatorPackageId.BasePackageId"
        },
        "java": {
          "maven": {
            "artifactId": "calculator-base",
            "groupId": "software.amazon.jsii.tests"
          },
          "package": "software.amazon.jsii.tests.calculator.base"
        },
        "js": {
          "npm": "@scope/jsii-calc-base"
        },
        "python": {
          "distName": "scope.jsii-calc-base",
          "module": "scope.jsii_calc_base"
        },
        "sphinx": {}
      },
      "version": "0.16.0"
    },
    "@scope/jsii-calc-base-of-base": {
      "targets": {
        "dotnet": {
          "namespace": "Amazon.JSII.Tests.CalculatorNamespace.BaseOfBaseNamespace",
          "packageId": "Amazon.JSII.Tests.CalculatorPackageId.BaseOfBasePackageId"
        },
        "java": {
          "maven": {
            "artifactId": "calculator-base-of-base",
            "groupId": "software.amazon.jsii.tests"
          },
          "package": "software.amazon.jsii.tests.calculator.baseofbase"
        },
        "js": {
          "npm": "@scope/jsii-calc-base-of-base"
        },
        "python": {
          "distName": "scope.jsii-calc-base-of-base",
          "module": "scope.jsii_calc_base_of_base"
        },
        "sphinx": {}
      },
      "version": "0.16.0"
    },
    "@scope/jsii-calc-lib": {
      "targets": {
        "dotnet": {
          "namespace": "Amazon.JSII.Tests.CalculatorNamespace.LibNamespace",
          "packageId": "Amazon.JSII.Tests.CalculatorPackageId.LibPackageId",
          "versionSuffix": "-devpreview"
        },
        "java": {
          "maven": {
            "artifactId": "calculator-lib",
            "groupId": "software.amazon.jsii.tests",
            "versionSuffix": ".DEVPREVIEW"
          },
          "package": "software.amazon.jsii.tests.calculator.lib"
        },
        "js": {
          "npm": "@scope/jsii-calc-lib"
        },
        "python": {
          "distName": "scope.jsii-calc-lib",
          "module": "scope.jsii_calc_lib"
        },
        "sphinx": {}
      },
      "version": "0.16.0"
    }
  },
  "description": "A simple calcuator built on JSII.",
  "docs": {
    "stability": "experimental"
  },
  "homepage": "https://github.com/aws/jsii.git",
  "jsiiVersion": "0.16.0",
  "license": "Apache-2.0",
  "metadata": {
    "jsii:boolean": true,
    "jsii:number": 1337,
    "jsii:object": {
      "string": "yes!"
    }
  },
  "name": "jsii-calc",
  "readme": {
    "markdown": "# jsii Calculator\n\nThis library is used to demonstrate and test the features of JSII\n\n## Sphinx\n\nThis file will be incorporated into the sphinx documentation.\n\nIf this file starts with an \"H1\" line (in our case `# jsii Calculator`), this\nheading will be used as the Sphinx topic name. Otherwise, the name of the module\n(`jsii-calc`) will be used instead.\n\n## Code Samples\n\n```ts\n/* This is totes a magic comment in here, just you wait! */\nconst foo = 'bar';\n```\n"
  },
  "repository": {
    "type": "git",
    "url": "https://github.com/aws/jsii.git"
  },
  "schema": "jsii/0.10.0",
  "targets": {
    "dotnet": {
      "namespace": "Amazon.JSII.Tests.CalculatorNamespace",
      "packageId": "Amazon.JSII.Tests.CalculatorPackageId"
    },
    "java": {
      "maven": {
        "artifactId": "calculator",
        "groupId": "software.amazon.jsii.tests"
      },
      "package": "software.amazon.jsii.tests.calculator"
    },
    "js": {
      "npm": "jsii-calc"
    },
    "python": {
      "distName": "jsii-calc",
      "module": "jsii_calc"
    },
    "sphinx": {}
  },
  "types": {
    "jsii-calc.AbstractClass": {
      "abstract": true,
      "assembly": "jsii-calc",
      "base": "jsii-calc.AbstractClassBase",
      "docs": {
        "stability": "experimental"
      },
      "fqn": "jsii-calc.AbstractClass",
      "initializer": {},
      "interfaces": [
        "jsii-calc.IInterfaceImplementedByAbstractClass"
      ],
      "kind": "class",
      "locationInModule": {
        "filename": "lib/compliance.ts",
        "line": 1081
      },
      "methods": [
        {
          "abstract": true,
          "docs": {
            "stability": "experimental"
          },
          "locationInModule": {
            "filename": "lib/compliance.ts",
            "line": 1086
          },
          "name": "abstractMethod",
          "parameters": [
            {
              "name": "name",
              "type": {
                "primitive": "string"
              }
            }
          ],
          "returns": {
            "type": {
              "primitive": "string"
            }
          }
        },
        {
          "docs": {
            "stability": "experimental"
          },
          "locationInModule": {
            "filename": "lib/compliance.ts",
            "line": 1082
          },
          "name": "nonAbstractMethod",
          "returns": {
            "type": {
              "primitive": "number"
            }
          }
        }
      ],
      "name": "AbstractClass",
      "properties": [
        {
          "docs": {
            "stability": "experimental"
          },
          "immutable": true,
          "locationInModule": {
            "filename": "lib/compliance.ts",
            "line": 1088
          },
          "name": "propFromInterface",
          "overrides": "jsii-calc.IInterfaceImplementedByAbstractClass",
          "type": {
            "primitive": "string"
          }
        }
      ]
    },
    "jsii-calc.AbstractClassBase": {
      "abstract": true,
      "assembly": "jsii-calc",
      "docs": {
        "stability": "experimental"
      },
      "fqn": "jsii-calc.AbstractClassBase",
      "initializer": {},
      "kind": "class",
      "locationInModule": {
        "filename": "lib/compliance.ts",
        "line": 1077
      },
      "name": "AbstractClassBase",
      "properties": [
        {
          "abstract": true,
          "docs": {
            "stability": "experimental"
          },
          "immutable": true,
          "locationInModule": {
            "filename": "lib/compliance.ts",
            "line": 1078
          },
          "name": "abstractProperty",
          "type": {
            "primitive": "string"
          }
        }
      ]
    },
    "jsii-calc.AbstractClassReturner": {
      "assembly": "jsii-calc",
      "docs": {
        "stability": "experimental"
      },
      "fqn": "jsii-calc.AbstractClassReturner",
      "initializer": {},
      "kind": "class",
      "locationInModule": {
        "filename": "lib/compliance.ts",
        "line": 1103
      },
      "methods": [
        {
          "docs": {
            "stability": "experimental"
          },
          "locationInModule": {
            "filename": "lib/compliance.ts",
            "line": 1104
          },
          "name": "giveMeAbstract",
          "returns": {
            "type": {
              "fqn": "jsii-calc.AbstractClass"
            }
          }
        },
        {
          "docs": {
            "stability": "experimental"
          },
          "locationInModule": {
            "filename": "lib/compliance.ts",
            "line": 1108
          },
          "name": "giveMeInterface",
          "returns": {
            "type": {
              "fqn": "jsii-calc.IInterfaceImplementedByAbstractClass"
            }
          }
        }
      ],
      "name": "AbstractClassReturner",
      "properties": [
        {
          "docs": {
            "stability": "experimental"
          },
          "immutable": true,
          "locationInModule": {
            "filename": "lib/compliance.ts",
            "line": 1112
          },
          "name": "returnAbstractFromProperty",
          "type": {
            "fqn": "jsii-calc.AbstractClassBase"
          }
        }
      ]
    },
    "jsii-calc.Add": {
      "assembly": "jsii-calc",
      "base": "jsii-calc.BinaryOperation",
      "docs": {
        "stability": "experimental",
        "summary": "The \"+\" binary operation."
      },
      "fqn": "jsii-calc.Add",
      "initializer": {
        "docs": {
          "stability": "experimental",
          "summary": "Creates a BinaryOperation."
        },
        "parameters": [
          {
            "docs": {
              "summary": "Left-hand side operand."
            },
            "name": "lhs",
            "type": {
              "fqn": "@scope/jsii-calc-lib.Value"
            }
          },
          {
            "docs": {
              "summary": "Right-hand side operand."
            },
            "name": "rhs",
            "type": {
              "fqn": "@scope/jsii-calc-lib.Value"
            }
          }
        ]
      },
      "kind": "class",
      "locationInModule": {
        "filename": "lib/calculator.ts",
        "line": 56
      },
      "methods": [
        {
          "docs": {
            "stability": "experimental",
            "summary": "String representation of the value."
          },
          "locationInModule": {
            "filename": "lib/calculator.ts",
            "line": 61
          },
          "name": "toString",
          "overrides": "@scope/jsii-calc-lib.Operation",
          "returns": {
            "type": {
              "primitive": "string"
            }
          }
        }
      ],
      "name": "Add",
      "properties": [
        {
          "docs": {
            "stability": "experimental",
            "summary": "The value."
          },
          "immutable": true,
          "locationInModule": {
            "filename": "lib/calculator.ts",
            "line": 57
          },
          "name": "value",
          "overrides": "@scope/jsii-calc-lib.Value",
          "type": {
            "primitive": "number"
          }
        }
      ]
    },
    "jsii-calc.AllTypes": {
      "assembly": "jsii-calc",
      "docs": {
        "remarks": "The setters will validate\nthat the value set is of the expected type and throw otherwise.",
        "stability": "experimental",
        "summary": "This class includes property for all types supported by jsii."
      },
      "fqn": "jsii-calc.AllTypes",
      "initializer": {},
      "kind": "class",
      "locationInModule": {
        "filename": "lib/compliance.ts",
        "line": 53
      },
      "methods": [
        {
          "docs": {
            "stability": "experimental"
          },
          "locationInModule": {
            "filename": "lib/compliance.ts",
            "line": 221
          },
          "name": "anyIn",
          "parameters": [
            {
              "name": "inp",
              "type": {
                "primitive": "any"
              }
            }
          ]
        },
        {
          "docs": {
            "stability": "experimental"
          },
          "locationInModule": {
            "filename": "lib/compliance.ts",
            "line": 213
          },
          "name": "anyOut",
          "returns": {
            "type": {
              "primitive": "any"
            }
          }
        },
        {
          "docs": {
            "stability": "experimental"
          },
          "locationInModule": {
            "filename": "lib/compliance.ts",
            "line": 208
          },
          "name": "enumMethod",
          "parameters": [
            {
              "name": "value",
              "type": {
                "fqn": "jsii-calc.StringEnum"
              }
            }
          ],
          "returns": {
            "type": {
              "fqn": "jsii-calc.StringEnum"
            }
          }
        }
      ],
      "name": "AllTypes",
      "properties": [
        {
          "docs": {
            "stability": "experimental"
          },
          "immutable": true,
          "locationInModule": {
            "filename": "lib/compliance.ts",
            "line": 204
          },
          "name": "enumPropertyValue",
          "type": {
            "primitive": "number"
          }
        },
        {
          "docs": {
            "stability": "experimental"
          },
          "locationInModule": {
            "filename": "lib/compliance.ts",
            "line": 168
          },
          "name": "anyArrayProperty",
          "type": {
            "collection": {
              "elementtype": {
                "primitive": "any"
              },
              "kind": "array"
            }
          }
        },
        {
          "docs": {
            "stability": "experimental"
          },
          "locationInModule": {
            "filename": "lib/compliance.ts",
            "line": 169
          },
          "name": "anyMapProperty",
          "type": {
            "collection": {
              "elementtype": {
                "primitive": "any"
              },
              "kind": "map"
            }
          }
        },
        {
          "docs": {
            "stability": "experimental"
          },
          "locationInModule": {
            "filename": "lib/compliance.ts",
            "line": 167
          },
          "name": "anyProperty",
          "type": {
            "primitive": "any"
          }
        },
        {
          "docs": {
            "stability": "experimental"
          },
          "locationInModule": {
            "filename": "lib/compliance.ts",
            "line": 153
          },
          "name": "arrayProperty",
          "type": {
            "collection": {
              "elementtype": {
                "primitive": "string"
              },
              "kind": "array"
            }
          }
        },
        {
          "docs": {
            "stability": "experimental"
          },
          "locationInModule": {
            "filename": "lib/compliance.ts",
            "line": 59
          },
          "name": "booleanProperty",
          "type": {
            "primitive": "boolean"
          }
        },
        {
          "docs": {
            "stability": "experimental"
          },
          "locationInModule": {
            "filename": "lib/compliance.ts",
            "line": 105
          },
          "name": "dateProperty",
          "type": {
            "primitive": "date"
          }
        },
        {
          "docs": {
            "stability": "experimental"
          },
          "locationInModule": {
            "filename": "lib/compliance.ts",
            "line": 188
          },
          "name": "enumProperty",
          "type": {
            "fqn": "jsii-calc.AllTypesEnum"
          }
        },
        {
          "docs": {
            "stability": "experimental"
          },
          "locationInModule": {
            "filename": "lib/compliance.ts",
            "line": 122
          },
          "name": "jsonProperty",
          "type": {
            "primitive": "json"
          }
        },
        {
          "docs": {
            "stability": "experimental"
          },
          "locationInModule": {
            "filename": "lib/compliance.ts",
            "line": 138
          },
          "name": "mapProperty",
          "type": {
            "collection": {
              "elementtype": {
                "fqn": "@scope/jsii-calc-lib.Number"
              },
              "kind": "map"
            }
          }
        },
        {
          "docs": {
            "stability": "experimental"
          },
          "locationInModule": {
            "filename": "lib/compliance.ts",
            "line": 90
          },
          "name": "numberProperty",
          "type": {
            "primitive": "number"
          }
        },
        {
          "docs": {
            "stability": "experimental"
          },
          "locationInModule": {
            "filename": "lib/compliance.ts",
            "line": 74
          },
          "name": "stringProperty",
          "type": {
            "primitive": "string"
          }
        },
        {
          "docs": {
            "stability": "experimental"
          },
          "locationInModule": {
            "filename": "lib/compliance.ts",
            "line": 180
          },
          "name": "unionArrayProperty",
          "type": {
            "collection": {
              "elementtype": {
                "union": {
                  "types": [
                    {
                      "primitive": "number"
                    },
                    {
                      "fqn": "@scope/jsii-calc-lib.Value"
                    }
                  ]
                }
              },
              "kind": "array"
            }
          }
        },
        {
          "docs": {
            "stability": "experimental"
          },
          "locationInModule": {
            "filename": "lib/compliance.ts",
            "line": 181
          },
          "name": "unionMapProperty",
          "type": {
            "collection": {
              "elementtype": {
                "union": {
                  "types": [
                    {
                      "primitive": "string"
                    },
                    {
                      "primitive": "number"
                    },
                    {
                      "fqn": "@scope/jsii-calc-lib.Number"
                    }
                  ]
                }
              },
              "kind": "map"
            }
          }
        },
        {
          "docs": {
            "stability": "experimental"
          },
          "locationInModule": {
            "filename": "lib/compliance.ts",
            "line": 179
          },
          "name": "unionProperty",
          "type": {
            "union": {
              "types": [
                {
                  "primitive": "string"
                },
                {
                  "primitive": "number"
                },
                {
                  "fqn": "jsii-calc.Multiply"
                },
                {
                  "fqn": "@scope/jsii-calc-lib.Number"
                }
              ]
            }
          }
        },
        {
          "docs": {
            "stability": "experimental"
          },
          "locationInModule": {
            "filename": "lib/compliance.ts",
            "line": 174
          },
          "name": "unknownArrayProperty",
          "type": {
            "collection": {
              "elementtype": {
                "primitive": "any"
              },
              "kind": "array"
            }
          }
        },
        {
          "docs": {
            "stability": "experimental"
          },
          "locationInModule": {
            "filename": "lib/compliance.ts",
            "line": 175
          },
          "name": "unknownMapProperty",
          "type": {
            "collection": {
              "elementtype": {
                "primitive": "any"
              },
              "kind": "map"
            }
          }
        },
        {
          "docs": {
            "stability": "experimental"
          },
          "locationInModule": {
            "filename": "lib/compliance.ts",
            "line": 173
          },
          "name": "unknownProperty",
          "type": {
            "primitive": "any"
          }
        },
        {
          "docs": {
            "stability": "experimental"
          },
          "locationInModule": {
            "filename": "lib/compliance.ts",
            "line": 185
          },
          "name": "optionalEnumValue",
          "optional": true,
          "type": {
            "fqn": "jsii-calc.StringEnum"
          }
        }
      ]
    },
    "jsii-calc.AllTypesEnum": {
      "assembly": "jsii-calc",
      "docs": {
        "stability": "experimental"
      },
      "fqn": "jsii-calc.AllTypesEnum",
      "kind": "enum",
      "locationInModule": {
        "filename": "lib/compliance.ts",
        "line": 23
      },
      "members": [
        {
          "docs": {
            "stability": "experimental"
          },
          "name": "MY_ENUM_VALUE"
        },
        {
          "docs": {
            "stability": "experimental"
          },
          "name": "YOUR_ENUM_VALUE"
        },
        {
          "docs": {
            "stability": "experimental"
          },
          "name": "THIS_IS_GREAT"
        }
      ],
      "name": "AllTypesEnum"
    },
    "jsii-calc.AllowedMethodNames": {
      "assembly": "jsii-calc",
      "docs": {
        "stability": "experimental"
      },
      "fqn": "jsii-calc.AllowedMethodNames",
      "initializer": {},
      "kind": "class",
      "locationInModule": {
        "filename": "lib/compliance.ts",
        "line": 607
      },
      "methods": [
        {
          "docs": {
            "stability": "experimental"
          },
          "locationInModule": {
            "filename": "lib/compliance.ts",
            "line": 616
          },
          "name": "getBar",
          "parameters": [
            {
              "name": "_p1",
              "type": {
                "primitive": "string"
              }
            },
            {
              "name": "_p2",
              "type": {
                "primitive": "number"
              }
            }
          ]
        },
        {
          "docs": {
            "stability": "experimental",
            "summary": "getXxx() is not allowed (see negatives), but getXxx(a, ...) is okay."
          },
          "locationInModule": {
            "filename": "lib/compliance.ts",
            "line": 612
          },
          "name": "getFoo",
          "parameters": [
            {
              "name": "withParam",
              "type": {
                "primitive": "string"
              }
            }
          ],
          "returns": {
            "type": {
              "primitive": "string"
            }
          }
        },
        {
          "docs": {
            "stability": "experimental"
          },
          "locationInModule": {
            "filename": "lib/compliance.ts",
            "line": 627
          },
          "name": "setBar",
          "parameters": [
            {
              "name": "_x",
              "type": {
                "primitive": "string"
              }
            },
            {
              "name": "_y",
              "type": {
                "primitive": "number"
              }
            },
            {
              "name": "_z",
              "type": {
                "primitive": "boolean"
              }
            }
          ]
        },
        {
          "docs": {
            "stability": "experimental",
            "summary": "setFoo(x) is not allowed (see negatives), but setXxx(a, b, ...) is okay."
          },
          "locationInModule": {
            "filename": "lib/compliance.ts",
            "line": 623
          },
          "name": "setFoo",
          "parameters": [
            {
              "name": "_x",
              "type": {
                "primitive": "string"
              }
            },
            {
              "name": "_y",
              "type": {
                "primitive": "number"
              }
            }
          ]
        }
      ],
      "name": "AllowedMethodNames"
    },
    "jsii-calc.AsyncVirtualMethods": {
      "assembly": "jsii-calc",
      "docs": {
        "stability": "experimental"
      },
      "fqn": "jsii-calc.AsyncVirtualMethods",
      "initializer": {},
      "kind": "class",
      "locationInModule": {
        "filename": "lib/compliance.ts",
        "line": 322
      },
      "methods": [
        {
          "async": true,
          "docs": {
            "stability": "experimental"
          },
          "locationInModule": {
            "filename": "lib/compliance.ts",
            "line": 323
          },
          "name": "callMe",
          "returns": {
            "type": {
              "primitive": "number"
            }
          }
        },
        {
          "async": true,
          "docs": {
            "stability": "experimental",
            "summary": "Just calls \"overrideMeToo\"."
          },
          "locationInModule": {
            "filename": "lib/compliance.ts",
            "line": 338
          },
          "name": "callMe2",
          "returns": {
            "type": {
              "primitive": "number"
            }
          }
        },
        {
          "async": true,
          "docs": {
            "remarks": "This is a \"double promise\" situation, which\nmeans that callbacks are not going to be available immediate, but only\nafter an \"immediates\" cycle.",
            "stability": "experimental",
            "summary": "This method calls the \"callMe\" async method indirectly, which will then invoke a virtual method."
          },
          "locationInModule": {
            "filename": "lib/compliance.ts",
            "line": 348
          },
          "name": "callMeDoublePromise",
          "returns": {
            "type": {
              "primitive": "number"
            }
          }
        },
        {
          "docs": {
            "stability": "experimental"
          },
          "locationInModule": {
            "filename": "lib/compliance.ts",
            "line": 356
          },
          "name": "dontOverrideMe",
          "returns": {
            "type": {
              "primitive": "number"
            }
          }
        },
        {
          "async": true,
          "docs": {
            "stability": "experimental"
          },
          "locationInModule": {
            "filename": "lib/compliance.ts",
            "line": 327
          },
          "name": "overrideMe",
          "parameters": [
            {
              "name": "mult",
              "type": {
                "primitive": "number"
              }
            }
          ],
          "returns": {
            "type": {
              "primitive": "number"
            }
          }
        },
        {
          "async": true,
          "docs": {
            "stability": "experimental"
          },
          "locationInModule": {
            "filename": "lib/compliance.ts",
            "line": 331
          },
          "name": "overrideMeToo",
          "returns": {
            "type": {
              "primitive": "number"
            }
          }
        }
      ],
      "name": "AsyncVirtualMethods"
    },
    "jsii-calc.AugmentableClass": {
      "assembly": "jsii-calc",
      "docs": {
        "stability": "experimental"
      },
      "fqn": "jsii-calc.AugmentableClass",
      "initializer": {},
      "kind": "class",
      "locationInModule": {
        "filename": "lib/compliance.ts",
        "line": 1335
      },
      "methods": [
        {
          "docs": {
            "stability": "experimental"
          },
          "locationInModule": {
            "filename": "lib/compliance.ts",
            "line": 1336
          },
          "name": "methodOne"
        },
        {
          "docs": {
            "stability": "experimental"
          },
          "locationInModule": {
            "filename": "lib/compliance.ts",
            "line": 1342
          },
          "name": "methodTwo"
        }
      ],
      "name": "AugmentableClass"
    },
    "jsii-calc.BinaryOperation": {
      "abstract": true,
      "assembly": "jsii-calc",
      "base": "@scope/jsii-calc-lib.Operation",
      "docs": {
        "stability": "experimental",
        "summary": "Represents an operation with two operands."
      },
      "fqn": "jsii-calc.BinaryOperation",
      "initializer": {
        "docs": {
          "stability": "experimental",
          "summary": "Creates a BinaryOperation."
        },
        "parameters": [
          {
            "docs": {
              "summary": "Left-hand side operand."
            },
            "name": "lhs",
            "type": {
              "fqn": "@scope/jsii-calc-lib.Value"
            }
          },
          {
            "docs": {
              "summary": "Right-hand side operand."
            },
            "name": "rhs",
            "type": {
              "fqn": "@scope/jsii-calc-lib.Value"
            }
          }
        ]
      },
      "interfaces": [
        "@scope/jsii-calc-lib.IFriendly"
      ],
      "kind": "class",
      "locationInModule": {
        "filename": "lib/calculator.ts",
        "line": 38
      },
      "methods": [
        {
          "docs": {
            "stability": "experimental",
            "summary": "Say hello!"
          },
          "locationInModule": {
            "filename": "lib/calculator.ts",
            "line": 48
          },
          "name": "hello",
          "overrides": "@scope/jsii-calc-lib.IFriendly",
          "returns": {
            "type": {
              "primitive": "string"
            }
          }
        }
      ],
      "name": "BinaryOperation",
      "properties": [
        {
          "docs": {
            "stability": "experimental",
            "summary": "Left-hand side operand."
          },
          "immutable": true,
          "locationInModule": {
            "filename": "lib/calculator.ts",
            "line": 44
          },
          "name": "lhs",
          "type": {
            "fqn": "@scope/jsii-calc-lib.Value"
          }
        },
        {
          "docs": {
            "stability": "experimental",
            "summary": "Right-hand side operand."
          },
          "immutable": true,
          "locationInModule": {
            "filename": "lib/calculator.ts",
            "line": 44
          },
          "name": "rhs",
          "type": {
            "fqn": "@scope/jsii-calc-lib.Value"
          }
        }
      ]
    },
    "jsii-calc.Calculator": {
      "assembly": "jsii-calc",
      "base": "jsii-calc.composition.CompositeOperation",
      "docs": {
        "stability": "experimental",
        "summary": "A calculator which maintains a current value and allows adding operations."
      },
      "fqn": "jsii-calc.Calculator",
      "initializer": {
        "docs": {
          "stability": "experimental",
          "summary": "Creates a Calculator object."
        },
        "parameters": [
          {
            "docs": {
              "summary": "Initialization properties."
            },
            "name": "props",
            "optional": true,
            "type": {
              "fqn": "jsii-calc.CalculatorProps"
            }
          }
        ]
      },
      "kind": "class",
      "locationInModule": {
        "filename": "lib/calculator.ts",
        "line": 243
      },
      "methods": [
        {
          "docs": {
            "stability": "experimental",
            "summary": "Adds a number to the current value."
          },
          "locationInModule": {
            "filename": "lib/calculator.ts",
            "line": 282
          },
          "name": "add",
          "parameters": [
            {
              "name": "value",
              "type": {
                "primitive": "number"
              }
            }
          ]
        },
        {
          "docs": {
            "stability": "experimental",
            "summary": "Multiplies the current value by a number."
          },
          "locationInModule": {
            "filename": "lib/calculator.ts",
            "line": 289
          },
          "name": "mul",
          "parameters": [
            {
              "name": "value",
              "type": {
                "primitive": "number"
              }
            }
          ]
        },
        {
          "docs": {
            "stability": "experimental",
            "summary": "Negates the current value."
          },
          "locationInModule": {
            "filename": "lib/calculator.ts",
            "line": 303
          },
          "name": "neg"
        },
        {
          "docs": {
            "stability": "experimental",
            "summary": "Raises the current value by a power."
          },
          "locationInModule": {
            "filename": "lib/calculator.ts",
            "line": 296
          },
          "name": "pow",
          "parameters": [
            {
              "name": "value",
              "type": {
                "primitive": "number"
              }
            }
          ]
        },
        {
          "docs": {
            "stability": "experimental",
            "summary": "Returns teh value of the union property (if defined)."
          },
          "locationInModule": {
            "filename": "lib/calculator.ts",
            "line": 322
          },
          "name": "readUnionValue",
          "returns": {
            "type": {
              "primitive": "number"
            }
          }
        }
      ],
      "name": "Calculator",
      "properties": [
        {
          "docs": {
            "stability": "experimental",
            "summary": "Returns the expression."
          },
          "immutable": true,
          "locationInModule": {
            "filename": "lib/calculator.ts",
            "line": 310
          },
          "name": "expression",
          "overrides": "jsii-calc.composition.CompositeOperation",
          "type": {
            "fqn": "@scope/jsii-calc-lib.Value"
          }
        },
        {
          "docs": {
            "stability": "experimental",
            "summary": "A log of all operations."
          },
          "immutable": true,
          "locationInModule": {
            "filename": "lib/calculator.ts",
            "line": 272
          },
          "name": "operationsLog",
          "type": {
            "collection": {
              "elementtype": {
                "fqn": "@scope/jsii-calc-lib.Value"
              },
              "kind": "array"
            }
          }
        },
        {
          "docs": {
            "stability": "experimental",
            "summary": "A map of per operation name of all operations performed."
          },
          "immutable": true,
          "locationInModule": {
            "filename": "lib/calculator.ts",
            "line": 267
          },
          "name": "operationsMap",
          "type": {
            "collection": {
              "elementtype": {
                "collection": {
                  "elementtype": {
                    "fqn": "@scope/jsii-calc-lib.Value"
                  },
                  "kind": "array"
                }
              },
              "kind": "map"
            }
          }
        },
        {
          "docs": {
            "stability": "experimental",
            "summary": "The current value."
          },
          "locationInModule": {
            "filename": "lib/calculator.ts",
            "line": 262
          },
          "name": "curr",
          "type": {
            "fqn": "@scope/jsii-calc-lib.Value"
          }
        },
        {
          "docs": {
            "stability": "experimental",
            "summary": "The maximum value allows in this calculator."
          },
          "locationInModule": {
            "filename": "lib/calculator.ts",
            "line": 277
          },
          "name": "maxValue",
          "optional": true,
          "type": {
            "primitive": "number"
          }
        },
        {
          "docs": {
            "stability": "experimental",
            "summary": "Example of a property that accepts a union of types."
          },
          "locationInModule": {
            "filename": "lib/calculator.ts",
            "line": 317
          },
          "name": "unionProperty",
          "optional": true,
          "type": {
            "union": {
              "types": [
                {
                  "fqn": "jsii-calc.Add"
                },
                {
                  "fqn": "jsii-calc.Multiply"
                },
                {
                  "fqn": "jsii-calc.Power"
                }
              ]
            }
          }
        }
      ]
    },
    "jsii-calc.CalculatorProps": {
      "assembly": "jsii-calc",
      "datatype": true,
      "docs": {
        "stability": "experimental",
        "summary": "Properties for Calculator."
      },
      "fqn": "jsii-calc.CalculatorProps",
      "kind": "interface",
      "locationInModule": {
        "filename": "lib/calculator.ts",
        "line": 235
      },
      "name": "CalculatorProps",
      "properties": [
        {
          "abstract": true,
          "docs": {
            "stability": "experimental"
          },
          "immutable": true,
          "locationInModule": {
            "filename": "lib/calculator.ts",
            "line": 236
          },
          "name": "initialValue",
          "optional": true,
          "type": {
            "primitive": "number"
          }
        },
        {
          "abstract": true,
          "docs": {
            "stability": "experimental"
          },
          "immutable": true,
          "locationInModule": {
            "filename": "lib/calculator.ts",
            "line": 237
          },
          "name": "maximumValue",
          "optional": true,
          "type": {
            "primitive": "number"
          }
        }
      ]
    },
    "jsii-calc.ClassThatImplementsTheInternalInterface": {
      "assembly": "jsii-calc",
      "docs": {
        "stability": "experimental"
      },
      "fqn": "jsii-calc.ClassThatImplementsTheInternalInterface",
      "initializer": {},
      "interfaces": [
        "jsii-calc.INonInternalInterface"
      ],
      "kind": "class",
      "locationInModule": {
        "filename": "lib/compliance.ts",
        "line": 1577
      },
      "name": "ClassThatImplementsTheInternalInterface",
      "properties": [
        {
          "docs": {
            "stability": "experimental"
          },
          "locationInModule": {
            "filename": "lib/compliance.ts",
            "line": 1578
          },
          "name": "a",
          "overrides": "jsii-calc.IAnotherPublicInterface",
          "type": {
            "primitive": "string"
          }
        },
        {
          "docs": {
            "stability": "experimental"
          },
          "locationInModule": {
            "filename": "lib/compliance.ts",
            "line": 1579
          },
          "name": "b",
          "overrides": "jsii-calc.INonInternalInterface",
          "type": {
            "primitive": "string"
          }
        },
        {
          "docs": {
            "stability": "experimental"
          },
          "locationInModule": {
            "filename": "lib/compliance.ts",
            "line": 1580
          },
          "name": "c",
          "overrides": "jsii-calc.INonInternalInterface",
          "type": {
            "primitive": "string"
          }
        },
        {
          "docs": {
            "stability": "experimental"
          },
          "locationInModule": {
            "filename": "lib/compliance.ts",
            "line": 1581
          },
          "name": "d",
          "type": {
            "primitive": "string"
          }
        }
      ]
    },
    "jsii-calc.ClassThatImplementsThePrivateInterface": {
      "assembly": "jsii-calc",
      "docs": {
        "stability": "experimental"
      },
      "fqn": "jsii-calc.ClassThatImplementsThePrivateInterface",
      "initializer": {},
      "interfaces": [
        "jsii-calc.INonInternalInterface"
      ],
      "kind": "class",
      "locationInModule": {
        "filename": "lib/compliance.ts",
        "line": 1584
      },
      "name": "ClassThatImplementsThePrivateInterface",
      "properties": [
        {
          "docs": {
            "stability": "experimental"
          },
          "locationInModule": {
            "filename": "lib/compliance.ts",
            "line": 1585
          },
          "name": "a",
          "overrides": "jsii-calc.IAnotherPublicInterface",
          "type": {
            "primitive": "string"
          }
        },
        {
          "docs": {
            "stability": "experimental"
          },
          "locationInModule": {
            "filename": "lib/compliance.ts",
            "line": 1586
          },
          "name": "b",
          "overrides": "jsii-calc.INonInternalInterface",
          "type": {
            "primitive": "string"
          }
        },
        {
          "docs": {
            "stability": "experimental"
          },
          "locationInModule": {
            "filename": "lib/compliance.ts",
            "line": 1587
          },
          "name": "c",
          "overrides": "jsii-calc.INonInternalInterface",
          "type": {
            "primitive": "string"
          }
        },
        {
          "docs": {
            "stability": "experimental"
          },
          "locationInModule": {
            "filename": "lib/compliance.ts",
            "line": 1588
          },
          "name": "e",
          "type": {
            "primitive": "string"
          }
        }
      ]
    },
    "jsii-calc.ClassWithCollections": {
      "assembly": "jsii-calc",
      "docs": {
        "stability": "experimental"
      },
      "fqn": "jsii-calc.ClassWithCollections",
      "initializer": {
        "docs": {
          "stability": "experimental"
        },
        "parameters": [
          {
            "name": "map",
            "type": {
              "collection": {
                "elementtype": {
                  "primitive": "string"
                },
                "kind": "map"
              }
            }
          },
          {
            "name": "array",
            "type": {
              "collection": {
                "elementtype": {
                  "primitive": "string"
                },
                "kind": "array"
              }
            }
          }
        ]
      },
      "kind": "class",
      "locationInModule": {
        "filename": "lib/compliance.ts",
        "line": 1864
      },
      "methods": [
        {
          "docs": {
            "stability": "experimental"
          },
          "locationInModule": {
            "filename": "lib/compliance.ts",
            "line": 1876
          },
          "name": "createAList",
          "returns": {
            "type": {
              "collection": {
                "elementtype": {
                  "primitive": "string"
                },
                "kind": "array"
              }
            }
          },
          "static": true
        },
        {
          "docs": {
            "stability": "experimental"
          },
          "locationInModule": {
            "filename": "lib/compliance.ts",
            "line": 1880
          },
          "name": "createAMap",
          "returns": {
            "type": {
              "collection": {
                "elementtype": {
                  "primitive": "string"
                },
                "kind": "map"
              }
            }
          },
          "static": true
        }
      ],
      "name": "ClassWithCollections",
      "properties": [
        {
          "docs": {
            "stability": "experimental"
          },
          "locationInModule": {
            "filename": "lib/compliance.ts",
            "line": 1869
          },
          "name": "staticArray",
          "static": true,
          "type": {
            "collection": {
              "elementtype": {
                "primitive": "string"
              },
              "kind": "array"
            }
          }
        },
        {
          "docs": {
            "stability": "experimental"
          },
          "locationInModule": {
            "filename": "lib/compliance.ts",
            "line": 1868
          },
          "name": "staticMap",
          "static": true,
          "type": {
            "collection": {
              "elementtype": {
                "primitive": "string"
              },
              "kind": "map"
            }
          }
        },
        {
          "docs": {
            "stability": "experimental"
          },
          "locationInModule": {
            "filename": "lib/compliance.ts",
            "line": 1866
          },
          "name": "array",
          "type": {
            "collection": {
              "elementtype": {
                "primitive": "string"
              },
              "kind": "array"
            }
          }
        },
        {
          "docs": {
            "stability": "experimental"
          },
          "locationInModule": {
            "filename": "lib/compliance.ts",
            "line": 1865
          },
          "name": "map",
          "type": {
            "collection": {
              "elementtype": {
                "primitive": "string"
              },
              "kind": "map"
            }
          }
        }
      ]
    },
    "jsii-calc.ClassWithDocs": {
      "assembly": "jsii-calc",
      "docs": {
        "custom": {
          "customAttribute": "hasAValue"
        },
        "example": "function anExample() {\n}",
        "remarks": "The docs are great. They're a bunch of tags.",
        "see": "https://aws.amazon.com/",
        "stability": "stable",
        "summary": "This class has docs."
      },
      "fqn": "jsii-calc.ClassWithDocs",
      "initializer": {},
      "kind": "class",
      "locationInModule": {
        "filename": "lib/compliance.ts",
        "line": 1650
      },
      "name": "ClassWithDocs"
    },
    "jsii-calc.ClassWithJavaReservedWords": {
      "assembly": "jsii-calc",
      "docs": {
        "stability": "experimental"
      },
      "fqn": "jsii-calc.ClassWithJavaReservedWords",
      "initializer": {
        "docs": {
          "stability": "experimental"
        },
        "parameters": [
          {
            "name": "int",
            "type": {
              "primitive": "string"
            }
          }
        ]
      },
      "kind": "class",
      "locationInModule": {
        "filename": "lib/compliance.ts",
        "line": 1817
      },
      "methods": [
        {
          "docs": {
            "stability": "experimental"
          },
          "locationInModule": {
            "filename": "lib/compliance.ts",
            "line": 1824
          },
          "name": "import",
          "parameters": [
            {
              "name": "assert",
              "type": {
                "primitive": "string"
              }
            }
          ],
          "returns": {
            "type": {
              "primitive": "string"
            }
          }
        }
      ],
      "name": "ClassWithJavaReservedWords",
      "properties": [
        {
          "docs": {
            "stability": "experimental"
          },
          "immutable": true,
          "locationInModule": {
            "filename": "lib/compliance.ts",
            "line": 1818
          },
          "name": "int",
          "type": {
            "primitive": "string"
          }
        }
      ]
    },
    "jsii-calc.ClassWithMutableObjectLiteralProperty": {
      "assembly": "jsii-calc",
      "docs": {
        "stability": "experimental"
      },
      "fqn": "jsii-calc.ClassWithMutableObjectLiteralProperty",
      "initializer": {},
      "kind": "class",
      "locationInModule": {
        "filename": "lib/compliance.ts",
        "line": 1123
      },
      "name": "ClassWithMutableObjectLiteralProperty",
      "properties": [
        {
          "docs": {
            "stability": "experimental"
          },
          "locationInModule": {
            "filename": "lib/compliance.ts",
            "line": 1124
          },
          "name": "mutableObject",
          "type": {
            "fqn": "jsii-calc.IMutableObjectLiteral"
          }
        }
      ]
    },
    "jsii-calc.ClassWithPrivateConstructorAndAutomaticProperties": {
      "assembly": "jsii-calc",
      "docs": {
        "stability": "experimental",
        "summary": "Class that implements interface properties automatically, but using a private constructor."
      },
      "fqn": "jsii-calc.ClassWithPrivateConstructorAndAutomaticProperties",
      "interfaces": [
        "jsii-calc.IInterfaceWithProperties"
      ],
      "kind": "class",
      "locationInModule": {
        "filename": "lib/compliance.ts",
        "line": 1150
      },
      "methods": [
        {
          "docs": {
            "stability": "experimental"
          },
          "locationInModule": {
            "filename": "lib/compliance.ts",
            "line": 1151
          },
          "name": "create",
          "parameters": [
            {
              "name": "readOnlyString",
              "type": {
                "primitive": "string"
              }
            },
            {
              "name": "readWriteString",
              "type": {
                "primitive": "string"
              }
            }
          ],
          "returns": {
            "type": {
              "fqn": "jsii-calc.ClassWithPrivateConstructorAndAutomaticProperties"
            }
          },
          "static": true
        }
      ],
      "name": "ClassWithPrivateConstructorAndAutomaticProperties",
      "properties": [
        {
          "docs": {
            "stability": "experimental"
          },
          "immutable": true,
          "locationInModule": {
            "filename": "lib/compliance.ts",
            "line": 1155
          },
          "name": "readOnlyString",
          "overrides": "jsii-calc.IInterfaceWithProperties",
          "type": {
            "primitive": "string"
          }
        },
        {
          "docs": {
            "stability": "experimental"
          },
          "locationInModule": {
            "filename": "lib/compliance.ts",
            "line": 1155
          },
          "name": "readWriteString",
          "overrides": "jsii-calc.IInterfaceWithProperties",
          "type": {
            "primitive": "string"
          }
        }
      ]
    },
    "jsii-calc.ConstructorPassesThisOut": {
      "assembly": "jsii-calc",
      "docs": {
        "stability": "experimental"
      },
      "fqn": "jsii-calc.ConstructorPassesThisOut",
      "initializer": {
        "docs": {
          "stability": "experimental"
        },
        "parameters": [
          {
            "name": "consumer",
            "type": {
              "fqn": "jsii-calc.PartiallyInitializedThisConsumer"
            }
          }
        ]
      },
      "kind": "class",
      "locationInModule": {
        "filename": "lib/compliance.ts",
        "line": 1609
      },
      "name": "ConstructorPassesThisOut"
    },
    "jsii-calc.Constructors": {
      "assembly": "jsii-calc",
      "docs": {
        "stability": "experimental"
      },
      "fqn": "jsii-calc.Constructors",
      "initializer": {},
      "kind": "class",
      "locationInModule": {
        "filename": "lib/compliance.ts",
        "line": 1374
      },
      "methods": [
        {
          "docs": {
            "stability": "experimental"
          },
          "locationInModule": {
            "filename": "lib/compliance.ts",
            "line": 1391
          },
          "name": "hiddenInterface",
          "returns": {
            "type": {
              "fqn": "jsii-calc.IPublicInterface"
            }
          },
          "static": true
        },
        {
          "docs": {
            "stability": "experimental"
          },
          "locationInModule": {
            "filename": "lib/compliance.ts",
            "line": 1395
          },
          "name": "hiddenInterfaces",
          "returns": {
            "type": {
              "collection": {
                "elementtype": {
                  "fqn": "jsii-calc.IPublicInterface"
                },
                "kind": "array"
              }
            }
          },
          "static": true
        },
        {
          "docs": {
            "stability": "experimental"
          },
          "locationInModule": {
            "filename": "lib/compliance.ts",
            "line": 1399
          },
          "name": "hiddenSubInterfaces",
          "returns": {
            "type": {
              "collection": {
                "elementtype": {
                  "fqn": "jsii-calc.IPublicInterface"
                },
                "kind": "array"
              }
            }
          },
          "static": true
        },
        {
          "docs": {
            "stability": "experimental"
          },
          "locationInModule": {
            "filename": "lib/compliance.ts",
            "line": 1375
          },
          "name": "makeClass",
          "returns": {
            "type": {
              "fqn": "jsii-calc.PublicClass"
            }
          },
          "static": true
        },
        {
          "docs": {
            "stability": "experimental"
          },
          "locationInModule": {
            "filename": "lib/compliance.ts",
            "line": 1379
          },
          "name": "makeInterface",
          "returns": {
            "type": {
              "fqn": "jsii-calc.IPublicInterface"
            }
          },
          "static": true
        },
        {
          "docs": {
            "stability": "experimental"
          },
          "locationInModule": {
            "filename": "lib/compliance.ts",
            "line": 1383
          },
          "name": "makeInterface2",
          "returns": {
            "type": {
              "fqn": "jsii-calc.IPublicInterface2"
            }
          },
          "static": true
        },
        {
          "docs": {
            "stability": "experimental"
          },
          "locationInModule": {
            "filename": "lib/compliance.ts",
            "line": 1387
          },
          "name": "makeInterfaces",
          "returns": {
            "type": {
              "collection": {
                "elementtype": {
                  "fqn": "jsii-calc.IPublicInterface"
                },
                "kind": "array"
              }
            }
          },
          "static": true
        }
      ],
      "name": "Constructors"
    },
    "jsii-calc.ConsumersOfThisCrazyTypeSystem": {
      "assembly": "jsii-calc",
      "docs": {
        "stability": "experimental"
      },
      "fqn": "jsii-calc.ConsumersOfThisCrazyTypeSystem",
      "initializer": {},
      "kind": "class",
      "locationInModule": {
        "filename": "lib/compliance.ts",
        "line": 1591
      },
      "methods": [
        {
          "docs": {
            "stability": "experimental"
          },
          "locationInModule": {
            "filename": "lib/compliance.ts",
            "line": 1592
          },
          "name": "consumeAnotherPublicInterface",
          "parameters": [
            {
              "name": "obj",
              "type": {
                "fqn": "jsii-calc.IAnotherPublicInterface"
              }
            }
          ],
          "returns": {
            "type": {
              "primitive": "string"
            }
          }
        },
        {
          "docs": {
            "stability": "experimental"
          },
          "locationInModule": {
            "filename": "lib/compliance.ts",
            "line": 1596
          },
          "name": "consumeNonInternalInterface",
          "parameters": [
            {
              "name": "obj",
              "type": {
                "fqn": "jsii-calc.INonInternalInterface"
              }
            }
          ],
          "returns": {
            "type": {
              "primitive": "any"
            }
          }
        }
      ],
      "name": "ConsumersOfThisCrazyTypeSystem"
    },
    "jsii-calc.DataRenderer": {
      "assembly": "jsii-calc",
      "docs": {
        "stability": "experimental",
        "summary": "Verifies proper type handling through dynamic overrides."
      },
      "fqn": "jsii-calc.DataRenderer",
      "initializer": {
        "docs": {
          "stability": "experimental"
        }
      },
      "kind": "class",
      "locationInModule": {
        "filename": "lib/compliance.ts",
        "line": 1747
      },
      "methods": [
        {
          "docs": {
            "stability": "experimental"
          },
          "locationInModule": {
            "filename": "lib/compliance.ts",
            "line": 1750
          },
          "name": "render",
          "parameters": [
            {
              "name": "data",
              "optional": true,
              "type": {
                "fqn": "@scope/jsii-calc-lib.MyFirstStruct"
              }
            }
          ],
          "returns": {
            "type": {
              "primitive": "string"
            }
          }
        },
        {
          "docs": {
            "stability": "experimental"
          },
          "locationInModule": {
            "filename": "lib/compliance.ts",
            "line": 1754
          },
          "name": "renderArbitrary",
          "parameters": [
            {
              "name": "data",
              "type": {
                "collection": {
                  "elementtype": {
                    "primitive": "any"
                  },
                  "kind": "map"
                }
              }
            }
          ],
          "returns": {
            "type": {
              "primitive": "string"
            }
          }
        },
        {
          "docs": {
            "stability": "experimental"
          },
          "locationInModule": {
            "filename": "lib/compliance.ts",
            "line": 1758
          },
          "name": "renderMap",
          "parameters": [
            {
              "name": "map",
              "type": {
                "collection": {
                  "elementtype": {
                    "primitive": "any"
                  },
                  "kind": "map"
                }
              }
            }
          ],
          "returns": {
            "type": {
              "primitive": "string"
            }
          }
        }
      ],
      "name": "DataRenderer"
    },
    "jsii-calc.DefaultedConstructorArgument": {
      "assembly": "jsii-calc",
      "docs": {
        "stability": "experimental"
      },
      "fqn": "jsii-calc.DefaultedConstructorArgument",
      "initializer": {
        "docs": {
          "stability": "experimental"
        },
        "parameters": [
          {
            "name": "arg1",
            "optional": true,
            "type": {
              "primitive": "number"
            }
          },
          {
            "name": "arg2",
            "optional": true,
            "type": {
              "primitive": "string"
            }
          },
          {
            "name": "arg3",
            "optional": true,
            "type": {
              "primitive": "date"
            }
          }
        ]
      },
      "kind": "class",
      "locationInModule": {
        "filename": "lib/compliance.ts",
        "line": 303
      },
      "name": "DefaultedConstructorArgument",
      "properties": [
        {
          "docs": {
            "stability": "experimental"
          },
          "immutable": true,
          "locationInModule": {
            "filename": "lib/compliance.ts",
            "line": 304
          },
          "name": "arg1",
          "type": {
            "primitive": "number"
          }
        },
        {
          "docs": {
            "stability": "experimental"
          },
          "immutable": true,
          "locationInModule": {
            "filename": "lib/compliance.ts",
            "line": 306
          },
          "name": "arg3",
          "type": {
            "primitive": "date"
          }
        },
        {
          "docs": {
            "stability": "experimental"
          },
          "immutable": true,
          "locationInModule": {
            "filename": "lib/compliance.ts",
            "line": 305
          },
          "name": "arg2",
          "optional": true,
          "type": {
            "primitive": "string"
          }
        }
      ]
    },
    "jsii-calc.DeprecatedClass": {
      "assembly": "jsii-calc",
      "docs": {
        "deprecated": "a pretty boring class",
        "stability": "deprecated"
      },
      "fqn": "jsii-calc.DeprecatedClass",
      "initializer": {
        "docs": {
          "deprecated": "this constructor is \"just\" okay",
          "stability": "deprecated"
        },
        "parameters": [
          {
            "name": "readonlyString",
            "type": {
              "primitive": "string"
            }
          },
          {
            "name": "mutableNumber",
            "optional": true,
            "type": {
              "primitive": "number"
            }
          }
        ]
      },
      "kind": "class",
      "locationInModule": {
        "filename": "lib/stability.ts",
        "line": 85
      },
      "methods": [
        {
          "docs": {
            "deprecated": "it was a bad idea",
            "stability": "deprecated"
          },
          "locationInModule": {
            "filename": "lib/stability.ts",
            "line": 96
          },
          "name": "method"
        }
      ],
      "name": "DeprecatedClass",
      "properties": [
        {
          "docs": {
            "deprecated": "this is not always \"wazoo\", be ready to be disappointed",
            "stability": "deprecated"
          },
          "immutable": true,
          "locationInModule": {
            "filename": "lib/stability.ts",
            "line": 87
          },
          "name": "readonlyProperty",
          "type": {
            "primitive": "string"
          }
        },
        {
          "docs": {
            "deprecated": "shouldn't have been mutable",
            "stability": "deprecated"
          },
          "locationInModule": {
            "filename": "lib/stability.ts",
            "line": 89
          },
          "name": "mutableProperty",
          "optional": true,
          "type": {
            "primitive": "number"
          }
        }
      ]
    },
    "jsii-calc.DeprecatedEnum": {
      "assembly": "jsii-calc",
      "docs": {
        "deprecated": "your deprecated selection of bad options",
        "stability": "deprecated"
      },
      "fqn": "jsii-calc.DeprecatedEnum",
      "kind": "enum",
      "locationInModule": {
        "filename": "lib/stability.ts",
        "line": 99
      },
      "members": [
        {
          "docs": {
            "deprecated": "option A is not great",
            "stability": "deprecated"
          },
          "name": "OPTION_A"
        },
        {
          "docs": {
            "deprecated": "option B is kinda bad, too",
            "stability": "deprecated"
          },
          "name": "OPTION_B"
        }
      ],
      "name": "DeprecatedEnum"
    },
    "jsii-calc.DeprecatedStruct": {
      "assembly": "jsii-calc",
      "datatype": true,
      "docs": {
        "deprecated": "it just wraps a string",
        "stability": "deprecated"
      },
      "fqn": "jsii-calc.DeprecatedStruct",
      "kind": "interface",
      "locationInModule": {
        "filename": "lib/stability.ts",
        "line": 73
      },
      "name": "DeprecatedStruct",
      "properties": [
        {
          "abstract": true,
          "docs": {
            "deprecated": "well, yeah",
            "stability": "deprecated"
          },
          "immutable": true,
          "locationInModule": {
            "filename": "lib/stability.ts",
            "line": 75
          },
          "name": "readonlyProperty",
          "type": {
            "primitive": "string"
          }
        }
      ]
    },
    "jsii-calc.DerivedClassHasNoProperties.Base": {
      "assembly": "jsii-calc",
      "docs": {
        "stability": "experimental"
      },
      "fqn": "jsii-calc.DerivedClassHasNoProperties.Base",
      "initializer": {},
      "kind": "class",
      "locationInModule": {
        "filename": "lib/compliance.ts",
        "line": 312
      },
      "name": "Base",
      "namespace": "DerivedClassHasNoProperties",
      "properties": [
        {
          "docs": {
            "stability": "experimental"
          },
          "locationInModule": {
            "filename": "lib/compliance.ts",
            "line": 313
          },
          "name": "prop",
          "type": {
            "primitive": "string"
          }
        }
      ]
    },
    "jsii-calc.DerivedClassHasNoProperties.Derived": {
      "assembly": "jsii-calc",
      "base": "jsii-calc.DerivedClassHasNoProperties.Base",
      "docs": {
        "stability": "experimental"
      },
      "fqn": "jsii-calc.DerivedClassHasNoProperties.Derived",
      "initializer": {},
      "kind": "class",
      "locationInModule": {
        "filename": "lib/compliance.ts",
        "line": 316
      },
      "name": "Derived",
      "namespace": "DerivedClassHasNoProperties"
    },
    "jsii-calc.DerivedStruct": {
      "assembly": "jsii-calc",
      "datatype": true,
      "docs": {
        "stability": "experimental",
        "summary": "A struct which derives from another struct."
      },
      "fqn": "jsii-calc.DerivedStruct",
      "interfaces": [
        "@scope/jsii-calc-lib.MyFirstStruct"
      ],
      "kind": "interface",
      "locationInModule": {
        "filename": "lib/compliance.ts",
        "line": 534
      },
      "name": "DerivedStruct",
      "properties": [
        {
          "abstract": true,
          "docs": {
            "stability": "experimental"
          },
          "immutable": true,
          "locationInModule": {
            "filename": "lib/compliance.ts",
            "line": 540
          },
          "name": "anotherRequired",
          "type": {
            "primitive": "date"
          }
        },
        {
          "abstract": true,
          "docs": {
            "stability": "experimental"
          },
          "immutable": true,
          "locationInModule": {
            "filename": "lib/compliance.ts",
            "line": 539
          },
          "name": "bool",
          "type": {
            "primitive": "boolean"
          }
        },
        {
          "abstract": true,
          "docs": {
            "stability": "experimental",
            "summary": "An example of a non primitive property."
          },
          "immutable": true,
          "locationInModule": {
            "filename": "lib/compliance.ts",
            "line": 538
          },
          "name": "nonPrimitive",
          "type": {
            "fqn": "jsii-calc.DoubleTrouble"
          }
        },
        {
          "abstract": true,
          "docs": {
            "stability": "experimental",
            "summary": "This is optional."
          },
          "immutable": true,
          "locationInModule": {
            "filename": "lib/compliance.ts",
            "line": 546
          },
          "name": "anotherOptional",
          "optional": true,
          "type": {
            "collection": {
              "elementtype": {
                "fqn": "@scope/jsii-calc-lib.Value"
              },
              "kind": "map"
            }
          }
        },
        {
          "abstract": true,
          "docs": {
            "stability": "experimental"
          },
          "immutable": true,
          "locationInModule": {
            "filename": "lib/compliance.ts",
            "line": 542
          },
          "name": "optionalAny",
          "optional": true,
          "type": {
            "primitive": "any"
          }
        },
        {
          "abstract": true,
          "docs": {
            "stability": "experimental"
          },
          "immutable": true,
          "locationInModule": {
            "filename": "lib/compliance.ts",
            "line": 541
          },
          "name": "optionalArray",
          "optional": true,
          "type": {
            "collection": {
              "elementtype": {
                "primitive": "string"
              },
              "kind": "array"
            }
          }
        }
      ]
    },
    "jsii-calc.DiamondInheritanceBaseLevelStruct": {
      "assembly": "jsii-calc",
      "datatype": true,
      "docs": {
        "stability": "experimental"
      },
      "fqn": "jsii-calc.DiamondInheritanceBaseLevelStruct",
      "kind": "interface",
      "locationInModule": {
        "filename": "lib/compliance.ts",
        "line": 1792
      },
      "name": "DiamondInheritanceBaseLevelStruct",
      "properties": [
        {
          "abstract": true,
          "docs": {
            "stability": "experimental"
          },
          "immutable": true,
          "locationInModule": {
            "filename": "lib/compliance.ts",
            "line": 1793
          },
          "name": "baseLevelProperty",
          "type": {
            "primitive": "string"
          }
        }
      ]
    },
    "jsii-calc.DiamondInheritanceFirstMidLevelStruct": {
      "assembly": "jsii-calc",
      "datatype": true,
      "docs": {
        "stability": "experimental"
      },
      "fqn": "jsii-calc.DiamondInheritanceFirstMidLevelStruct",
      "interfaces": [
        "jsii-calc.DiamondInheritanceBaseLevelStruct"
      ],
      "kind": "interface",
      "locationInModule": {
        "filename": "lib/compliance.ts",
        "line": 1796
      },
      "name": "DiamondInheritanceFirstMidLevelStruct",
      "properties": [
        {
          "abstract": true,
          "docs": {
            "stability": "experimental"
          },
          "immutable": true,
          "locationInModule": {
            "filename": "lib/compliance.ts",
            "line": 1797
          },
          "name": "firstMidLevelProperty",
          "type": {
            "primitive": "string"
          }
        }
      ]
    },
    "jsii-calc.DiamondInheritanceSecondMidLevelStruct": {
      "assembly": "jsii-calc",
      "datatype": true,
      "docs": {
        "stability": "experimental"
      },
      "fqn": "jsii-calc.DiamondInheritanceSecondMidLevelStruct",
      "interfaces": [
        "jsii-calc.DiamondInheritanceBaseLevelStruct"
      ],
      "kind": "interface",
      "locationInModule": {
        "filename": "lib/compliance.ts",
        "line": 1800
      },
      "name": "DiamondInheritanceSecondMidLevelStruct",
      "properties": [
        {
          "abstract": true,
          "docs": {
            "stability": "experimental"
          },
          "immutable": true,
          "locationInModule": {
            "filename": "lib/compliance.ts",
            "line": 1801
          },
          "name": "secondMidLevelProperty",
          "type": {
            "primitive": "string"
          }
        }
      ]
    },
    "jsii-calc.DiamondInheritanceTopLevelStruct": {
      "assembly": "jsii-calc",
      "datatype": true,
      "docs": {
        "stability": "experimental"
      },
      "fqn": "jsii-calc.DiamondInheritanceTopLevelStruct",
      "interfaces": [
        "jsii-calc.DiamondInheritanceFirstMidLevelStruct",
        "jsii-calc.DiamondInheritanceSecondMidLevelStruct"
      ],
      "kind": "interface",
      "locationInModule": {
        "filename": "lib/compliance.ts",
        "line": 1804
      },
      "name": "DiamondInheritanceTopLevelStruct",
      "properties": [
        {
          "abstract": true,
          "docs": {
            "stability": "experimental"
          },
          "immutable": true,
          "locationInModule": {
            "filename": "lib/compliance.ts",
            "line": 1805
          },
          "name": "topLevelProperty",
          "type": {
            "primitive": "string"
          }
        }
      ]
    },
    "jsii-calc.DoNotOverridePrivates": {
      "assembly": "jsii-calc",
      "docs": {
        "stability": "experimental"
      },
      "fqn": "jsii-calc.DoNotOverridePrivates",
      "initializer": {},
      "kind": "class",
      "locationInModule": {
        "filename": "lib/compliance.ts",
        "line": 1127
      },
      "methods": [
        {
          "docs": {
            "stability": "experimental"
          },
          "locationInModule": {
            "filename": "lib/compliance.ts",
            "line": 1142
          },
          "name": "changePrivatePropertyValue",
          "parameters": [
            {
              "name": "newValue",
              "type": {
                "primitive": "string"
              }
            }
          ]
        },
        {
          "docs": {
            "stability": "experimental"
          },
          "locationInModule": {
            "filename": "lib/compliance.ts",
            "line": 1134
          },
          "name": "privateMethodValue",
          "returns": {
            "type": {
              "primitive": "string"
            }
          }
        },
        {
          "docs": {
            "stability": "experimental"
          },
          "locationInModule": {
            "filename": "lib/compliance.ts",
            "line": 1138
          },
          "name": "privatePropertyValue",
          "returns": {
            "type": {
              "primitive": "string"
            }
          }
        }
      ],
      "name": "DoNotOverridePrivates"
    },
    "jsii-calc.DoNotRecognizeAnyAsOptional": {
      "assembly": "jsii-calc",
      "docs": {
        "stability": "experimental",
        "summary": "jsii#284: do not recognize \"any\" as an optional argument."
      },
      "fqn": "jsii-calc.DoNotRecognizeAnyAsOptional",
      "initializer": {},
      "kind": "class",
      "locationInModule": {
        "filename": "lib/compliance.ts",
        "line": 1176
      },
      "methods": [
        {
          "docs": {
            "stability": "experimental"
          },
          "locationInModule": {
            "filename": "lib/compliance.ts",
            "line": 1177
          },
          "name": "method",
          "parameters": [
            {
              "name": "_requiredAny",
              "type": {
                "primitive": "any"
              }
            },
            {
              "name": "_optionalAny",
              "optional": true,
              "type": {
                "primitive": "any"
              }
            },
            {
              "name": "_optionalString",
              "optional": true,
              "type": {
                "primitive": "string"
              }
            }
          ]
        }
      ],
      "name": "DoNotRecognizeAnyAsOptional"
    },
    "jsii-calc.DocumentedClass": {
      "assembly": "jsii-calc",
      "docs": {
        "remarks": "This is the meat of the TSDoc comment. It may contain\nmultiple lines and multiple paragraphs.\n\nMultiple paragraphs are separated by an empty line.",
        "stability": "stable",
        "summary": "Here's the first line of the TSDoc comment."
      },
      "fqn": "jsii-calc.DocumentedClass",
      "initializer": {},
      "kind": "class",
      "locationInModule": {
        "filename": "lib/documented.ts",
        "line": 11
      },
      "methods": [
        {
          "docs": {
            "remarks": "This will print out a friendly greeting intended for\nthe indicated person.",
            "returns": "A number that everyone knows very well",
            "stability": "stable",
            "summary": "Greet the indicated person."
          },
          "locationInModule": {
            "filename": "lib/documented.ts",
            "line": 22
          },
          "name": "greet",
          "parameters": [
            {
              "docs": {
                "summary": "The person to be greeted."
              },
              "name": "greetee",
              "optional": true,
              "type": {
                "fqn": "jsii-calc.Greetee"
              }
            }
          ],
          "returns": {
            "type": {
              "primitive": "number"
            }
          }
        },
        {
          "docs": {
            "stability": "experimental",
            "summary": "Say ¡Hola!"
          },
          "locationInModule": {
            "filename": "lib/documented.ts",
            "line": 32
          },
          "name": "hola"
        }
      ],
      "name": "DocumentedClass"
    },
    "jsii-calc.DontComplainAboutVariadicAfterOptional": {
      "assembly": "jsii-calc",
      "docs": {
        "stability": "experimental"
      },
      "fqn": "jsii-calc.DontComplainAboutVariadicAfterOptional",
      "initializer": {},
      "kind": "class",
      "locationInModule": {
        "filename": "lib/compliance.ts",
        "line": 1227
      },
      "methods": [
        {
          "docs": {
            "stability": "experimental"
          },
          "locationInModule": {
            "filename": "lib/compliance.ts",
            "line": 1228
          },
          "name": "optionalAndVariadic",
          "parameters": [
            {
              "name": "optional",
              "optional": true,
              "type": {
                "primitive": "string"
              }
            },
            {
              "name": "things",
              "type": {
                "primitive": "string"
              },
              "variadic": true
            }
          ],
          "returns": {
            "type": {
              "primitive": "string"
            }
          },
          "variadic": true
        }
      ],
      "name": "DontComplainAboutVariadicAfterOptional"
    },
    "jsii-calc.DoubleTrouble": {
      "assembly": "jsii-calc",
      "docs": {
        "stability": "experimental"
      },
      "fqn": "jsii-calc.DoubleTrouble",
      "initializer": {},
      "interfaces": [
        "jsii-calc.IFriendlyRandomGenerator"
      ],
      "kind": "class",
      "locationInModule": {
        "filename": "lib/compliance.ts",
        "line": 474
      },
      "methods": [
        {
          "docs": {
            "stability": "experimental",
            "summary": "Say hello!"
          },
          "locationInModule": {
            "filename": "lib/compliance.ts",
            "line": 479
          },
          "name": "hello",
          "overrides": "@scope/jsii-calc-lib.IFriendly",
          "returns": {
            "type": {
              "primitive": "string"
            }
          }
        },
        {
          "docs": {
            "stability": "experimental",
            "summary": "Returns another random number."
          },
          "locationInModule": {
            "filename": "lib/compliance.ts",
            "line": 475
          },
          "name": "next",
          "overrides": "jsii-calc.IRandomNumberGenerator",
          "returns": {
            "type": {
              "primitive": "number"
            }
          }
        }
      ],
      "name": "DoubleTrouble"
    },
    "jsii-calc.EnumDispenser": {
      "assembly": "jsii-calc",
      "docs": {
        "stability": "experimental"
      },
      "fqn": "jsii-calc.EnumDispenser",
      "kind": "class",
      "locationInModule": {
        "filename": "lib/compliance.ts",
        "line": 35
      },
      "methods": [
        {
          "docs": {
            "stability": "experimental"
          },
          "locationInModule": {
            "filename": "lib/compliance.ts",
            "line": 41
          },
          "name": "randomIntegerLikeEnum",
          "returns": {
            "type": {
              "fqn": "jsii-calc.AllTypesEnum"
            }
          },
          "static": true
        },
        {
          "docs": {
            "stability": "experimental"
          },
          "locationInModule": {
            "filename": "lib/compliance.ts",
            "line": 36
          },
          "name": "randomStringLikeEnum",
          "returns": {
            "type": {
              "fqn": "jsii-calc.StringEnum"
            }
          },
          "static": true
        }
      ],
      "name": "EnumDispenser"
    },
    "jsii-calc.EraseUndefinedHashValues": {
      "assembly": "jsii-calc",
      "docs": {
        "stability": "experimental"
      },
      "fqn": "jsii-calc.EraseUndefinedHashValues",
      "initializer": {},
      "kind": "class",
      "locationInModule": {
        "filename": "lib/compliance.ts",
        "line": 1430
      },
      "methods": [
        {
          "docs": {
            "remarks": "Used to check that undefined/null hash values\nare being erased when sending values from native code to JS.",
            "stability": "experimental",
            "summary": "Returns `true` if `key` is defined in `opts`."
          },
          "locationInModule": {
            "filename": "lib/compliance.ts",
            "line": 1435
          },
          "name": "doesKeyExist",
          "parameters": [
            {
              "name": "opts",
              "type": {
                "fqn": "jsii-calc.EraseUndefinedHashValuesOptions"
              }
            },
            {
              "name": "key",
              "type": {
                "primitive": "string"
              }
            }
          ],
          "returns": {
            "type": {
              "primitive": "boolean"
            }
          },
          "static": true
        },
        {
          "docs": {
            "stability": "experimental",
            "summary": "We expect \"prop1\" to be erased."
          },
          "locationInModule": {
            "filename": "lib/compliance.ts",
            "line": 1452
          },
          "name": "prop1IsNull",
          "returns": {
            "type": {
              "primitive": "any"
            }
          },
          "static": true
        },
        {
          "docs": {
            "stability": "experimental",
            "summary": "We expect \"prop2\" to be erased."
          },
          "locationInModule": {
            "filename": "lib/compliance.ts",
            "line": 1442
          },
          "name": "prop2IsUndefined",
          "returns": {
            "type": {
              "primitive": "any"
            }
          },
          "static": true
        }
      ],
      "name": "EraseUndefinedHashValues"
    },
    "jsii-calc.EraseUndefinedHashValuesOptions": {
      "assembly": "jsii-calc",
      "datatype": true,
      "docs": {
        "stability": "experimental"
      },
      "fqn": "jsii-calc.EraseUndefinedHashValuesOptions",
      "kind": "interface",
      "locationInModule": {
        "filename": "lib/compliance.ts",
        "line": 1425
      },
      "name": "EraseUndefinedHashValuesOptions",
      "properties": [
        {
          "abstract": true,
          "docs": {
            "stability": "experimental"
          },
          "immutable": true,
          "locationInModule": {
            "filename": "lib/compliance.ts",
            "line": 1426
          },
          "name": "option1",
          "optional": true,
          "type": {
            "primitive": "string"
          }
        },
        {
          "abstract": true,
          "docs": {
            "stability": "experimental"
          },
          "immutable": true,
          "locationInModule": {
            "filename": "lib/compliance.ts",
            "line": 1427
          },
          "name": "option2",
          "optional": true,
          "type": {
            "primitive": "string"
          }
        }
      ]
    },
    "jsii-calc.ExperimentalClass": {
      "assembly": "jsii-calc",
      "docs": {
        "stability": "experimental"
      },
      "fqn": "jsii-calc.ExperimentalClass",
      "initializer": {
        "docs": {
          "stability": "experimental"
        },
        "parameters": [
          {
            "name": "readonlyString",
            "type": {
              "primitive": "string"
            }
          },
          {
            "name": "mutableNumber",
            "optional": true,
            "type": {
              "primitive": "number"
            }
          }
        ]
      },
      "kind": "class",
      "locationInModule": {
        "filename": "lib/stability.ts",
        "line": 16
      },
      "methods": [
        {
          "docs": {
            "stability": "experimental"
          },
          "locationInModule": {
            "filename": "lib/stability.ts",
            "line": 28
          },
          "name": "method"
        }
      ],
      "name": "ExperimentalClass",
      "properties": [
        {
          "docs": {
            "stability": "experimental"
          },
          "immutable": true,
          "locationInModule": {
            "filename": "lib/stability.ts",
            "line": 18
          },
          "name": "readonlyProperty",
          "type": {
            "primitive": "string"
          }
        },
        {
          "docs": {
            "stability": "experimental"
          },
          "locationInModule": {
            "filename": "lib/stability.ts",
            "line": 20
          },
          "name": "mutableProperty",
          "optional": true,
          "type": {
            "primitive": "number"
          }
        }
      ]
    },
    "jsii-calc.ExperimentalEnum": {
      "assembly": "jsii-calc",
      "docs": {
        "stability": "experimental"
      },
      "fqn": "jsii-calc.ExperimentalEnum",
      "kind": "enum",
      "locationInModule": {
        "filename": "lib/stability.ts",
        "line": 31
      },
      "members": [
        {
          "docs": {
            "stability": "experimental"
          },
          "name": "OPTION_A"
        },
        {
          "docs": {
            "stability": "experimental"
          },
          "name": "OPTION_B"
        }
      ],
      "name": "ExperimentalEnum"
    },
    "jsii-calc.ExperimentalStruct": {
      "assembly": "jsii-calc",
      "datatype": true,
      "docs": {
        "stability": "experimental"
      },
      "fqn": "jsii-calc.ExperimentalStruct",
      "kind": "interface",
      "locationInModule": {
        "filename": "lib/stability.ts",
        "line": 4
      },
      "name": "ExperimentalStruct",
      "properties": [
        {
          "abstract": true,
          "docs": {
            "stability": "experimental"
          },
          "immutable": true,
          "locationInModule": {
            "filename": "lib/stability.ts",
            "line": 6
          },
          "name": "readonlyProperty",
          "type": {
            "primitive": "string"
          }
        }
      ]
    },
    "jsii-calc.ExportedBaseClass": {
      "assembly": "jsii-calc",
      "docs": {
        "stability": "experimental"
      },
      "fqn": "jsii-calc.ExportedBaseClass",
      "initializer": {
        "docs": {
          "stability": "experimental"
        },
        "parameters": [
          {
            "name": "success",
            "type": {
              "primitive": "boolean"
            }
          }
        ]
      },
      "kind": "class",
      "locationInModule": {
        "filename": "lib/compliance.ts",
        "line": 1312
      },
      "name": "ExportedBaseClass",
      "properties": [
        {
          "docs": {
            "stability": "experimental"
          },
          "immutable": true,
          "locationInModule": {
            "filename": "lib/compliance.ts",
            "line": 1313
          },
          "name": "success",
          "type": {
            "primitive": "boolean"
          }
        }
      ]
    },
    "jsii-calc.ExtendsInternalInterface": {
      "assembly": "jsii-calc",
      "datatype": true,
      "docs": {
        "stability": "experimental"
      },
      "fqn": "jsii-calc.ExtendsInternalInterface",
      "kind": "interface",
      "locationInModule": {
        "filename": "lib/compliance.ts",
        "line": 1533
      },
      "name": "ExtendsInternalInterface",
      "properties": [
        {
          "abstract": true,
          "docs": {
            "stability": "experimental"
          },
          "immutable": true,
          "locationInModule": {
            "filename": "lib/compliance.ts",
            "line": 1534
          },
          "name": "boom",
          "type": {
            "primitive": "boolean"
          }
        },
        {
          "abstract": true,
          "docs": {
            "stability": "experimental"
          },
          "immutable": true,
          "locationInModule": {
            "filename": "lib/compliance.ts",
            "line": 1482
          },
          "name": "prop",
          "type": {
            "primitive": "string"
          }
        }
      ]
    },
    "jsii-calc.GiveMeStructs": {
      "assembly": "jsii-calc",
      "docs": {
        "stability": "experimental"
      },
      "fqn": "jsii-calc.GiveMeStructs",
      "initializer": {},
      "kind": "class",
      "locationInModule": {
        "filename": "lib/compliance.ts",
        "line": 549
      },
      "methods": [
        {
          "docs": {
            "stability": "experimental",
            "summary": "Accepts a struct of type DerivedStruct and returns a struct of type FirstStruct."
          },
          "locationInModule": {
            "filename": "lib/compliance.ts",
            "line": 567
          },
          "name": "derivedToFirst",
          "parameters": [
            {
              "name": "derived",
              "type": {
                "fqn": "jsii-calc.DerivedStruct"
              }
            }
          ],
          "returns": {
            "type": {
              "fqn": "@scope/jsii-calc-lib.MyFirstStruct"
            }
          }
        },
        {
          "docs": {
            "stability": "experimental",
            "summary": "Returns the boolean from a DerivedStruct struct."
          },
          "locationInModule": {
            "filename": "lib/compliance.ts",
            "line": 560
          },
          "name": "readDerivedNonPrimitive",
          "parameters": [
            {
              "name": "derived",
              "type": {
                "fqn": "jsii-calc.DerivedStruct"
              }
            }
          ],
          "returns": {
            "type": {
              "fqn": "jsii-calc.DoubleTrouble"
            }
          }
        },
        {
          "docs": {
            "stability": "experimental",
            "summary": "Returns the \"anumber\" from a MyFirstStruct struct;"
          },
          "locationInModule": {
            "filename": "lib/compliance.ts",
            "line": 553
          },
          "name": "readFirstNumber",
          "parameters": [
            {
              "name": "first",
              "type": {
                "fqn": "@scope/jsii-calc-lib.MyFirstStruct"
              }
            }
          ],
          "returns": {
            "type": {
              "primitive": "number"
            }
          }
        }
      ],
      "name": "GiveMeStructs",
      "properties": [
        {
          "docs": {
            "stability": "experimental"
          },
          "immutable": true,
          "locationInModule": {
            "filename": "lib/compliance.ts",
            "line": 571
          },
          "name": "structLiteral",
          "type": {
            "fqn": "@scope/jsii-calc-lib.StructWithOnlyOptionals"
          }
        }
      ]
    },
    "jsii-calc.Greetee": {
      "assembly": "jsii-calc",
      "datatype": true,
      "docs": {
        "stability": "experimental",
        "summary": "These are some arguments you can pass to a method."
      },
      "fqn": "jsii-calc.Greetee",
      "kind": "interface",
      "locationInModule": {
        "filename": "lib/documented.ts",
        "line": 40
      },
      "name": "Greetee",
      "properties": [
        {
          "abstract": true,
          "docs": {
            "default": "world",
            "stability": "experimental",
            "summary": "The name of the greetee."
          },
          "immutable": true,
          "locationInModule": {
            "filename": "lib/documented.ts",
            "line": 46
          },
          "name": "name",
          "optional": true,
          "type": {
            "primitive": "string"
          }
        }
      ]
    },
    "jsii-calc.GreetingAugmenter": {
      "assembly": "jsii-calc",
      "docs": {
        "stability": "experimental"
      },
      "fqn": "jsii-calc.GreetingAugmenter",
      "initializer": {},
      "kind": "class",
      "locationInModule": {
        "filename": "lib/compliance.ts",
        "line": 525
      },
      "methods": [
        {
          "docs": {
            "stability": "experimental"
          },
          "locationInModule": {
            "filename": "lib/compliance.ts",
            "line": 526
          },
          "name": "betterGreeting",
          "parameters": [
            {
              "name": "friendly",
              "type": {
                "fqn": "@scope/jsii-calc-lib.IFriendly"
              }
            }
          ],
          "returns": {
            "type": {
              "primitive": "string"
            }
          }
        }
      ],
      "name": "GreetingAugmenter"
    },
    "jsii-calc.IAnotherPublicInterface": {
      "assembly": "jsii-calc",
      "docs": {
        "stability": "experimental"
      },
      "fqn": "jsii-calc.IAnotherPublicInterface",
      "kind": "interface",
      "locationInModule": {
        "filename": "lib/compliance.ts",
        "line": 1554
      },
      "name": "IAnotherPublicInterface",
      "properties": [
        {
          "abstract": true,
          "docs": {
            "stability": "experimental"
          },
          "locationInModule": {
            "filename": "lib/compliance.ts",
            "line": 1555
          },
          "name": "a",
          "type": {
            "primitive": "string"
          }
        }
      ]
    },
    "jsii-calc.IDeprecatedInterface": {
      "assembly": "jsii-calc",
      "docs": {
        "deprecated": "useless interface",
        "stability": "deprecated"
      },
      "fqn": "jsii-calc.IDeprecatedInterface",
      "kind": "interface",
      "locationInModule": {
        "filename": "lib/stability.ts",
        "line": 78
      },
      "methods": [
        {
          "abstract": true,
          "docs": {
            "deprecated": "services no purpose",
            "stability": "deprecated"
          },
          "locationInModule": {
            "filename": "lib/stability.ts",
            "line": 82
          },
          "name": "method"
        }
      ],
      "name": "IDeprecatedInterface",
      "properties": [
        {
          "abstract": true,
          "docs": {
            "deprecated": "could be better",
            "stability": "deprecated"
          },
          "locationInModule": {
            "filename": "lib/stability.ts",
            "line": 80
          },
          "name": "mutableProperty",
          "optional": true,
          "type": {
            "primitive": "number"
          }
        }
      ]
    },
    "jsii-calc.IExperimentalInterface": {
      "assembly": "jsii-calc",
      "docs": {
        "stability": "experimental"
      },
      "fqn": "jsii-calc.IExperimentalInterface",
      "kind": "interface",
      "locationInModule": {
        "filename": "lib/stability.ts",
        "line": 9
      },
      "methods": [
        {
          "abstract": true,
          "docs": {
            "stability": "experimental"
          },
          "locationInModule": {
            "filename": "lib/stability.ts",
            "line": 13
          },
          "name": "method"
        }
      ],
      "name": "IExperimentalInterface",
      "properties": [
        {
          "abstract": true,
          "docs": {
            "stability": "experimental"
          },
          "locationInModule": {
            "filename": "lib/stability.ts",
            "line": 11
          },
          "name": "mutableProperty",
          "optional": true,
          "type": {
            "primitive": "number"
          }
        }
      ]
    },
    "jsii-calc.IExtendsPrivateInterface": {
      "assembly": "jsii-calc",
      "docs": {
        "stability": "experimental"
      },
      "fqn": "jsii-calc.IExtendsPrivateInterface",
      "kind": "interface",
      "locationInModule": {
        "filename": "lib/compliance.ts",
        "line": 1545
      },
      "name": "IExtendsPrivateInterface",
      "properties": [
        {
          "abstract": true,
          "docs": {
            "stability": "experimental"
          },
          "immutable": true,
          "locationInModule": {
            "filename": "lib/compliance.ts",
            "line": 1546
          },
          "name": "moreThings",
          "type": {
            "collection": {
              "elementtype": {
                "primitive": "string"
              },
              "kind": "array"
            }
          }
        },
        {
          "abstract": true,
          "docs": {
            "stability": "experimental"
          },
          "locationInModule": {
            "filename": "lib/compliance.ts",
            "line": 1530
          },
          "name": "private",
          "type": {
            "primitive": "string"
          }
        }
      ]
    },
    "jsii-calc.IFriendlier": {
      "assembly": "jsii-calc",
      "docs": {
        "stability": "experimental",
        "summary": "Even friendlier classes can implement this interface."
      },
      "fqn": "jsii-calc.IFriendlier",
      "interfaces": [
        "@scope/jsii-calc-lib.IFriendly"
      ],
      "kind": "interface",
      "locationInModule": {
        "filename": "lib/calculator.ts",
        "line": 7
      },
      "methods": [
        {
          "abstract": true,
          "docs": {
            "stability": "experimental",
            "summary": "Say farewell."
          },
          "locationInModule": {
            "filename": "lib/calculator.ts",
            "line": 17
          },
          "name": "farewell",
          "returns": {
            "type": {
              "primitive": "string"
            }
          }
        },
        {
          "abstract": true,
          "docs": {
            "returns": "A goodbye blessing.",
            "stability": "experimental",
            "summary": "Say goodbye."
          },
          "locationInModule": {
            "filename": "lib/calculator.ts",
            "line": 12
          },
          "name": "goodbye",
          "returns": {
            "type": {
              "primitive": "string"
            }
          }
        }
      ],
      "name": "IFriendlier"
    },
    "jsii-calc.IFriendlyRandomGenerator": {
      "assembly": "jsii-calc",
      "docs": {
        "stability": "experimental"
      },
      "fqn": "jsii-calc.IFriendlyRandomGenerator",
      "interfaces": [
        "jsii-calc.IRandomNumberGenerator",
        "@scope/jsii-calc-lib.IFriendly"
      ],
      "kind": "interface",
      "locationInModule": {
        "filename": "lib/calculator.ts",
        "line": 31
      },
      "name": "IFriendlyRandomGenerator"
    },
    "jsii-calc.IInterfaceImplementedByAbstractClass": {
      "assembly": "jsii-calc",
      "docs": {
        "stability": "experimental",
        "summary": "awslabs/jsii#220 Abstract return type."
      },
      "fqn": "jsii-calc.IInterfaceImplementedByAbstractClass",
      "kind": "interface",
      "locationInModule": {
        "filename": "lib/compliance.ts",
        "line": 1073
      },
      "name": "IInterfaceImplementedByAbstractClass",
      "properties": [
        {
          "abstract": true,
          "docs": {
            "stability": "experimental"
          },
          "immutable": true,
          "locationInModule": {
            "filename": "lib/compliance.ts",
            "line": 1074
          },
          "name": "propFromInterface",
          "type": {
            "primitive": "string"
          }
        }
      ]
    },
    "jsii-calc.IInterfaceThatShouldNotBeADataType": {
      "assembly": "jsii-calc",
      "docs": {
        "stability": "experimental",
        "summary": "Even though this interface has only properties, it is disqualified from being a datatype because it inherits from an interface that is not a datatype."
      },
      "fqn": "jsii-calc.IInterfaceThatShouldNotBeADataType",
      "interfaces": [
        "jsii-calc.IInterfaceWithMethods"
      ],
      "kind": "interface",
      "locationInModule": {
        "filename": "lib/compliance.ts",
        "line": 1169
      },
      "name": "IInterfaceThatShouldNotBeADataType",
      "properties": [
        {
          "abstract": true,
          "docs": {
            "stability": "experimental"
          },
          "immutable": true,
          "locationInModule": {
            "filename": "lib/compliance.ts",
            "line": 1170
          },
          "name": "otherValue",
          "type": {
            "primitive": "string"
          }
        }
      ]
    },
    "jsii-calc.IInterfaceWithInternal": {
      "assembly": "jsii-calc",
      "docs": {
        "stability": "experimental"
      },
      "fqn": "jsii-calc.IInterfaceWithInternal",
      "kind": "interface",
      "locationInModule": {
        "filename": "lib/compliance.ts",
        "line": 1493
      },
      "methods": [
        {
          "abstract": true,
          "docs": {
            "stability": "experimental"
          },
          "locationInModule": {
            "filename": "lib/compliance.ts",
            "line": 1494
          },
          "name": "visible"
        }
      ],
      "name": "IInterfaceWithInternal"
    },
    "jsii-calc.IInterfaceWithMethods": {
      "assembly": "jsii-calc",
      "docs": {
        "stability": "experimental"
      },
      "fqn": "jsii-calc.IInterfaceWithMethods",
      "kind": "interface",
      "locationInModule": {
        "filename": "lib/compliance.ts",
        "line": 1159
      },
      "methods": [
        {
          "abstract": true,
          "docs": {
            "stability": "experimental"
          },
          "locationInModule": {
            "filename": "lib/compliance.ts",
            "line": 1162
          },
          "name": "doThings"
        }
      ],
      "name": "IInterfaceWithMethods",
      "properties": [
        {
          "abstract": true,
          "docs": {
            "stability": "experimental"
          },
          "immutable": true,
          "locationInModule": {
            "filename": "lib/compliance.ts",
            "line": 1160
          },
          "name": "value",
          "type": {
            "primitive": "string"
          }
        }
      ]
    },
    "jsii-calc.IInterfaceWithOptionalMethodArguments": {
      "assembly": "jsii-calc",
      "docs": {
        "stability": "experimental",
        "summary": "awslabs/jsii#175 Interface proxies (and builders) do not respect optional arguments in methods."
      },
      "fqn": "jsii-calc.IInterfaceWithOptionalMethodArguments",
      "kind": "interface",
      "locationInModule": {
        "filename": "lib/compliance.ts",
        "line": 1064
      },
      "methods": [
        {
          "abstract": true,
          "docs": {
            "stability": "experimental"
          },
          "locationInModule": {
            "filename": "lib/compliance.ts",
            "line": 1065
          },
          "name": "hello",
          "parameters": [
            {
              "name": "arg1",
              "type": {
                "primitive": "string"
              }
            },
            {
              "name": "arg2",
              "optional": true,
              "type": {
                "primitive": "number"
              }
            }
          ]
        }
      ],
      "name": "IInterfaceWithOptionalMethodArguments"
    },
    "jsii-calc.IInterfaceWithProperties": {
      "assembly": "jsii-calc",
      "docs": {
        "stability": "experimental"
      },
      "fqn": "jsii-calc.IInterfaceWithProperties",
      "kind": "interface",
      "locationInModule": {
        "filename": "lib/compliance.ts",
        "line": 579
      },
      "name": "IInterfaceWithProperties",
      "properties": [
        {
          "abstract": true,
          "docs": {
            "stability": "experimental"
          },
          "immutable": true,
          "locationInModule": {
            "filename": "lib/compliance.ts",
            "line": 580
          },
          "name": "readOnlyString",
          "type": {
            "primitive": "string"
          }
        },
        {
          "abstract": true,
          "docs": {
            "stability": "experimental"
          },
          "locationInModule": {
            "filename": "lib/compliance.ts",
            "line": 581
          },
          "name": "readWriteString",
          "type": {
            "primitive": "string"
          }
        }
      ]
    },
    "jsii-calc.IInterfaceWithPropertiesExtension": {
      "assembly": "jsii-calc",
      "docs": {
        "stability": "experimental"
      },
      "fqn": "jsii-calc.IInterfaceWithPropertiesExtension",
      "interfaces": [
        "jsii-calc.IInterfaceWithProperties"
      ],
      "kind": "interface",
      "locationInModule": {
        "filename": "lib/compliance.ts",
        "line": 584
      },
      "name": "IInterfaceWithPropertiesExtension",
      "properties": [
        {
          "abstract": true,
          "docs": {
            "stability": "experimental"
          },
          "locationInModule": {
            "filename": "lib/compliance.ts",
            "line": 585
          },
          "name": "foo",
          "type": {
            "primitive": "number"
          }
        }
      ]
    },
    "jsii-calc.IJSII417Derived": {
      "assembly": "jsii-calc",
      "docs": {
        "stability": "experimental"
      },
      "fqn": "jsii-calc.IJSII417Derived",
      "interfaces": [
        "jsii-calc.IJSII417PublicBaseOfBase"
      ],
      "kind": "interface",
      "locationInModule": {
        "filename": "lib/erasures.ts",
        "line": 39
      },
      "methods": [
        {
          "abstract": true,
          "docs": {
            "stability": "experimental"
          },
          "locationInModule": {
            "filename": "lib/erasures.ts",
            "line": 37
          },
          "name": "bar"
        },
        {
          "abstract": true,
          "docs": {
            "stability": "experimental"
          },
          "locationInModule": {
            "filename": "lib/erasures.ts",
            "line": 40
          },
          "name": "baz"
        }
      ],
      "name": "IJSII417Derived",
      "properties": [
        {
          "abstract": true,
          "docs": {
            "stability": "experimental"
          },
          "immutable": true,
          "locationInModule": {
            "filename": "lib/erasures.ts",
            "line": 36
          },
          "name": "property",
          "type": {
            "primitive": "string"
          }
        }
      ]
    },
    "jsii-calc.IJSII417PublicBaseOfBase": {
      "assembly": "jsii-calc",
      "docs": {
        "stability": "experimental"
      },
      "fqn": "jsii-calc.IJSII417PublicBaseOfBase",
      "kind": "interface",
      "locationInModule": {
        "filename": "lib/erasures.ts",
        "line": 32
      },
      "methods": [
        {
          "abstract": true,
          "docs": {
            "stability": "experimental"
          },
          "locationInModule": {
            "filename": "lib/erasures.ts",
            "line": 33
          },
          "name": "foo"
        }
      ],
      "name": "IJSII417PublicBaseOfBase",
      "properties": [
        {
          "abstract": true,
          "docs": {
            "stability": "experimental"
          },
          "immutable": true,
          "locationInModule": {
            "filename": "lib/erasures.ts",
            "line": 30
          },
          "name": "hasRoot",
          "type": {
            "primitive": "boolean"
          }
        }
      ]
    },
    "jsii-calc.IJsii487External": {
      "assembly": "jsii-calc",
      "docs": {
        "stability": "experimental"
      },
      "fqn": "jsii-calc.IJsii487External",
      "kind": "interface",
      "locationInModule": {
        "filename": "lib/erasures.ts",
        "line": 47
      },
      "name": "IJsii487External"
    },
    "jsii-calc.IJsii487External2": {
      "assembly": "jsii-calc",
      "docs": {
        "stability": "experimental"
      },
      "fqn": "jsii-calc.IJsii487External2",
      "kind": "interface",
      "locationInModule": {
        "filename": "lib/erasures.ts",
        "line": 48
      },
      "name": "IJsii487External2"
    },
    "jsii-calc.IJsii496": {
      "assembly": "jsii-calc",
      "docs": {
        "stability": "experimental"
      },
      "fqn": "jsii-calc.IJsii496",
      "kind": "interface",
      "locationInModule": {
        "filename": "lib/erasures.ts",
        "line": 56
      },
      "name": "IJsii496"
    },
    "jsii-calc.IMutableObjectLiteral": {
      "assembly": "jsii-calc",
      "docs": {
        "stability": "experimental"
      },
      "fqn": "jsii-calc.IMutableObjectLiteral",
      "kind": "interface",
      "locationInModule": {
        "filename": "lib/compliance.ts",
        "line": 1119
      },
      "name": "IMutableObjectLiteral",
      "properties": [
        {
          "abstract": true,
          "docs": {
            "stability": "experimental"
          },
          "locationInModule": {
            "filename": "lib/compliance.ts",
            "line": 1120
          },
          "name": "value",
          "type": {
            "primitive": "string"
          }
        }
      ]
    },
    "jsii-calc.INonInternalInterface": {
      "assembly": "jsii-calc",
      "docs": {
        "stability": "experimental"
      },
      "fqn": "jsii-calc.INonInternalInterface",
      "interfaces": [
        "jsii-calc.IAnotherPublicInterface"
      ],
      "kind": "interface",
      "locationInModule": {
        "filename": "lib/compliance.ts",
        "line": 1564
      },
      "name": "INonInternalInterface",
      "properties": [
        {
          "abstract": true,
          "docs": {
            "stability": "experimental"
          },
          "locationInModule": {
            "filename": "lib/compliance.ts",
            "line": 1561
          },
          "name": "b",
          "type": {
            "primitive": "string"
          }
        },
        {
          "abstract": true,
          "docs": {
            "stability": "experimental"
          },
          "locationInModule": {
            "filename": "lib/compliance.ts",
            "line": 1565
          },
          "name": "c",
          "type": {
            "primitive": "string"
          }
        }
      ]
    },
    "jsii-calc.IPrivatelyImplemented": {
      "assembly": "jsii-calc",
      "docs": {
        "stability": "experimental"
      },
      "fqn": "jsii-calc.IPrivatelyImplemented",
      "kind": "interface",
      "locationInModule": {
        "filename": "lib/compliance.ts",
        "line": 1309
      },
      "name": "IPrivatelyImplemented",
      "properties": [
        {
          "abstract": true,
          "docs": {
            "stability": "experimental"
          },
          "immutable": true,
          "locationInModule": {
            "filename": "lib/compliance.ts",
            "line": 1310
          },
          "name": "success",
          "type": {
            "primitive": "boolean"
          }
        }
      ]
    },
    "jsii-calc.IPublicInterface": {
      "assembly": "jsii-calc",
      "docs": {
        "stability": "experimental"
      },
      "fqn": "jsii-calc.IPublicInterface",
      "kind": "interface",
      "locationInModule": {
        "filename": "lib/compliance.ts",
        "line": 1352
      },
      "methods": [
        {
          "abstract": true,
          "docs": {
            "stability": "experimental"
          },
          "locationInModule": {
            "filename": "lib/compliance.ts",
            "line": 1353
          },
          "name": "bye",
          "returns": {
            "type": {
              "primitive": "string"
            }
          }
        }
      ],
      "name": "IPublicInterface"
    },
    "jsii-calc.IPublicInterface2": {
      "assembly": "jsii-calc",
      "docs": {
        "stability": "experimental"
      },
      "fqn": "jsii-calc.IPublicInterface2",
      "kind": "interface",
      "locationInModule": {
        "filename": "lib/compliance.ts",
        "line": 1356
      },
      "methods": [
        {
          "abstract": true,
          "docs": {
            "stability": "experimental"
          },
          "locationInModule": {
            "filename": "lib/compliance.ts",
            "line": 1357
          },
          "name": "ciao",
          "returns": {
            "type": {
              "primitive": "string"
            }
          }
        }
      ],
      "name": "IPublicInterface2"
    },
    "jsii-calc.IRandomNumberGenerator": {
      "assembly": "jsii-calc",
      "docs": {
        "stability": "experimental",
        "summary": "Generates random numbers."
      },
      "fqn": "jsii-calc.IRandomNumberGenerator",
      "kind": "interface",
      "locationInModule": {
        "filename": "lib/calculator.ts",
        "line": 23
      },
      "methods": [
        {
          "abstract": true,
          "docs": {
            "returns": "A random number.",
            "stability": "experimental",
            "summary": "Returns another random number."
          },
          "locationInModule": {
            "filename": "lib/calculator.ts",
            "line": 28
          },
          "name": "next",
          "returns": {
            "type": {
              "primitive": "number"
            }
          }
        }
      ],
      "name": "IRandomNumberGenerator"
    },
    "jsii-calc.IReturnsNumber": {
      "assembly": "jsii-calc",
      "docs": {
        "stability": "experimental"
      },
      "fqn": "jsii-calc.IReturnsNumber",
      "kind": "interface",
      "locationInModule": {
        "filename": "lib/compliance.ts",
        "line": 632
      },
      "methods": [
        {
          "abstract": true,
          "docs": {
            "stability": "experimental"
          },
          "locationInModule": {
            "filename": "lib/compliance.ts",
            "line": 633
          },
          "name": "obtainNumber",
          "returns": {
            "type": {
              "fqn": "@scope/jsii-calc-lib.IDoublable"
            }
          }
        }
      ],
      "name": "IReturnsNumber",
      "properties": [
        {
          "abstract": true,
          "docs": {
            "stability": "experimental"
          },
          "immutable": true,
          "locationInModule": {
            "filename": "lib/compliance.ts",
            "line": 635
          },
          "name": "numberProp",
          "type": {
            "fqn": "@scope/jsii-calc-lib.Number"
          }
        }
      ]
    },
    "jsii-calc.IStableInterface": {
      "assembly": "jsii-calc",
      "docs": {
        "stability": "stable"
      },
      "fqn": "jsii-calc.IStableInterface",
      "kind": "interface",
      "locationInModule": {
        "filename": "lib/stability.ts",
        "line": 44
      },
      "methods": [
        {
          "abstract": true,
          "docs": {
            "stability": "stable"
          },
          "locationInModule": {
            "filename": "lib/stability.ts",
            "line": 48
          },
          "name": "method"
        }
      ],
      "name": "IStableInterface",
      "properties": [
        {
          "abstract": true,
          "docs": {
            "stability": "stable"
          },
          "locationInModule": {
            "filename": "lib/stability.ts",
            "line": 46
          },
          "name": "mutableProperty",
          "optional": true,
          "type": {
            "primitive": "number"
          }
        }
      ]
    },
    "jsii-calc.ImplementInternalInterface": {
      "assembly": "jsii-calc",
      "docs": {
        "stability": "experimental"
      },
      "fqn": "jsii-calc.ImplementInternalInterface",
      "initializer": {},
      "kind": "class",
      "locationInModule": {
        "filename": "lib/compliance.ts",
        "line": 1537
      },
      "name": "ImplementInternalInterface",
      "properties": [
        {
          "docs": {
            "stability": "experimental"
          },
          "locationInModule": {
            "filename": "lib/compliance.ts",
            "line": 1538
          },
          "name": "prop",
          "type": {
            "primitive": "string"
          }
        }
      ]
    },
    "jsii-calc.ImplementsInterfaceWithInternal": {
      "assembly": "jsii-calc",
      "docs": {
        "stability": "experimental"
      },
      "fqn": "jsii-calc.ImplementsInterfaceWithInternal",
      "initializer": {},
      "interfaces": [
        "jsii-calc.IInterfaceWithInternal"
      ],
      "kind": "class",
      "locationInModule": {
        "filename": "lib/compliance.ts",
        "line": 1500
      },
      "methods": [
        {
          "docs": {
            "stability": "experimental"
          },
          "locationInModule": {
            "filename": "lib/compliance.ts",
            "line": 1501
          },
          "name": "visible",
          "overrides": "jsii-calc.IInterfaceWithInternal"
        }
      ],
      "name": "ImplementsInterfaceWithInternal"
    },
    "jsii-calc.ImplementsInterfaceWithInternalSubclass": {
      "assembly": "jsii-calc",
      "base": "jsii-calc.ImplementsInterfaceWithInternal",
      "docs": {
        "stability": "experimental"
      },
      "fqn": "jsii-calc.ImplementsInterfaceWithInternalSubclass",
      "initializer": {},
      "kind": "class",
      "locationInModule": {
        "filename": "lib/compliance.ts",
        "line": 1513
      },
      "name": "ImplementsInterfaceWithInternalSubclass"
    },
    "jsii-calc.ImplementsPrivateInterface": {
      "assembly": "jsii-calc",
      "docs": {
        "stability": "experimental"
      },
      "fqn": "jsii-calc.ImplementsPrivateInterface",
      "initializer": {},
      "kind": "class",
      "locationInModule": {
        "filename": "lib/compliance.ts",
        "line": 1541
      },
      "name": "ImplementsPrivateInterface",
      "properties": [
        {
          "docs": {
            "stability": "experimental"
          },
          "locationInModule": {
            "filename": "lib/compliance.ts",
            "line": 1542
          },
          "name": "private",
          "type": {
            "primitive": "string"
          }
        }
      ]
    },
    "jsii-calc.ImplictBaseOfBase": {
      "assembly": "jsii-calc",
      "datatype": true,
      "docs": {
        "stability": "experimental"
      },
      "fqn": "jsii-calc.ImplictBaseOfBase",
      "interfaces": [
        "@scope/jsii-calc-base.BaseProps"
      ],
      "kind": "interface",
      "locationInModule": {
        "filename": "lib/compliance.ts",
        "line": 1017
      },
      "name": "ImplictBaseOfBase",
      "properties": [
        {
          "abstract": true,
          "docs": {
            "stability": "experimental"
          },
          "immutable": true,
          "locationInModule": {
            "filename": "lib/compliance.ts",
            "line": 1018
          },
          "name": "goo",
          "type": {
            "primitive": "date"
          }
        }
      ]
    },
    "jsii-calc.InbetweenClass": {
      "assembly": "jsii-calc",
      "base": "jsii-calc.PublicClass",
      "docs": {
        "stability": "experimental"
      },
      "fqn": "jsii-calc.InbetweenClass",
      "initializer": {},
      "interfaces": [
        "jsii-calc.IPublicInterface2"
      ],
      "kind": "class",
      "locationInModule": {
        "filename": "lib/compliance.ts",
        "line": 1359
      },
      "methods": [
        {
          "docs": {
            "stability": "experimental"
          },
          "locationInModule": {
            "filename": "lib/compliance.ts",
            "line": 1360
          },
          "name": "ciao",
          "overrides": "jsii-calc.IPublicInterface2",
          "returns": {
            "type": {
              "primitive": "string"
            }
          }
        }
      ],
      "name": "InbetweenClass"
    },
    "jsii-calc.InterfaceInNamespaceIncludesClasses.Foo": {
      "assembly": "jsii-calc",
      "docs": {
        "stability": "experimental"
      },
      "fqn": "jsii-calc.InterfaceInNamespaceIncludesClasses.Foo",
      "initializer": {},
      "kind": "class",
      "locationInModule": {
        "filename": "lib/compliance.ts",
        "line": 1051
      },
      "name": "Foo",
      "namespace": "InterfaceInNamespaceIncludesClasses",
      "properties": [
        {
          "docs": {
            "stability": "experimental"
          },
          "locationInModule": {
            "filename": "lib/compliance.ts",
            "line": 1052
          },
          "name": "bar",
          "optional": true,
          "type": {
            "primitive": "string"
          }
        }
      ]
    },
    "jsii-calc.InterfaceInNamespaceIncludesClasses.Hello": {
      "assembly": "jsii-calc",
      "datatype": true,
      "docs": {
        "stability": "experimental"
      },
      "fqn": "jsii-calc.InterfaceInNamespaceIncludesClasses.Hello",
      "kind": "interface",
      "locationInModule": {
        "filename": "lib/compliance.ts",
        "line": 1055
      },
      "name": "Hello",
      "namespace": "InterfaceInNamespaceIncludesClasses",
      "properties": [
        {
          "abstract": true,
          "docs": {
            "stability": "experimental"
          },
          "immutable": true,
          "locationInModule": {
            "filename": "lib/compliance.ts",
            "line": 1056
          },
          "name": "foo",
          "type": {
            "primitive": "number"
          }
        }
      ]
    },
    "jsii-calc.InterfaceInNamespaceOnlyInterface.Hello": {
      "assembly": "jsii-calc",
      "datatype": true,
      "docs": {
        "stability": "experimental"
      },
      "fqn": "jsii-calc.InterfaceInNamespaceOnlyInterface.Hello",
      "kind": "interface",
      "locationInModule": {
        "filename": "lib/compliance.ts",
        "line": 1043
      },
      "name": "Hello",
      "namespace": "InterfaceInNamespaceOnlyInterface",
      "properties": [
        {
          "abstract": true,
          "docs": {
            "stability": "experimental"
          },
          "immutable": true,
          "locationInModule": {
            "filename": "lib/compliance.ts",
            "line": 1044
          },
          "name": "foo",
          "type": {
            "primitive": "number"
          }
        }
      ]
    },
    "jsii-calc.InterfacesMaker": {
      "assembly": "jsii-calc",
      "docs": {
        "stability": "experimental",
        "summary": "We can return arrays of interfaces See aws/aws-cdk#2362."
      },
      "fqn": "jsii-calc.InterfacesMaker",
      "kind": "class",
      "locationInModule": {
        "filename": "lib/compliance.ts",
        "line": 1852
      },
      "methods": [
        {
          "docs": {
            "stability": "experimental"
          },
          "locationInModule": {
            "filename": "lib/compliance.ts",
            "line": 1853
          },
          "name": "makeInterfaces",
          "parameters": [
            {
              "name": "count",
              "type": {
                "primitive": "number"
              }
            }
          ],
          "returns": {
            "type": {
              "collection": {
                "elementtype": {
                  "fqn": "@scope/jsii-calc-lib.IDoublable"
                },
                "kind": "array"
              }
            }
          },
          "static": true
        }
      ],
      "name": "InterfacesMaker"
    },
    "jsii-calc.JSII417Derived": {
      "assembly": "jsii-calc",
      "base": "jsii-calc.JSII417PublicBaseOfBase",
      "docs": {
        "stability": "experimental"
      },
      "fqn": "jsii-calc.JSII417Derived",
      "initializer": {
        "docs": {
          "stability": "experimental"
        },
        "parameters": [
          {
            "name": "property",
            "type": {
              "primitive": "string"
            }
          }
        ]
      },
      "kind": "class",
      "locationInModule": {
        "filename": "lib/erasures.ts",
        "line": 22
      },
      "methods": [
        {
          "docs": {
            "stability": "experimental"
          },
          "locationInModule": {
            "filename": "lib/erasures.ts",
            "line": 23
          },
          "name": "bar"
        },
        {
          "docs": {
            "stability": "experimental"
          },
          "locationInModule": {
            "filename": "lib/erasures.ts",
            "line": 26
          },
          "name": "baz"
        }
      ],
      "name": "JSII417Derived",
      "properties": [
        {
          "docs": {
            "stability": "experimental"
          },
          "immutable": true,
          "locationInModule": {
            "filename": "lib/erasures.ts",
            "line": 17
          },
          "name": "property",
          "protected": true,
          "type": {
            "primitive": "string"
          }
        }
      ]
    },
    "jsii-calc.JSII417PublicBaseOfBase": {
      "assembly": "jsii-calc",
      "docs": {
        "stability": "experimental"
      },
      "fqn": "jsii-calc.JSII417PublicBaseOfBase",
      "initializer": {},
      "kind": "class",
      "locationInModule": {
        "filename": "lib/erasures.ts",
        "line": 10
      },
      "methods": [
        {
          "docs": {
            "stability": "experimental"
          },
          "locationInModule": {
            "filename": "lib/erasures.ts",
            "line": 11
          },
          "name": "makeInstance",
          "returns": {
            "type": {
              "fqn": "jsii-calc.JSII417PublicBaseOfBase"
            }
          },
          "static": true
        },
        {
          "docs": {
            "stability": "experimental"
          },
          "locationInModule": {
            "filename": "lib/erasures.ts",
            "line": 14
          },
          "name": "foo"
        }
      ],
      "name": "JSII417PublicBaseOfBase",
      "properties": [
        {
          "docs": {
            "stability": "experimental"
          },
          "immutable": true,
          "locationInModule": {
            "filename": "lib/erasures.ts",
            "line": 8
          },
          "name": "hasRoot",
          "type": {
            "primitive": "boolean"
          }
        }
      ]
    },
    "jsii-calc.JSObjectLiteralForInterface": {
      "assembly": "jsii-calc",
      "docs": {
        "stability": "experimental"
      },
      "fqn": "jsii-calc.JSObjectLiteralForInterface",
      "initializer": {},
      "kind": "class",
      "locationInModule": {
        "filename": "lib/compliance.ts",
        "line": 508
      },
      "methods": [
        {
          "docs": {
            "stability": "experimental"
          },
          "locationInModule": {
            "filename": "lib/compliance.ts",
            "line": 510
          },
          "name": "giveMeFriendly",
          "returns": {
            "type": {
              "fqn": "@scope/jsii-calc-lib.IFriendly"
            }
          }
        },
        {
          "docs": {
            "stability": "experimental"
          },
          "locationInModule": {
            "filename": "lib/compliance.ts",
            "line": 516
          },
          "name": "giveMeFriendlyGenerator",
          "returns": {
            "type": {
              "fqn": "jsii-calc.IFriendlyRandomGenerator"
            }
          }
        }
      ],
      "name": "JSObjectLiteralForInterface"
    },
    "jsii-calc.JSObjectLiteralToNative": {
      "assembly": "jsii-calc",
      "docs": {
        "stability": "experimental"
      },
      "fqn": "jsii-calc.JSObjectLiteralToNative",
      "initializer": {},
      "kind": "class",
      "locationInModule": {
        "filename": "lib/compliance.ts",
        "line": 234
      },
      "methods": [
        {
          "docs": {
            "stability": "experimental"
          },
          "locationInModule": {
            "filename": "lib/compliance.ts",
            "line": 235
          },
          "name": "returnLiteral",
          "returns": {
            "type": {
              "fqn": "jsii-calc.JSObjectLiteralToNativeClass"
            }
          }
        }
      ],
      "name": "JSObjectLiteralToNative"
    },
    "jsii-calc.JSObjectLiteralToNativeClass": {
      "assembly": "jsii-calc",
      "docs": {
        "stability": "experimental"
      },
      "fqn": "jsii-calc.JSObjectLiteralToNativeClass",
      "initializer": {},
      "kind": "class",
      "locationInModule": {
        "filename": "lib/compliance.ts",
        "line": 243
      },
      "name": "JSObjectLiteralToNativeClass",
      "properties": [
        {
          "docs": {
            "stability": "experimental"
          },
          "locationInModule": {
            "filename": "lib/compliance.ts",
            "line": 244
          },
          "name": "propA",
          "type": {
            "primitive": "string"
          }
        },
        {
          "docs": {
            "stability": "experimental"
          },
          "locationInModule": {
            "filename": "lib/compliance.ts",
            "line": 245
          },
          "name": "propB",
          "type": {
            "primitive": "number"
          }
        }
      ]
    },
    "jsii-calc.JavaReservedWords": {
      "assembly": "jsii-calc",
      "docs": {
        "stability": "experimental"
      },
      "fqn": "jsii-calc.JavaReservedWords",
      "initializer": {},
      "kind": "class",
      "locationInModule": {
        "filename": "lib/compliance.ts",
        "line": 728
      },
      "methods": [
        {
          "docs": {
            "stability": "experimental"
          },
          "locationInModule": {
            "filename": "lib/compliance.ts",
            "line": 729
          },
          "name": "abstract"
        },
        {
          "docs": {
            "stability": "experimental"
          },
          "locationInModule": {
            "filename": "lib/compliance.ts",
            "line": 732
          },
          "name": "assert"
        },
        {
          "docs": {
            "stability": "experimental"
          },
          "locationInModule": {
            "filename": "lib/compliance.ts",
            "line": 735
          },
          "name": "boolean"
        },
        {
          "docs": {
            "stability": "experimental"
          },
          "locationInModule": {
            "filename": "lib/compliance.ts",
            "line": 738
          },
          "name": "break"
        },
        {
          "docs": {
            "stability": "experimental"
          },
          "locationInModule": {
            "filename": "lib/compliance.ts",
            "line": 741
          },
          "name": "byte"
        },
        {
          "docs": {
            "stability": "experimental"
          },
          "locationInModule": {
            "filename": "lib/compliance.ts",
            "line": 744
          },
          "name": "case"
        },
        {
          "docs": {
            "stability": "experimental"
          },
          "locationInModule": {
            "filename": "lib/compliance.ts",
            "line": 747
          },
          "name": "catch"
        },
        {
          "docs": {
            "stability": "experimental"
          },
          "locationInModule": {
            "filename": "lib/compliance.ts",
            "line": 750
          },
          "name": "char"
        },
        {
          "docs": {
            "stability": "experimental"
          },
          "locationInModule": {
            "filename": "lib/compliance.ts",
            "line": 753
          },
          "name": "class"
        },
        {
          "docs": {
            "stability": "experimental"
          },
          "locationInModule": {
            "filename": "lib/compliance.ts",
            "line": 756
          },
          "name": "const"
        },
        {
          "docs": {
            "stability": "experimental"
          },
          "locationInModule": {
            "filename": "lib/compliance.ts",
            "line": 759
          },
          "name": "continue"
        },
        {
          "docs": {
            "stability": "experimental"
          },
          "locationInModule": {
            "filename": "lib/compliance.ts",
            "line": 762
          },
          "name": "default"
        },
        {
          "docs": {
            "stability": "experimental"
          },
          "locationInModule": {
            "filename": "lib/compliance.ts",
            "line": 768
          },
          "name": "do"
        },
        {
          "docs": {
            "stability": "experimental"
          },
          "locationInModule": {
            "filename": "lib/compliance.ts",
            "line": 765
          },
          "name": "double"
        },
        {
          "docs": {
            "stability": "experimental"
          },
          "locationInModule": {
            "filename": "lib/compliance.ts",
            "line": 771
          },
          "name": "else"
        },
        {
          "docs": {
            "stability": "experimental"
          },
          "locationInModule": {
            "filename": "lib/compliance.ts",
            "line": 774
          },
          "name": "enum"
        },
        {
          "docs": {
            "stability": "experimental"
          },
          "locationInModule": {
            "filename": "lib/compliance.ts",
            "line": 777
          },
          "name": "extends"
        },
        {
          "docs": {
            "stability": "experimental"
          },
          "locationInModule": {
            "filename": "lib/compliance.ts",
            "line": 780
          },
          "name": "false"
        },
        {
          "docs": {
            "stability": "experimental"
          },
          "locationInModule": {
            "filename": "lib/compliance.ts",
            "line": 783
          },
          "name": "final"
        },
        {
          "docs": {
            "stability": "experimental"
          },
          "locationInModule": {
            "filename": "lib/compliance.ts",
            "line": 786
          },
          "name": "finally"
        },
        {
          "docs": {
            "stability": "experimental"
          },
          "locationInModule": {
            "filename": "lib/compliance.ts",
            "line": 789
          },
          "name": "float"
        },
        {
          "docs": {
            "stability": "experimental"
          },
          "locationInModule": {
            "filename": "lib/compliance.ts",
            "line": 792
          },
          "name": "for"
        },
        {
          "docs": {
            "stability": "experimental"
          },
          "locationInModule": {
            "filename": "lib/compliance.ts",
            "line": 795
          },
          "name": "goto"
        },
        {
          "docs": {
            "stability": "experimental"
          },
          "locationInModule": {
            "filename": "lib/compliance.ts",
            "line": 798
          },
          "name": "if"
        },
        {
          "docs": {
            "stability": "experimental"
          },
          "locationInModule": {
            "filename": "lib/compliance.ts",
            "line": 801
          },
          "name": "implements"
        },
        {
          "docs": {
            "stability": "experimental"
          },
          "locationInModule": {
            "filename": "lib/compliance.ts",
            "line": 804
          },
          "name": "import"
        },
        {
          "docs": {
            "stability": "experimental"
          },
          "locationInModule": {
            "filename": "lib/compliance.ts",
            "line": 807
          },
          "name": "instanceof"
        },
        {
          "docs": {
            "stability": "experimental"
          },
          "locationInModule": {
            "filename": "lib/compliance.ts",
            "line": 810
          },
          "name": "int"
        },
        {
          "docs": {
            "stability": "experimental"
          },
          "locationInModule": {
            "filename": "lib/compliance.ts",
            "line": 813
          },
          "name": "interface"
        },
        {
          "docs": {
            "stability": "experimental"
          },
          "locationInModule": {
            "filename": "lib/compliance.ts",
            "line": 816
          },
          "name": "long"
        },
        {
          "docs": {
            "stability": "experimental"
          },
          "locationInModule": {
            "filename": "lib/compliance.ts",
            "line": 819
          },
          "name": "native"
        },
        {
          "docs": {
            "stability": "experimental"
          },
          "locationInModule": {
            "filename": "lib/compliance.ts",
            "line": 822
          },
          "name": "new"
        },
        {
          "docs": {
            "stability": "experimental"
          },
          "locationInModule": {
            "filename": "lib/compliance.ts",
            "line": 825
          },
          "name": "null"
        },
        {
          "docs": {
            "stability": "experimental"
          },
          "locationInModule": {
            "filename": "lib/compliance.ts",
            "line": 828
          },
          "name": "package"
        },
        {
          "docs": {
            "stability": "experimental"
          },
          "locationInModule": {
            "filename": "lib/compliance.ts",
            "line": 831
          },
          "name": "private"
        },
        {
          "docs": {
            "stability": "experimental"
          },
          "locationInModule": {
            "filename": "lib/compliance.ts",
            "line": 834
          },
          "name": "protected"
        },
        {
          "docs": {
            "stability": "experimental"
          },
          "locationInModule": {
            "filename": "lib/compliance.ts",
            "line": 837
          },
          "name": "public"
        },
        {
          "docs": {
            "stability": "experimental"
          },
          "locationInModule": {
            "filename": "lib/compliance.ts",
            "line": 840
          },
          "name": "return"
        },
        {
          "docs": {
            "stability": "experimental"
          },
          "locationInModule": {
            "filename": "lib/compliance.ts",
            "line": 843
          },
          "name": "short"
        },
        {
          "docs": {
            "stability": "experimental"
          },
          "locationInModule": {
            "filename": "lib/compliance.ts",
            "line": 846
          },
          "name": "static"
        },
        {
          "docs": {
            "stability": "experimental"
          },
          "locationInModule": {
            "filename": "lib/compliance.ts",
            "line": 849
          },
          "name": "strictfp"
        },
        {
          "docs": {
            "stability": "experimental"
          },
          "locationInModule": {
            "filename": "lib/compliance.ts",
            "line": 852
          },
          "name": "super"
        },
        {
          "docs": {
            "stability": "experimental"
          },
          "locationInModule": {
            "filename": "lib/compliance.ts",
            "line": 855
          },
          "name": "switch"
        },
        {
          "docs": {
            "stability": "experimental"
          },
          "locationInModule": {
            "filename": "lib/compliance.ts",
            "line": 858
          },
          "name": "synchronized"
        },
        {
          "docs": {
            "stability": "experimental"
          },
          "locationInModule": {
            "filename": "lib/compliance.ts",
            "line": 861
          },
          "name": "this"
        },
        {
          "docs": {
            "stability": "experimental"
          },
          "locationInModule": {
            "filename": "lib/compliance.ts",
            "line": 864
          },
          "name": "throw"
        },
        {
          "docs": {
            "stability": "experimental"
          },
          "locationInModule": {
            "filename": "lib/compliance.ts",
            "line": 867
          },
          "name": "throws"
        },
        {
          "docs": {
            "stability": "experimental"
          },
          "locationInModule": {
            "filename": "lib/compliance.ts",
            "line": 870
          },
          "name": "transient"
        },
        {
          "docs": {
            "stability": "experimental"
          },
          "locationInModule": {
            "filename": "lib/compliance.ts",
            "line": 873
          },
          "name": "true"
        },
        {
          "docs": {
            "stability": "experimental"
          },
          "locationInModule": {
            "filename": "lib/compliance.ts",
            "line": 876
          },
          "name": "try"
        },
        {
          "docs": {
            "stability": "experimental"
          },
          "locationInModule": {
            "filename": "lib/compliance.ts",
            "line": 879
          },
          "name": "void"
        },
        {
          "docs": {
            "stability": "experimental"
          },
          "locationInModule": {
            "filename": "lib/compliance.ts",
            "line": 882
          },
          "name": "volatile"
        }
      ],
      "name": "JavaReservedWords",
      "properties": [
        {
          "docs": {
            "stability": "experimental"
          },
          "locationInModule": {
            "filename": "lib/compliance.ts",
            "line": 885
          },
          "name": "while",
          "type": {
            "primitive": "string"
          }
        }
      ]
    },
    "jsii-calc.Jsii487Derived": {
      "assembly": "jsii-calc",
      "docs": {
        "stability": "experimental"
      },
      "fqn": "jsii-calc.Jsii487Derived",
      "initializer": {},
      "interfaces": [
        "jsii-calc.IJsii487External2",
        "jsii-calc.IJsii487External"
      ],
      "kind": "class",
      "locationInModule": {
        "filename": "lib/erasures.ts",
        "line": 50
      },
      "name": "Jsii487Derived"
    },
    "jsii-calc.Jsii496Derived": {
      "assembly": "jsii-calc",
      "docs": {
        "stability": "experimental"
      },
      "fqn": "jsii-calc.Jsii496Derived",
      "initializer": {},
      "interfaces": [
        "jsii-calc.IJsii496"
      ],
      "kind": "class",
      "locationInModule": {
        "filename": "lib/erasures.ts",
        "line": 58
      },
      "name": "Jsii496Derived"
    },
    "jsii-calc.JsiiAgent": {
      "assembly": "jsii-calc",
      "docs": {
        "stability": "experimental",
        "summary": "Host runtime version should be set via JSII_AGENT."
      },
      "fqn": "jsii-calc.JsiiAgent",
      "initializer": {},
      "kind": "class",
      "locationInModule": {
        "filename": "lib/compliance.ts",
        "line": 1324
      },
      "name": "JsiiAgent",
      "properties": [
        {
          "docs": {
            "stability": "experimental",
            "summary": "Returns the value of the JSII_AGENT environment variable."
          },
          "immutable": true,
          "locationInModule": {
            "filename": "lib/compliance.ts",
            "line": 1328
          },
          "name": "jsiiAgent",
          "optional": true,
          "static": true,
          "type": {
            "primitive": "string"
          }
        }
      ]
    },
    "jsii-calc.LoadBalancedFargateServiceProps": {
      "assembly": "jsii-calc",
      "datatype": true,
      "docs": {
        "stability": "experimental",
        "summary": "jsii#298: show default values in sphinx documentation, and respect newlines."
      },
      "fqn": "jsii-calc.LoadBalancedFargateServiceProps",
      "kind": "interface",
      "locationInModule": {
        "filename": "lib/compliance.ts",
        "line": 1236
      },
      "name": "LoadBalancedFargateServiceProps",
      "properties": [
        {
          "abstract": true,
          "docs": {
            "default": "80",
            "remarks": "Corresponds to container port mapping.",
            "stability": "experimental",
            "summary": "The container port of the application load balancer attached to your Fargate service."
          },
          "immutable": true,
          "locationInModule": {
            "filename": "lib/compliance.ts",
            "line": 1279
          },
          "name": "containerPort",
          "optional": true,
          "type": {
            "primitive": "number"
          }
        },
        {
          "abstract": true,
          "docs": {
            "default": "256",
            "remarks": "This default is set in the underlying FargateTaskDefinition construct.",
            "stability": "experimental",
            "summary": "The number of cpu units used by the task. Valid values, which determines your range of valid values for the memory parameter: 256 (.25 vCPU) - Available memory values: 0.5GB, 1GB, 2GB 512 (.5 vCPU) - Available memory values: 1GB, 2GB, 3GB, 4GB 1024 (1 vCPU) - Available memory values: 2GB, 3GB, 4GB, 5GB, 6GB, 7GB, 8GB 2048 (2 vCPU) - Available memory values: Between 4GB and 16GB in 1GB increments 4096 (4 vCPU) - Available memory values: Between 8GB and 30GB in 1GB increments."
          },
          "immutable": true,
          "locationInModule": {
            "filename": "lib/compliance.ts",
            "line": 1250
          },
          "name": "cpu",
          "optional": true,
          "type": {
            "primitive": "string"
          }
        },
        {
          "abstract": true,
          "docs": {
            "default": "512",
            "remarks": "This field is required and you must use one of the following values, which determines your range of valid values\nfor the cpu parameter:\n\n0.5GB, 1GB, 2GB - Available cpu values: 256 (.25 vCPU)\n\n1GB, 2GB, 3GB, 4GB - Available cpu values: 512 (.5 vCPU)\n\n2GB, 3GB, 4GB, 5GB, 6GB, 7GB, 8GB - Available cpu values: 1024 (1 vCPU)\n\nBetween 4GB and 16GB in 1GB increments - Available cpu values: 2048 (2 vCPU)\n\nBetween 8GB and 30GB in 1GB increments - Available cpu values: 4096 (4 vCPU)\n\nThis default is set in the underlying FargateTaskDefinition construct.",
            "stability": "experimental",
            "summary": "The amount (in MiB) of memory used by the task."
          },
          "immutable": true,
          "locationInModule": {
            "filename": "lib/compliance.ts",
            "line": 1272
          },
          "name": "memoryMiB",
          "optional": true,
          "type": {
            "primitive": "string"
          }
        },
        {
          "abstract": true,
          "docs": {
            "default": "true",
            "stability": "experimental",
            "summary": "Determines whether the Application Load Balancer will be internet-facing."
          },
          "immutable": true,
          "locationInModule": {
            "filename": "lib/compliance.ts",
            "line": 1286
          },
          "name": "publicLoadBalancer",
          "optional": true,
          "type": {
            "primitive": "boolean"
          }
        },
        {
          "abstract": true,
          "docs": {
            "default": "false",
            "stability": "experimental",
            "summary": "Determines whether your Fargate Service will be assigned a public IP address."
          },
          "immutable": true,
          "locationInModule": {
            "filename": "lib/compliance.ts",
            "line": 1293
          },
          "name": "publicTasks",
          "optional": true,
          "type": {
            "primitive": "boolean"
          }
        }
      ]
    },
    "jsii-calc.Multiply": {
      "assembly": "jsii-calc",
      "base": "jsii-calc.BinaryOperation",
      "docs": {
        "stability": "experimental",
        "summary": "The \"*\" binary operation."
      },
      "fqn": "jsii-calc.Multiply",
      "initializer": {
        "docs": {
          "stability": "experimental",
          "summary": "Creates a BinaryOperation."
        },
        "parameters": [
          {
            "docs": {
              "summary": "Left-hand side operand."
            },
            "name": "lhs",
            "type": {
              "fqn": "@scope/jsii-calc-lib.Value"
            }
          },
          {
            "docs": {
              "summary": "Right-hand side operand."
            },
            "name": "rhs",
            "type": {
              "fqn": "@scope/jsii-calc-lib.Value"
            }
          }
        ]
      },
      "interfaces": [
        "jsii-calc.IFriendlier",
        "jsii-calc.IRandomNumberGenerator"
      ],
      "kind": "class",
      "locationInModule": {
        "filename": "lib/calculator.ts",
        "line": 69
      },
      "methods": [
        {
          "docs": {
            "stability": "experimental",
            "summary": "Say farewell."
          },
          "locationInModule": {
            "filename": "lib/calculator.ts",
            "line": 82
          },
          "name": "farewell",
          "overrides": "jsii-calc.IFriendlier",
          "returns": {
            "type": {
              "primitive": "string"
            }
          }
        },
        {
          "docs": {
            "stability": "experimental",
            "summary": "Say goodbye."
          },
          "locationInModule": {
            "filename": "lib/calculator.ts",
            "line": 78
          },
          "name": "goodbye",
          "overrides": "jsii-calc.IFriendlier",
          "returns": {
            "type": {
              "primitive": "string"
            }
          }
        },
        {
          "docs": {
            "stability": "experimental",
            "summary": "Returns another random number."
          },
          "locationInModule": {
            "filename": "lib/calculator.ts",
            "line": 86
          },
          "name": "next",
          "overrides": "jsii-calc.IRandomNumberGenerator",
          "returns": {
            "type": {
              "primitive": "number"
            }
          }
        },
        {
          "docs": {
            "stability": "experimental",
            "summary": "String representation of the value."
          },
          "locationInModule": {
            "filename": "lib/calculator.ts",
            "line": 74
          },
          "name": "toString",
          "overrides": "@scope/jsii-calc-lib.Operation",
          "returns": {
            "type": {
              "primitive": "string"
            }
          }
        }
      ],
      "name": "Multiply",
      "properties": [
        {
          "docs": {
            "stability": "experimental",
            "summary": "The value."
          },
          "immutable": true,
          "locationInModule": {
            "filename": "lib/calculator.ts",
            "line": 70
          },
          "name": "value",
          "overrides": "@scope/jsii-calc-lib.Value",
          "type": {
            "primitive": "number"
          }
        }
      ]
    },
    "jsii-calc.Negate": {
      "assembly": "jsii-calc",
      "base": "jsii-calc.UnaryOperation",
      "docs": {
        "stability": "experimental",
        "summary": "The negation operation (\"-value\")."
      },
      "fqn": "jsii-calc.Negate",
      "initializer": {
        "docs": {
          "stability": "experimental"
        },
        "parameters": [
          {
            "name": "operand",
            "type": {
              "fqn": "@scope/jsii-calc-lib.Value"
            }
          }
        ]
      },
      "interfaces": [
        "jsii-calc.IFriendlier"
      ],
      "kind": "class",
      "locationInModule": {
        "filename": "lib/calculator.ts",
        "line": 103
      },
      "methods": [
        {
          "docs": {
            "stability": "experimental",
            "summary": "Say farewell."
          },
          "locationInModule": {
            "filename": "lib/calculator.ts",
            "line": 120
          },
          "name": "farewell",
          "overrides": "jsii-calc.IFriendlier",
          "returns": {
            "type": {
              "primitive": "string"
            }
          }
        },
        {
          "docs": {
            "stability": "experimental",
            "summary": "Say goodbye."
          },
          "locationInModule": {
            "filename": "lib/calculator.ts",
            "line": 116
          },
          "name": "goodbye",
          "overrides": "jsii-calc.IFriendlier",
          "returns": {
            "type": {
              "primitive": "string"
            }
          }
        },
        {
          "docs": {
            "stability": "experimental",
            "summary": "Say hello!"
          },
          "locationInModule": {
            "filename": "lib/calculator.ts",
            "line": 112
          },
          "name": "hello",
          "overrides": "@scope/jsii-calc-lib.IFriendly",
          "returns": {
            "type": {
              "primitive": "string"
            }
          }
        },
        {
          "docs": {
            "stability": "experimental",
            "summary": "String representation of the value."
          },
          "locationInModule": {
            "filename": "lib/calculator.ts",
            "line": 108
          },
          "name": "toString",
          "overrides": "@scope/jsii-calc-lib.Operation",
          "returns": {
            "type": {
              "primitive": "string"
            }
          }
        }
      ],
      "name": "Negate",
      "properties": [
        {
          "docs": {
            "stability": "experimental",
            "summary": "The value."
          },
          "immutable": true,
          "locationInModule": {
            "filename": "lib/calculator.ts",
            "line": 104
          },
          "name": "value",
          "overrides": "@scope/jsii-calc-lib.Value",
          "type": {
            "primitive": "number"
          }
        }
      ]
    },
    "jsii-calc.NodeStandardLibrary": {
      "assembly": "jsii-calc",
      "docs": {
        "stability": "experimental",
        "summary": "Test fixture to verify that jsii modules can use the node standard library."
      },
      "fqn": "jsii-calc.NodeStandardLibrary",
      "initializer": {},
      "kind": "class",
      "locationInModule": {
        "filename": "lib/compliance.ts",
        "line": 969
      },
      "methods": [
        {
          "docs": {
            "returns": "\"6a2da20943931e9834fc12cfe5bb47bbd9ae43489a30726962b576f4e3993e50\"",
            "stability": "experimental",
            "summary": "Uses node.js \"crypto\" module to calculate sha256 of a string."
          },
          "locationInModule": {
            "filename": "lib/compliance.ts",
            "line": 998
          },
          "name": "cryptoSha256",
          "returns": {
            "type": {
              "primitive": "string"
            }
          }
        },
        {
          "async": true,
          "docs": {
            "returns": "\"Hello, resource!\"",
            "stability": "experimental",
            "summary": "Reads a local resource file (resource.txt) asynchronously."
          },
          "locationInModule": {
            "filename": "lib/compliance.ts",
            "line": 974
          },
          "name": "fsReadFile",
          "returns": {
            "type": {
              "primitive": "string"
            }
          }
        },
        {
          "docs": {
            "returns": "\"Hello, resource! SYNC!\"",
            "stability": "experimental",
            "summary": "Sync version of fsReadFile."
          },
          "locationInModule": {
            "filename": "lib/compliance.ts",
            "line": 983
          },
          "name": "fsReadFileSync",
          "returns": {
            "type": {
              "primitive": "string"
            }
          }
        }
      ],
      "name": "NodeStandardLibrary",
      "properties": [
        {
          "docs": {
            "stability": "experimental",
            "summary": "Returns the current os.platform() from the \"os\" node module."
          },
          "immutable": true,
          "locationInModule": {
            "filename": "lib/compliance.ts",
            "line": 990
          },
          "name": "osPlatform",
          "type": {
            "primitive": "string"
          }
        }
      ]
    },
    "jsii-calc.NullShouldBeTreatedAsUndefined": {
      "assembly": "jsii-calc",
      "docs": {
        "stability": "experimental",
        "summary": "jsii#282, aws-cdk#157: null should be treated as \"undefined\"."
      },
      "fqn": "jsii-calc.NullShouldBeTreatedAsUndefined",
      "initializer": {
        "docs": {
          "stability": "experimental"
        },
        "parameters": [
          {
            "name": "_param1",
            "type": {
              "primitive": "string"
            }
          },
          {
            "name": "optional",
            "optional": true,
            "type": {
              "primitive": "any"
            }
          }
        ]
      },
      "kind": "class",
      "locationInModule": {
        "filename": "lib/compliance.ts",
        "line": 1185
      },
      "methods": [
        {
          "docs": {
            "stability": "experimental"
          },
          "locationInModule": {
            "filename": "lib/compliance.ts",
            "line": 1194
          },
          "name": "giveMeUndefined",
          "parameters": [
            {
              "name": "value",
              "optional": true,
              "type": {
                "primitive": "any"
              }
            }
          ]
        },
        {
          "docs": {
            "stability": "experimental"
          },
          "locationInModule": {
            "filename": "lib/compliance.ts",
            "line": 1200
          },
          "name": "giveMeUndefinedInsideAnObject",
          "parameters": [
            {
              "name": "input",
              "type": {
                "fqn": "jsii-calc.NullShouldBeTreatedAsUndefinedData"
              }
            }
          ]
        },
        {
          "docs": {
            "stability": "experimental"
          },
          "locationInModule": {
            "filename": "lib/compliance.ts",
            "line": 1215
          },
          "name": "verifyPropertyIsUndefined"
        }
      ],
      "name": "NullShouldBeTreatedAsUndefined",
      "properties": [
        {
          "docs": {
            "stability": "experimental"
          },
          "locationInModule": {
            "filename": "lib/compliance.ts",
            "line": 1186
          },
          "name": "changeMeToUndefined",
          "optional": true,
          "type": {
            "primitive": "string"
          }
        }
      ]
    },
    "jsii-calc.NullShouldBeTreatedAsUndefinedData": {
      "assembly": "jsii-calc",
      "datatype": true,
      "docs": {
        "stability": "experimental"
      },
      "fqn": "jsii-calc.NullShouldBeTreatedAsUndefinedData",
      "kind": "interface",
      "locationInModule": {
        "filename": "lib/compliance.ts",
        "line": 1222
      },
      "name": "NullShouldBeTreatedAsUndefinedData",
      "properties": [
        {
          "abstract": true,
          "docs": {
            "stability": "experimental"
          },
          "immutable": true,
          "locationInModule": {
            "filename": "lib/compliance.ts",
            "line": 1224
          },
          "name": "arrayWithThreeElementsAndUndefinedAsSecondArgument",
          "type": {
            "collection": {
              "elementtype": {
                "primitive": "any"
              },
              "kind": "array"
            }
          }
        },
        {
          "abstract": true,
          "docs": {
            "stability": "experimental"
          },
          "immutable": true,
          "locationInModule": {
            "filename": "lib/compliance.ts",
            "line": 1223
          },
          "name": "thisShouldBeUndefined",
          "optional": true,
          "type": {
            "primitive": "any"
          }
        }
      ]
    },
    "jsii-calc.NumberGenerator": {
      "assembly": "jsii-calc",
      "docs": {
        "stability": "experimental",
        "summary": "This allows us to test that a reference can be stored for objects that implement interfaces."
      },
      "fqn": "jsii-calc.NumberGenerator",
      "initializer": {
        "docs": {
          "stability": "experimental"
        },
        "parameters": [
          {
            "name": "generator",
            "type": {
              "fqn": "jsii-calc.IRandomNumberGenerator"
            }
          }
        ]
      },
      "kind": "class",
      "locationInModule": {
        "filename": "lib/compliance.ts",
        "line": 494
      },
      "methods": [
        {
          "docs": {
            "stability": "experimental"
          },
          "locationInModule": {
            "filename": "lib/compliance.ts",
            "line": 503
          },
          "name": "isSameGenerator",
          "parameters": [
            {
              "name": "gen",
              "type": {
                "fqn": "jsii-calc.IRandomNumberGenerator"
              }
            }
          ],
          "returns": {
            "type": {
              "primitive": "boolean"
            }
          }
        },
        {
          "docs": {
            "stability": "experimental"
          },
          "locationInModule": {
            "filename": "lib/compliance.ts",
            "line": 499
          },
          "name": "nextTimes100",
          "returns": {
            "type": {
              "primitive": "number"
            }
          }
        }
      ],
      "name": "NumberGenerator",
      "properties": [
        {
          "docs": {
            "stability": "experimental"
          },
          "locationInModule": {
            "filename": "lib/compliance.ts",
            "line": 495
          },
          "name": "generator",
          "type": {
            "fqn": "jsii-calc.IRandomNumberGenerator"
          }
        }
      ]
    },
    "jsii-calc.ObjectRefsInCollections": {
      "assembly": "jsii-calc",
      "docs": {
        "stability": "experimental",
        "summary": "Verify that object references can be passed inside collections."
      },
      "fqn": "jsii-calc.ObjectRefsInCollections",
      "initializer": {},
      "kind": "class",
      "locationInModule": {
        "filename": "lib/compliance.ts",
        "line": 251
      },
      "methods": [
        {
          "docs": {
            "stability": "experimental",
            "summary": "Returns the sum of all values."
          },
          "locationInModule": {
            "filename": "lib/compliance.ts",
            "line": 255
          },
          "name": "sumFromArray",
          "parameters": [
            {
              "name": "values",
              "type": {
                "collection": {
                  "elementtype": {
                    "fqn": "@scope/jsii-calc-lib.Value"
                  },
                  "kind": "array"
                }
              }
            }
          ],
          "returns": {
            "type": {
              "primitive": "number"
            }
          }
        },
        {
          "docs": {
            "stability": "experimental",
            "summary": "Returns the sum of all values in a map."
          },
          "locationInModule": {
            "filename": "lib/compliance.ts",
            "line": 266
          },
          "name": "sumFromMap",
          "parameters": [
            {
              "name": "values",
              "type": {
                "collection": {
                  "elementtype": {
                    "fqn": "@scope/jsii-calc-lib.Value"
                  },
                  "kind": "map"
                }
              }
            }
          ],
          "returns": {
            "type": {
              "primitive": "number"
            }
          }
        }
      ],
      "name": "ObjectRefsInCollections"
    },
    "jsii-calc.Old": {
      "assembly": "jsii-calc",
      "docs": {
        "deprecated": "Use the new class",
        "stability": "deprecated",
        "summary": "Old class."
      },
      "fqn": "jsii-calc.Old",
      "initializer": {},
      "kind": "class",
      "locationInModule": {
        "filename": "lib/documented.ts",
        "line": 54
      },
      "methods": [
        {
          "docs": {
            "stability": "deprecated",
            "summary": "Doo wop that thing."
          },
          "locationInModule": {
            "filename": "lib/documented.ts",
            "line": 58
          },
          "name": "doAThing"
        }
      ],
      "name": "Old"
    },
    "jsii-calc.OptionalConstructorArgument": {
      "assembly": "jsii-calc",
      "docs": {
        "stability": "experimental"
      },
      "fqn": "jsii-calc.OptionalConstructorArgument",
      "initializer": {
        "docs": {
          "stability": "experimental"
        },
        "parameters": [
          {
            "name": "arg1",
            "type": {
              "primitive": "number"
            }
          },
          {
            "name": "arg2",
            "type": {
              "primitive": "string"
            }
          },
          {
            "name": "arg3",
            "optional": true,
            "type": {
              "primitive": "date"
            }
          }
        ]
      },
      "kind": "class",
      "locationInModule": {
        "filename": "lib/compliance.ts",
        "line": 296
      },
      "name": "OptionalConstructorArgument",
      "properties": [
        {
          "docs": {
            "stability": "experimental"
          },
          "immutable": true,
          "locationInModule": {
            "filename": "lib/compliance.ts",
            "line": 297
          },
          "name": "arg1",
          "type": {
            "primitive": "number"
          }
        },
        {
          "docs": {
            "stability": "experimental"
          },
          "immutable": true,
          "locationInModule": {
            "filename": "lib/compliance.ts",
            "line": 298
          },
          "name": "arg2",
          "type": {
            "primitive": "string"
          }
        },
        {
          "docs": {
            "stability": "experimental"
          },
          "immutable": true,
          "locationInModule": {
            "filename": "lib/compliance.ts",
            "line": 299
          },
          "name": "arg3",
          "optional": true,
          "type": {
            "primitive": "date"
          }
        }
      ]
    },
    "jsii-calc.OptionalStruct": {
      "assembly": "jsii-calc",
      "datatype": true,
      "docs": {
        "stability": "experimental"
      },
      "fqn": "jsii-calc.OptionalStruct",
      "kind": "interface",
      "locationInModule": {
        "filename": "lib/compliance.ts",
        "line": 1631
      },
      "name": "OptionalStruct",
      "properties": [
        {
          "abstract": true,
          "docs": {
            "stability": "experimental"
          },
          "immutable": true,
          "locationInModule": {
            "filename": "lib/compliance.ts",
            "line": 1632
          },
          "name": "field",
          "optional": true,
          "type": {
            "primitive": "string"
          }
        }
      ]
    },
    "jsii-calc.OptionalStructConsumer": {
      "assembly": "jsii-calc",
      "docs": {
        "stability": "experimental"
      },
      "fqn": "jsii-calc.OptionalStructConsumer",
      "initializer": {
        "docs": {
          "stability": "experimental"
        },
        "parameters": [
          {
            "name": "optionalStruct",
            "optional": true,
            "type": {
              "fqn": "jsii-calc.OptionalStruct"
            }
          }
        ]
      },
      "kind": "class",
      "locationInModule": {
        "filename": "lib/compliance.ts",
        "line": 1622
      },
      "name": "OptionalStructConsumer",
      "properties": [
        {
          "docs": {
            "stability": "experimental"
          },
          "immutable": true,
          "locationInModule": {
            "filename": "lib/compliance.ts",
            "line": 1623
          },
          "name": "parameterWasUndefined",
          "type": {
            "primitive": "boolean"
          }
        },
        {
          "docs": {
            "stability": "experimental"
          },
          "immutable": true,
          "locationInModule": {
            "filename": "lib/compliance.ts",
            "line": 1624
          },
          "name": "fieldValue",
          "optional": true,
          "type": {
            "primitive": "string"
          }
        }
      ]
    },
    "jsii-calc.OverrideReturnsObject": {
      "assembly": "jsii-calc",
      "docs": {
        "stability": "experimental"
      },
      "fqn": "jsii-calc.OverrideReturnsObject",
      "initializer": {},
      "kind": "class",
      "locationInModule": {
        "filename": "lib/compliance.ts",
        "line": 638
      },
      "methods": [
        {
          "docs": {
            "stability": "experimental"
          },
          "locationInModule": {
            "filename": "lib/compliance.ts",
            "line": 639
          },
          "name": "test",
          "parameters": [
            {
              "name": "obj",
              "type": {
                "fqn": "jsii-calc.IReturnsNumber"
              }
            }
          ],
          "returns": {
            "type": {
              "primitive": "number"
            }
          }
        }
      ],
      "name": "OverrideReturnsObject"
    },
    "jsii-calc.PartiallyInitializedThisConsumer": {
      "abstract": true,
      "assembly": "jsii-calc",
      "docs": {
        "stability": "experimental"
      },
      "fqn": "jsii-calc.PartiallyInitializedThisConsumer",
      "initializer": {},
      "kind": "class",
      "locationInModule": {
        "filename": "lib/compliance.ts",
        "line": 1605
      },
      "methods": [
        {
          "abstract": true,
          "docs": {
            "stability": "experimental"
          },
          "locationInModule": {
            "filename": "lib/compliance.ts",
            "line": 1606
          },
          "name": "consumePartiallyInitializedThis",
          "parameters": [
            {
              "name": "obj",
              "type": {
                "fqn": "jsii-calc.ConstructorPassesThisOut"
              }
            },
            {
              "name": "dt",
              "type": {
                "primitive": "date"
              }
            },
            {
              "name": "ev",
              "type": {
                "fqn": "jsii-calc.AllTypesEnum"
              }
            }
          ],
          "returns": {
            "type": {
              "primitive": "string"
            }
          }
        }
      ],
      "name": "PartiallyInitializedThisConsumer"
    },
    "jsii-calc.Polymorphism": {
      "assembly": "jsii-calc",
      "docs": {
        "stability": "experimental"
      },
      "fqn": "jsii-calc.Polymorphism",
      "initializer": {},
      "kind": "class",
      "locationInModule": {
        "filename": "lib/compliance.ts",
        "line": 484
      },
      "methods": [
        {
          "docs": {
            "stability": "experimental"
          },
          "locationInModule": {
            "filename": "lib/compliance.ts",
            "line": 485
          },
          "name": "sayHello",
          "parameters": [
            {
              "name": "friendly",
              "type": {
                "fqn": "@scope/jsii-calc-lib.IFriendly"
              }
            }
          ],
          "returns": {
            "type": {
              "primitive": "string"
            }
          }
        }
      ],
      "name": "Polymorphism"
    },
    "jsii-calc.Power": {
      "assembly": "jsii-calc",
      "base": "jsii-calc.composition.CompositeOperation",
      "docs": {
        "stability": "experimental",
        "summary": "The power operation."
      },
      "fqn": "jsii-calc.Power",
      "initializer": {
        "docs": {
          "stability": "experimental",
          "summary": "Creates a Power operation."
        },
        "parameters": [
          {
            "docs": {
              "summary": "The base of the power."
            },
            "name": "base",
            "type": {
              "fqn": "@scope/jsii-calc-lib.Value"
            }
          },
          {
            "docs": {
              "summary": "The number of times to multiply."
            },
            "name": "pow",
            "type": {
              "fqn": "@scope/jsii-calc-lib.Value"
            }
          }
        ]
      },
      "kind": "class",
      "locationInModule": {
        "filename": "lib/calculator.ts",
        "line": 212
      },
      "name": "Power",
      "properties": [
        {
          "docs": {
            "stability": "experimental",
            "summary": "The base of the power."
          },
          "immutable": true,
          "locationInModule": {
            "filename": "lib/calculator.ts",
            "line": 219
          },
          "name": "base",
          "type": {
            "fqn": "@scope/jsii-calc-lib.Value"
          }
        },
        {
          "docs": {
            "stability": "experimental",
            "summary": "The expression that this operation consists of. Must be implemented by derived classes."
          },
          "immutable": true,
          "locationInModule": {
            "filename": "lib/calculator.ts",
            "line": 223
          },
          "name": "expression",
          "overrides": "jsii-calc.composition.CompositeOperation",
          "type": {
            "fqn": "@scope/jsii-calc-lib.Value"
          }
        },
        {
          "docs": {
            "stability": "experimental",
            "summary": "The number of times to multiply."
          },
          "immutable": true,
          "locationInModule": {
            "filename": "lib/calculator.ts",
            "line": 219
          },
          "name": "pow",
          "type": {
            "fqn": "@scope/jsii-calc-lib.Value"
          }
        }
      ]
    },
    "jsii-calc.PublicClass": {
      "assembly": "jsii-calc",
      "docs": {
        "stability": "experimental"
      },
      "fqn": "jsii-calc.PublicClass",
      "initializer": {},
      "kind": "class",
      "locationInModule": {
        "filename": "lib/compliance.ts",
        "line": 1349
      },
      "methods": [
        {
          "docs": {
            "stability": "experimental"
          },
          "locationInModule": {
            "filename": "lib/compliance.ts",
            "line": 1350
          },
          "name": "hello"
        }
      ],
      "name": "PublicClass"
    },
    "jsii-calc.PythonReservedWords": {
      "assembly": "jsii-calc",
      "docs": {
        "stability": "experimental"
      },
      "fqn": "jsii-calc.PythonReservedWords",
      "initializer": {},
      "kind": "class",
      "locationInModule": {
        "filename": "lib/compliance.ts",
        "line": 888
      },
      "methods": [
        {
          "docs": {
            "stability": "experimental"
          },
          "locationInModule": {
            "filename": "lib/compliance.ts",
            "line": 890
          },
          "name": "and"
        },
        {
          "docs": {
            "stability": "experimental"
          },
          "locationInModule": {
            "filename": "lib/compliance.ts",
            "line": 892
          },
          "name": "as"
        },
        {
          "docs": {
            "stability": "experimental"
          },
          "locationInModule": {
            "filename": "lib/compliance.ts",
            "line": 894
          },
          "name": "assert"
        },
        {
          "docs": {
            "stability": "experimental"
          },
          "locationInModule": {
            "filename": "lib/compliance.ts",
            "line": 896
          },
          "name": "async"
        },
        {
          "docs": {
            "stability": "experimental"
          },
          "locationInModule": {
            "filename": "lib/compliance.ts",
            "line": 898
          },
          "name": "await"
        },
        {
          "docs": {
            "stability": "experimental"
          },
          "locationInModule": {
            "filename": "lib/compliance.ts",
            "line": 900
          },
          "name": "break"
        },
        {
          "docs": {
            "stability": "experimental"
          },
          "locationInModule": {
            "filename": "lib/compliance.ts",
            "line": 902
          },
          "name": "class"
        },
        {
          "docs": {
            "stability": "experimental"
          },
          "locationInModule": {
            "filename": "lib/compliance.ts",
            "line": 904
          },
          "name": "continue"
        },
        {
          "docs": {
            "stability": "experimental"
          },
          "locationInModule": {
            "filename": "lib/compliance.ts",
            "line": 906
          },
          "name": "def"
        },
        {
          "docs": {
            "stability": "experimental"
          },
          "locationInModule": {
            "filename": "lib/compliance.ts",
            "line": 908
          },
          "name": "del"
        },
        {
          "docs": {
            "stability": "experimental"
          },
          "locationInModule": {
            "filename": "lib/compliance.ts",
            "line": 910
          },
          "name": "elif"
        },
        {
          "docs": {
            "stability": "experimental"
          },
          "locationInModule": {
            "filename": "lib/compliance.ts",
            "line": 912
          },
          "name": "else"
        },
        {
          "docs": {
            "stability": "experimental"
          },
          "locationInModule": {
            "filename": "lib/compliance.ts",
            "line": 914
          },
          "name": "except"
        },
        {
          "docs": {
            "stability": "experimental"
          },
          "locationInModule": {
            "filename": "lib/compliance.ts",
            "line": 916
          },
          "name": "finally"
        },
        {
          "docs": {
            "stability": "experimental"
          },
          "locationInModule": {
            "filename": "lib/compliance.ts",
            "line": 918
          },
          "name": "for"
        },
        {
          "docs": {
            "stability": "experimental"
          },
          "locationInModule": {
            "filename": "lib/compliance.ts",
            "line": 920
          },
          "name": "from"
        },
        {
          "docs": {
            "stability": "experimental"
          },
          "locationInModule": {
            "filename": "lib/compliance.ts",
            "line": 922
          },
          "name": "global"
        },
        {
          "docs": {
            "stability": "experimental"
          },
          "locationInModule": {
            "filename": "lib/compliance.ts",
            "line": 924
          },
          "name": "if"
        },
        {
          "docs": {
            "stability": "experimental"
          },
          "locationInModule": {
            "filename": "lib/compliance.ts",
            "line": 926
          },
          "name": "import"
        },
        {
          "docs": {
            "stability": "experimental"
          },
          "locationInModule": {
            "filename": "lib/compliance.ts",
            "line": 928
          },
          "name": "in"
        },
        {
          "docs": {
            "stability": "experimental"
          },
          "locationInModule": {
            "filename": "lib/compliance.ts",
            "line": 930
          },
          "name": "is"
        },
        {
          "docs": {
            "stability": "experimental"
          },
          "locationInModule": {
            "filename": "lib/compliance.ts",
            "line": 932
          },
          "name": "lambda"
        },
        {
          "docs": {
            "stability": "experimental"
          },
          "locationInModule": {
            "filename": "lib/compliance.ts",
            "line": 934
          },
          "name": "nonlocal"
        },
        {
          "docs": {
            "stability": "experimental"
          },
          "locationInModule": {
            "filename": "lib/compliance.ts",
            "line": 936
          },
          "name": "not"
        },
        {
          "docs": {
            "stability": "experimental"
          },
          "locationInModule": {
            "filename": "lib/compliance.ts",
            "line": 938
          },
          "name": "or"
        },
        {
          "docs": {
            "stability": "experimental"
          },
          "locationInModule": {
            "filename": "lib/compliance.ts",
            "line": 940
          },
          "name": "pass"
        },
        {
          "docs": {
            "stability": "experimental"
          },
          "locationInModule": {
            "filename": "lib/compliance.ts",
            "line": 942
          },
          "name": "raise"
        },
        {
          "docs": {
            "stability": "experimental"
          },
          "locationInModule": {
            "filename": "lib/compliance.ts",
            "line": 944
          },
          "name": "return"
        },
        {
          "docs": {
            "stability": "experimental"
          },
          "locationInModule": {
            "filename": "lib/compliance.ts",
            "line": 946
          },
          "name": "try"
        },
        {
          "docs": {
            "stability": "experimental"
          },
          "locationInModule": {
            "filename": "lib/compliance.ts",
            "line": 948
          },
          "name": "while"
        },
        {
          "docs": {
            "stability": "experimental"
          },
          "locationInModule": {
            "filename": "lib/compliance.ts",
            "line": 950
          },
          "name": "with"
        },
        {
          "docs": {
            "stability": "experimental"
          },
          "locationInModule": {
            "filename": "lib/compliance.ts",
            "line": 952
          },
          "name": "yield"
        }
      ],
      "name": "PythonReservedWords"
    },
    "jsii-calc.ReferenceEnumFromScopedPackage": {
      "assembly": "jsii-calc",
      "docs": {
        "stability": "experimental",
        "summary": "See awslabs/jsii#138."
      },
      "fqn": "jsii-calc.ReferenceEnumFromScopedPackage",
      "initializer": {},
      "kind": "class",
      "locationInModule": {
        "filename": "lib/compliance.ts",
        "line": 1024
      },
      "methods": [
        {
          "docs": {
            "stability": "experimental"
          },
          "locationInModule": {
            "filename": "lib/compliance.ts",
            "line": 1027
          },
          "name": "loadFoo",
          "returns": {
            "optional": true,
            "type": {
              "fqn": "@scope/jsii-calc-lib.EnumFromScopedModule"
            }
          }
        },
        {
          "docs": {
            "stability": "experimental"
          },
          "locationInModule": {
            "filename": "lib/compliance.ts",
            "line": 1031
          },
          "name": "saveFoo",
          "parameters": [
            {
              "name": "value",
              "type": {
                "fqn": "@scope/jsii-calc-lib.EnumFromScopedModule"
              }
            }
          ]
        }
      ],
      "name": "ReferenceEnumFromScopedPackage",
      "properties": [
        {
          "docs": {
            "stability": "experimental"
          },
          "locationInModule": {
            "filename": "lib/compliance.ts",
            "line": 1025
          },
          "name": "foo",
          "optional": true,
          "type": {
            "fqn": "@scope/jsii-calc-lib.EnumFromScopedModule"
          }
        }
      ]
    },
    "jsii-calc.ReturnsPrivateImplementationOfInterface": {
      "assembly": "jsii-calc",
      "docs": {
        "returns": "an instance of an un-exported class that extends `ExportedBaseClass`, declared as `IPrivatelyImplemented`.",
        "see": "https://github.com/aws/jsii/issues/320",
        "stability": "experimental",
        "summary": "Helps ensure the JSII kernel & runtime cooperate correctly when an un-exported instance of a class is returned with a declared type that is an exported interface, and the instance inherits from an exported class."
      },
      "fqn": "jsii-calc.ReturnsPrivateImplementationOfInterface",
      "initializer": {},
      "kind": "class",
      "locationInModule": {
        "filename": "lib/compliance.ts",
        "line": 1304
      },
      "name": "ReturnsPrivateImplementationOfInterface",
      "properties": [
        {
          "docs": {
            "stability": "experimental"
          },
          "immutable": true,
          "locationInModule": {
            "filename": "lib/compliance.ts",
            "line": 1305
          },
          "name": "privateImplementation",
          "type": {
            "fqn": "jsii-calc.IPrivatelyImplemented"
          }
        }
      ]
    },
    "jsii-calc.RuntimeTypeChecking": {
      "assembly": "jsii-calc",
      "docs": {
        "stability": "experimental"
      },
      "fqn": "jsii-calc.RuntimeTypeChecking",
      "initializer": {},
      "kind": "class",
      "locationInModule": {
        "filename": "lib/compliance.ts",
        "line": 275
      },
      "methods": [
        {
          "docs": {
            "stability": "experimental"
          },
          "locationInModule": {
            "filename": "lib/compliance.ts",
            "line": 285
          },
          "name": "methodWithDefaultedArguments",
          "parameters": [
            {
              "name": "arg1",
              "optional": true,
              "type": {
                "primitive": "number"
              }
            },
            {
              "name": "arg2",
              "optional": true,
              "type": {
                "primitive": "string"
              }
            },
            {
              "name": "arg3",
              "optional": true,
              "type": {
                "primitive": "date"
              }
            }
          ]
        },
        {
          "docs": {
            "stability": "experimental"
          },
          "locationInModule": {
            "filename": "lib/compliance.ts",
            "line": 291
          },
          "name": "methodWithOptionalAnyArgument",
          "parameters": [
            {
              "name": "arg",
              "optional": true,
              "type": {
                "primitive": "any"
              }
            }
          ]
        },
        {
          "docs": {
            "stability": "experimental",
            "summary": "Used to verify verification of number of method arguments."
          },
          "locationInModule": {
            "filename": "lib/compliance.ts",
            "line": 279
          },
          "name": "methodWithOptionalArguments",
          "parameters": [
            {
              "name": "arg1",
              "type": {
                "primitive": "number"
              }
            },
            {
              "name": "arg2",
              "type": {
                "primitive": "string"
              }
            },
            {
              "name": "arg3",
              "optional": true,
              "type": {
                "primitive": "date"
              }
            }
          ]
        }
      ],
      "name": "RuntimeTypeChecking"
    },
    "jsii-calc.SecondLevelStruct": {
      "assembly": "jsii-calc",
      "datatype": true,
      "docs": {
        "stability": "experimental"
      },
      "fqn": "jsii-calc.SecondLevelStruct",
      "kind": "interface",
      "locationInModule": {
        "filename": "lib/compliance.ts",
        "line": 1780
      },
      "name": "SecondLevelStruct",
      "properties": [
        {
          "abstract": true,
          "docs": {
            "stability": "experimental",
            "summary": "It's long and required."
          },
          "immutable": true,
          "locationInModule": {
            "filename": "lib/compliance.ts",
            "line": 1784
          },
          "name": "deeperRequiredProp",
          "type": {
            "primitive": "string"
          }
        },
        {
          "abstract": true,
          "docs": {
            "stability": "experimental",
            "summary": "It's long, but you'll almost never pass it."
          },
          "immutable": true,
          "locationInModule": {
            "filename": "lib/compliance.ts",
            "line": 1789
          },
          "name": "deeperOptionalProp",
          "optional": true,
          "type": {
            "primitive": "string"
          }
        }
      ]
    },
    "jsii-calc.SingleInstanceTwoTypes": {
      "assembly": "jsii-calc",
      "docs": {
        "remarks": "JSII clients can instantiate 2 different strongly-typed wrappers for the same\nobject. Unfortunately, this will break object equality, but if we didn't do\nthis it would break runtime type checks in the JVM or CLR.",
        "stability": "experimental",
        "summary": "Test that a single instance can be returned under two different FQNs."
      },
      "fqn": "jsii-calc.SingleInstanceTwoTypes",
      "initializer": {},
      "kind": "class",
      "locationInModule": {
        "filename": "lib/compliance.ts",
        "line": 1411
      },
      "methods": [
        {
          "docs": {
            "stability": "experimental"
          },
          "locationInModule": {
            "filename": "lib/compliance.ts",
            "line": 1414
          },
          "name": "interface1",
          "returns": {
            "type": {
              "fqn": "jsii-calc.InbetweenClass"
            }
          }
        },
        {
          "docs": {
            "stability": "experimental"
          },
          "locationInModule": {
            "filename": "lib/compliance.ts",
            "line": 1418
          },
          "name": "interface2",
          "returns": {
            "type": {
              "fqn": "jsii-calc.IPublicInterface"
            }
          }
        }
      ],
      "name": "SingleInstanceTwoTypes"
    },
    "jsii-calc.SingletonInt": {
      "assembly": "jsii-calc",
      "docs": {
        "remarks": "https://github.com/aws/jsii/issues/231",
        "stability": "experimental",
        "summary": "Verifies that singleton enums are handled correctly."
      },
      "fqn": "jsii-calc.SingletonInt",
      "kind": "class",
      "locationInModule": {
        "filename": "lib/compliance.ts",
        "line": 1732
      },
      "methods": [
        {
          "docs": {
            "stability": "experimental"
          },
          "locationInModule": {
            "filename": "lib/compliance.ts",
            "line": 1734
          },
          "name": "isSingletonInt",
          "parameters": [
            {
              "name": "value",
              "type": {
                "primitive": "number"
              }
            }
          ],
          "returns": {
            "type": {
              "primitive": "boolean"
            }
          }
        }
      ],
      "name": "SingletonInt"
    },
    "jsii-calc.SingletonIntEnum": {
      "assembly": "jsii-calc",
      "docs": {
        "stability": "experimental",
        "summary": "A singleton integer."
      },
      "fqn": "jsii-calc.SingletonIntEnum",
      "kind": "enum",
      "locationInModule": {
        "filename": "lib/compliance.ts",
        "line": 1739
      },
      "members": [
        {
          "docs": {
            "stability": "experimental",
            "summary": "Elite!"
          },
          "name": "SINGLETON_INT"
        }
      ],
      "name": "SingletonIntEnum"
    },
    "jsii-calc.SingletonString": {
      "assembly": "jsii-calc",
      "docs": {
        "remarks": "https://github.com/aws/jsii/issues/231",
        "stability": "experimental",
        "summary": "Verifies that singleton enums are handled correctly."
      },
      "fqn": "jsii-calc.SingletonString",
      "kind": "class",
      "locationInModule": {
        "filename": "lib/compliance.ts",
        "line": 1715
      },
      "methods": [
        {
          "docs": {
            "stability": "experimental"
          },
          "locationInModule": {
            "filename": "lib/compliance.ts",
            "line": 1718
          },
          "name": "isSingletonString",
          "parameters": [
            {
              "name": "value",
              "type": {
                "primitive": "string"
              }
            }
          ],
          "returns": {
            "type": {
              "primitive": "boolean"
            }
          }
        }
      ],
      "name": "SingletonString"
    },
    "jsii-calc.SingletonStringEnum": {
      "assembly": "jsii-calc",
      "docs": {
        "stability": "experimental",
        "summary": "A singleton string."
      },
      "fqn": "jsii-calc.SingletonStringEnum",
      "kind": "enum",
      "locationInModule": {
        "filename": "lib/compliance.ts",
        "line": 1723
      },
      "members": [
        {
          "docs": {
            "stability": "experimental",
            "summary": "1337."
          },
          "name": "SINGLETON_STRING"
        }
      ],
      "name": "SingletonStringEnum"
    },
    "jsii-calc.StableClass": {
      "assembly": "jsii-calc",
      "docs": {
        "stability": "stable"
      },
      "fqn": "jsii-calc.StableClass",
      "initializer": {
        "docs": {
          "stability": "stable"
        },
        "parameters": [
          {
            "name": "readonlyString",
            "type": {
              "primitive": "string"
            }
          },
          {
            "name": "mutableNumber",
            "optional": true,
            "type": {
              "primitive": "number"
            }
          }
        ]
      },
      "kind": "class",
      "locationInModule": {
        "filename": "lib/stability.ts",
        "line": 51
      },
      "methods": [
        {
          "docs": {
            "stability": "stable"
          },
          "locationInModule": {
            "filename": "lib/stability.ts",
            "line": 62
          },
          "name": "method"
        }
      ],
      "name": "StableClass",
      "properties": [
        {
          "docs": {
            "stability": "stable"
          },
          "immutable": true,
          "locationInModule": {
            "filename": "lib/stability.ts",
            "line": 53
          },
          "name": "readonlyProperty",
          "type": {
            "primitive": "string"
          }
        },
        {
          "docs": {
            "stability": "stable"
          },
          "locationInModule": {
            "filename": "lib/stability.ts",
            "line": 55
          },
          "name": "mutableProperty",
          "optional": true,
          "type": {
            "primitive": "number"
          }
        }
      ]
    },
    "jsii-calc.StableEnum": {
      "assembly": "jsii-calc",
      "docs": {
        "stability": "stable"
      },
      "fqn": "jsii-calc.StableEnum",
      "kind": "enum",
      "locationInModule": {
        "filename": "lib/stability.ts",
        "line": 65
      },
      "members": [
        {
          "docs": {
            "stability": "stable"
          },
          "name": "OPTION_A"
        },
        {
          "docs": {
            "stability": "stable"
          },
          "name": "OPTION_B"
        }
      ],
      "name": "StableEnum"
    },
    "jsii-calc.StableStruct": {
      "assembly": "jsii-calc",
      "datatype": true,
      "docs": {
        "stability": "stable"
      },
      "fqn": "jsii-calc.StableStruct",
      "kind": "interface",
      "locationInModule": {
        "filename": "lib/stability.ts",
        "line": 39
      },
      "name": "StableStruct",
      "properties": [
        {
          "abstract": true,
          "docs": {
            "stability": "stable"
          },
          "immutable": true,
          "locationInModule": {
            "filename": "lib/stability.ts",
            "line": 41
          },
          "name": "readonlyProperty",
          "type": {
            "primitive": "string"
          }
        }
      ]
    },
    "jsii-calc.StaticContext": {
      "assembly": "jsii-calc",
      "docs": {
        "remarks": "https://github.com/awslabs/aws-cdk/issues/2304",
        "stability": "experimental",
        "summary": "This is used to validate the ability to use `this` from within a static context."
      },
      "fqn": "jsii-calc.StaticContext",
      "kind": "class",
      "locationInModule": {
        "filename": "lib/compliance.ts",
        "line": 1658
      },
      "methods": [
        {
          "docs": {
            "stability": "experimental"
          },
          "locationInModule": {
            "filename": "lib/compliance.ts",
            "line": 1661
          },
          "name": "canAccessStaticContext",
          "returns": {
            "type": {
              "primitive": "boolean"
            }
          },
          "static": true
        }
      ],
      "name": "StaticContext",
      "properties": [
        {
          "docs": {
            "stability": "experimental"
          },
          "locationInModule": {
            "filename": "lib/compliance.ts",
            "line": 1669
          },
          "name": "staticVariable",
          "static": true,
          "type": {
            "primitive": "boolean"
          }
        }
      ]
    },
    "jsii-calc.Statics": {
      "assembly": "jsii-calc",
      "docs": {
        "stability": "experimental"
      },
      "fqn": "jsii-calc.Statics",
      "initializer": {
        "docs": {
          "stability": "experimental"
        },
        "parameters": [
          {
            "name": "value",
            "type": {
              "primitive": "string"
            }
          }
        ]
      },
      "kind": "class",
      "locationInModule": {
        "filename": "lib/compliance.ts",
        "line": 673
      },
      "methods": [
        {
          "docs": {
            "stability": "experimental",
            "summary": "Jsdocs for static method."
          },
          "locationInModule": {
            "filename": "lib/compliance.ts",
            "line": 681
          },
          "name": "staticMethod",
          "parameters": [
            {
              "docs": {
                "summary": "The name of the person to say hello to."
              },
              "name": "name",
              "type": {
                "primitive": "string"
              }
            }
          ],
          "returns": {
            "type": {
              "primitive": "string"
            }
          },
          "static": true
        },
        {
          "docs": {
            "stability": "experimental"
          },
          "locationInModule": {
            "filename": "lib/compliance.ts",
            "line": 685
          },
          "name": "justMethod",
          "returns": {
            "type": {
              "primitive": "string"
            }
          }
        }
      ],
      "name": "Statics",
      "properties": [
        {
          "const": true,
          "docs": {
            "stability": "experimental",
            "summary": "Constants may also use all-caps."
          },
          "immutable": true,
          "locationInModule": {
            "filename": "lib/compliance.ts",
            "line": 697
          },
          "name": "BAR",
          "static": true,
          "type": {
            "primitive": "number"
          }
        },
        {
          "const": true,
          "docs": {
            "stability": "experimental"
          },
          "immutable": true,
          "locationInModule": {
            "filename": "lib/compliance.ts",
            "line": 724
          },
          "name": "ConstObj",
          "static": true,
          "type": {
            "fqn": "jsii-calc.DoubleTrouble"
          }
        },
        {
          "const": true,
          "docs": {
            "stability": "experimental",
            "summary": "Jsdocs for static property."
          },
          "immutable": true,
          "locationInModule": {
            "filename": "lib/compliance.ts",
            "line": 692
          },
          "name": "Foo",
          "static": true,
          "type": {
            "primitive": "string"
          }
        },
        {
          "const": true,
          "docs": {
            "stability": "experimental",
            "summary": "Constants can also use camelCase."
          },
          "immutable": true,
          "locationInModule": {
            "filename": "lib/compliance.ts",
            "line": 702
          },
          "name": "zooBar",
          "static": true,
          "type": {
            "collection": {
              "elementtype": {
                "primitive": "string"
              },
              "kind": "map"
            }
          }
        },
        {
          "docs": {
            "stability": "experimental",
            "summary": "Jsdocs for static getter. Jsdocs for static setter."
          },
          "locationInModule": {
            "filename": "lib/compliance.ts",
            "line": 709
          },
          "name": "instance",
          "static": true,
          "type": {
            "fqn": "jsii-calc.Statics"
          }
        },
        {
          "docs": {
            "stability": "experimental"
          },
          "locationInModule": {
            "filename": "lib/compliance.ts",
            "line": 723
          },
          "name": "nonConstStatic",
          "static": true,
          "type": {
            "primitive": "number"
          }
        },
        {
          "docs": {
            "stability": "experimental"
          },
          "immutable": true,
          "locationInModule": {
            "filename": "lib/compliance.ts",
            "line": 674
          },
          "name": "value",
          "type": {
            "primitive": "string"
          }
        }
      ]
    },
    "jsii-calc.StringEnum": {
      "assembly": "jsii-calc",
      "docs": {
        "stability": "experimental"
      },
      "fqn": "jsii-calc.StringEnum",
      "kind": "enum",
      "locationInModule": {
        "filename": "lib/compliance.ts",
        "line": 29
      },
      "members": [
        {
          "docs": {
            "stability": "experimental"
          },
          "name": "A"
        },
        {
          "docs": {
            "stability": "experimental"
          },
          "name": "B"
        },
        {
          "docs": {
            "stability": "experimental"
          },
          "name": "C"
        }
      ],
      "name": "StringEnum"
    },
    "jsii-calc.StripInternal": {
      "assembly": "jsii-calc",
      "docs": {
        "stability": "experimental"
      },
      "fqn": "jsii-calc.StripInternal",
      "initializer": {},
      "kind": "class",
      "locationInModule": {
        "filename": "lib/compliance.ts",
        "line": 1461
      },
      "name": "StripInternal",
      "properties": [
        {
          "docs": {
            "stability": "experimental"
          },
          "locationInModule": {
            "filename": "lib/compliance.ts",
            "line": 1462
          },
          "name": "youSeeMe",
          "type": {
            "primitive": "string"
          }
        }
      ]
    },
    "jsii-calc.StructPassing": {
      "assembly": "jsii-calc",
      "docs": {
        "stability": "external",
        "summary": "Just because we can."
      },
      "fqn": "jsii-calc.StructPassing",
      "initializer": {},
      "kind": "class",
      "locationInModule": {
        "filename": "lib/compliance.ts",
        "line": 1834
      },
      "methods": [
        {
          "docs": {
            "stability": "external"
          },
          "locationInModule": {
            "filename": "lib/compliance.ts",
            "line": 1843
          },
          "name": "howManyVarArgsDidIPass",
          "parameters": [
            {
              "name": "_positional",
              "type": {
                "primitive": "number"
              }
            },
            {
              "name": "inputs",
              "type": {
                "fqn": "jsii-calc.TopLevelStruct"
              },
              "variadic": true
            }
          ],
          "returns": {
            "type": {
              "primitive": "number"
            }
          },
          "static": true,
          "variadic": true
        },
        {
          "docs": {
            "stability": "external"
          },
          "locationInModule": {
            "filename": "lib/compliance.ts",
            "line": 1835
          },
          "name": "roundTrip",
          "parameters": [
            {
              "name": "_positional",
              "type": {
                "primitive": "number"
              }
            },
            {
              "name": "input",
              "type": {
                "fqn": "jsii-calc.TopLevelStruct"
              }
            }
          ],
          "returns": {
            "type": {
              "fqn": "jsii-calc.TopLevelStruct"
            }
          },
          "static": true
        }
      ],
      "name": "StructPassing"
    },
    "jsii-calc.StructWithCollections": {
      "assembly": "jsii-calc",
      "datatype": true,
      "docs": {
        "stability": "experimental"
      },
      "fqn": "jsii-calc.StructWithCollections",
      "kind": "interface",
      "locationInModule": {
        "filename": "lib/compliance.ts",
        "line": 1864
      },
      "name": "StructWithCollections",
      "properties": [
        {
          "abstract": true,
          "docs": {
            "stability": "experimental"
          },
          "immutable": true,
          "locationInModule": {
            "filename": "lib/compliance.ts",
            "line": 1866
          },
          "name": "array",
          "optional": true,
          "type": {
            "collection": {
              "elementtype": {
                "primitive": "string"
              },
              "kind": "array"
            }
          }
        },
        {
          "abstract": true,
          "docs": {
            "stability": "experimental"
          },
          "immutable": true,
          "locationInModule": {
            "filename": "lib/compliance.ts",
            "line": 1865
          },
          "name": "map",
          "optional": true,
          "type": {
            "collection": {
              "elementtype": {
                "primitive": "string"
              },
              "kind": "map"
            }
          }
        }
      ]
    },
    "jsii-calc.StructWithJavaReservedWords": {
      "assembly": "jsii-calc",
      "datatype": true,
      "docs": {
        "stability": "experimental"
      },
      "fqn": "jsii-calc.StructWithJavaReservedWords",
      "kind": "interface",
      "locationInModule": {
        "filename": "lib/compliance.ts",
        "line": 1808
      },
      "name": "StructWithJavaReservedWords",
      "properties": [
        {
          "abstract": true,
          "docs": {
            "stability": "experimental"
          },
          "immutable": true,
          "locationInModule": {
            "filename": "lib/compliance.ts",
            "line": 1809
          },
          "name": "default",
          "type": {
            "primitive": "string"
          }
        },
        {
          "abstract": true,
          "docs": {
            "stability": "experimental"
          },
          "immutable": true,
          "locationInModule": {
            "filename": "lib/compliance.ts",
            "line": 1810
          },
          "name": "assert",
          "optional": true,
          "type": {
            "primitive": "string"
          }
        },
        {
          "abstract": true,
          "docs": {
            "stability": "experimental"
          },
          "immutable": true,
          "locationInModule": {
            "filename": "lib/compliance.ts",
            "line": 1813
          },
          "name": "result",
          "optional": true,
          "type": {
            "primitive": "string"
          }
        },
        {
          "abstract": true,
          "docs": {
            "stability": "experimental"
          },
          "immutable": true,
          "locationInModule": {
            "filename": "lib/compliance.ts",
            "line": 1814
          },
          "name": "that",
          "optional": true,
          "type": {
            "primitive": "string"
          }
        }
      ]
    },
    "jsii-calc.Sum": {
      "assembly": "jsii-calc",
      "base": "jsii-calc.composition.CompositeOperation",
      "docs": {
        "stability": "experimental",
        "summary": "An operation that sums multiple values."
      },
      "fqn": "jsii-calc.Sum",
      "initializer": {
        "docs": {
          "stability": "experimental"
        }
      },
      "kind": "class",
      "locationInModule": {
        "filename": "lib/calculator.ts",
        "line": 187
      },
      "name": "Sum",
      "properties": [
        {
          "docs": {
            "stability": "experimental",
            "summary": "The expression that this operation consists of. Must be implemented by derived classes."
          },
          "immutable": true,
          "locationInModule": {
            "filename": "lib/calculator.ts",
            "line": 200
          },
          "name": "expression",
          "overrides": "jsii-calc.composition.CompositeOperation",
          "type": {
            "fqn": "@scope/jsii-calc-lib.Value"
          }
        },
        {
          "docs": {
            "stability": "experimental",
            "summary": "The parts to sum."
          },
          "locationInModule": {
            "filename": "lib/calculator.ts",
            "line": 192
          },
          "name": "parts",
          "type": {
            "collection": {
              "elementtype": {
                "fqn": "@scope/jsii-calc-lib.Value"
              },
              "kind": "array"
            }
          }
        }
      ]
    },
    "jsii-calc.SyncVirtualMethods": {
      "assembly": "jsii-calc",
      "docs": {
        "stability": "experimental"
      },
      "fqn": "jsii-calc.SyncVirtualMethods",
      "initializer": {},
      "kind": "class",
      "locationInModule": {
        "filename": "lib/compliance.ts",
        "line": 361
      },
      "methods": [
        {
          "async": true,
          "docs": {
            "stability": "experimental"
          },
          "locationInModule": {
            "filename": "lib/compliance.ts",
            "line": 374
          },
          "name": "callerIsAsync",
          "returns": {
            "type": {
              "primitive": "number"
            }
          }
        },
        {
          "docs": {
            "stability": "experimental"
          },
          "locationInModule": {
            "filename": "lib/compliance.ts",
            "line": 362
          },
          "name": "callerIsMethod",
          "returns": {
            "type": {
              "primitive": "number"
            }
          }
        },
        {
          "docs": {
            "stability": "experimental"
          },
          "locationInModule": {
            "filename": "lib/compliance.ts",
            "line": 414
          },
          "name": "modifyOtherProperty",
          "parameters": [
            {
              "name": "value",
              "type": {
                "primitive": "string"
              }
            }
          ]
        },
        {
          "docs": {
            "stability": "experimental"
          },
          "locationInModule": {
            "filename": "lib/compliance.ts",
            "line": 386
          },
          "name": "modifyValueOfTheProperty",
          "parameters": [
            {
              "name": "value",
              "type": {
                "primitive": "string"
              }
            }
          ]
        },
        {
          "docs": {
            "stability": "experimental"
          },
          "locationInModule": {
            "filename": "lib/compliance.ts",
            "line": 427
          },
          "name": "readA",
          "returns": {
            "type": {
              "primitive": "number"
            }
          }
        },
        {
          "docs": {
            "stability": "experimental"
          },
          "locationInModule": {
            "filename": "lib/compliance.ts",
            "line": 418
          },
          "name": "retrieveOtherProperty",
          "returns": {
            "type": {
              "primitive": "string"
            }
          }
        },
        {
          "docs": {
            "stability": "experimental"
          },
          "locationInModule": {
            "filename": "lib/compliance.ts",
            "line": 398
          },
          "name": "retrieveReadOnlyProperty",
          "returns": {
            "type": {
              "primitive": "string"
            }
          }
        },
        {
          "docs": {
            "stability": "experimental"
          },
          "locationInModule": {
            "filename": "lib/compliance.ts",
            "line": 390
          },
          "name": "retrieveValueOfTheProperty",
          "returns": {
            "type": {
              "primitive": "string"
            }
          }
        },
        {
          "docs": {
            "stability": "experimental"
          },
          "locationInModule": {
            "filename": "lib/compliance.ts",
            "line": 378
          },
          "name": "virtualMethod",
          "parameters": [
            {
              "name": "n",
              "type": {
                "primitive": "number"
              }
            }
          ],
          "returns": {
            "type": {
              "primitive": "number"
            }
          }
        },
        {
          "docs": {
            "stability": "experimental"
          },
          "locationInModule": {
            "filename": "lib/compliance.ts",
            "line": 431
          },
          "name": "writeA",
          "parameters": [
            {
              "name": "value",
              "type": {
                "primitive": "number"
              }
            }
          ]
        }
      ],
      "name": "SyncVirtualMethods",
      "properties": [
        {
          "docs": {
            "stability": "experimental"
          },
          "immutable": true,
          "locationInModule": {
            "filename": "lib/compliance.ts",
            "line": 396
          },
          "name": "readonlyProperty",
          "type": {
            "primitive": "string"
          }
        },
        {
          "docs": {
            "stability": "experimental"
          },
          "locationInModule": {
            "filename": "lib/compliance.ts",
            "line": 425
          },
          "name": "a",
          "type": {
            "primitive": "number"
          }
        },
        {
          "docs": {
            "stability": "experimental"
          },
          "locationInModule": {
            "filename": "lib/compliance.ts",
            "line": 366
          },
          "name": "callerIsProperty",
          "type": {
            "primitive": "number"
          }
        },
        {
          "docs": {
            "stability": "experimental"
          },
          "locationInModule": {
            "filename": "lib/compliance.ts",
            "line": 404
          },
          "name": "otherProperty",
          "type": {
            "primitive": "string"
          }
        },
        {
          "docs": {
            "stability": "experimental"
          },
          "locationInModule": {
            "filename": "lib/compliance.ts",
            "line": 384
          },
          "name": "theProperty",
          "type": {
            "primitive": "string"
          }
        },
        {
          "docs": {
            "stability": "experimental"
          },
          "locationInModule": {
            "filename": "lib/compliance.ts",
            "line": 412
          },
          "name": "valueOfOtherProperty",
          "type": {
            "primitive": "string"
          }
        }
      ]
    },
    "jsii-calc.Thrower": {
      "assembly": "jsii-calc",
      "docs": {
        "stability": "experimental"
      },
      "fqn": "jsii-calc.Thrower",
      "initializer": {},
      "kind": "class",
      "locationInModule": {
        "filename": "lib/compliance.ts",
        "line": 644
      },
      "methods": [
        {
          "docs": {
            "stability": "experimental"
          },
          "locationInModule": {
            "filename": "lib/compliance.ts",
            "line": 645
          },
          "name": "throwError"
        }
      ],
      "name": "Thrower"
    },
    "jsii-calc.TopLevelStruct": {
      "assembly": "jsii-calc",
      "datatype": true,
      "docs": {
        "stability": "experimental"
      },
      "fqn": "jsii-calc.TopLevelStruct",
      "kind": "interface",
      "locationInModule": {
        "filename": "lib/compliance.ts",
        "line": 1763
      },
      "name": "TopLevelStruct",
      "properties": [
        {
          "abstract": true,
          "docs": {
            "stability": "experimental",
            "summary": "This is a required field."
          },
          "immutable": true,
          "locationInModule": {
            "filename": "lib/compliance.ts",
            "line": 1767
          },
          "name": "required",
          "type": {
            "primitive": "string"
          }
        },
        {
          "abstract": true,
          "docs": {
            "stability": "experimental",
            "summary": "A union to really stress test our serialization."
          },
          "immutable": true,
          "locationInModule": {
            "filename": "lib/compliance.ts",
            "line": 1777
          },
          "name": "secondLevel",
          "type": {
            "union": {
              "types": [
                {
                  "primitive": "number"
                },
                {
                  "fqn": "jsii-calc.SecondLevelStruct"
                }
              ]
            }
          }
        },
        {
          "abstract": true,
          "docs": {
            "stability": "experimental",
            "summary": "You don't have to pass this."
          },
          "immutable": true,
          "locationInModule": {
            "filename": "lib/compliance.ts",
            "line": 1772
          },
          "name": "optional",
          "optional": true,
          "type": {
            "primitive": "string"
          }
        }
      ]
    },
    "jsii-calc.UnaryOperation": {
      "abstract": true,
      "assembly": "jsii-calc",
      "base": "@scope/jsii-calc-lib.Operation",
      "docs": {
        "stability": "experimental",
        "summary": "An operation on a single operand."
      },
      "fqn": "jsii-calc.UnaryOperation",
      "initializer": {
        "docs": {
          "stability": "experimental"
        },
        "parameters": [
          {
            "name": "operand",
            "type": {
              "fqn": "@scope/jsii-calc-lib.Value"
            }
          }
        ]
      },
      "kind": "class",
      "locationInModule": {
        "filename": "lib/calculator.ts",
        "line": 94
      },
      "name": "UnaryOperation",
      "properties": [
        {
          "docs": {
            "stability": "experimental"
          },
          "immutable": true,
          "locationInModule": {
            "filename": "lib/calculator.ts",
            "line": 95
          },
          "name": "operand",
          "type": {
            "fqn": "@scope/jsii-calc-lib.Value"
          }
        }
      ]
    },
    "jsii-calc.UnionProperties": {
      "assembly": "jsii-calc",
      "datatype": true,
      "docs": {
        "stability": "experimental"
      },
      "fqn": "jsii-calc.UnionProperties",
      "kind": "interface",
      "locationInModule": {
        "filename": "lib/compliance.ts",
        "line": 955
      },
      "name": "UnionProperties",
      "properties": [
        {
          "abstract": true,
          "docs": {
            "stability": "experimental"
          },
          "immutable": true,
          "locationInModule": {
            "filename": "lib/compliance.ts",
            "line": 957
          },
          "name": "bar",
          "type": {
            "union": {
              "types": [
                {
                  "primitive": "string"
                },
                {
                  "primitive": "number"
                },
                {
                  "fqn": "jsii-calc.AllTypes"
                }
              ]
            }
          }
        },
        {
          "abstract": true,
          "docs": {
            "stability": "experimental"
          },
          "immutable": true,
          "locationInModule": {
            "filename": "lib/compliance.ts",
            "line": 956
          },
          "name": "foo",
          "optional": true,
          "type": {
            "union": {
              "types": [
                {
                  "primitive": "string"
                },
                {
                  "primitive": "number"
                }
              ]
            }
          }
        }
      ]
    },
    "jsii-calc.UseBundledDependency": {
      "assembly": "jsii-calc",
      "docs": {
        "stability": "experimental"
      },
      "fqn": "jsii-calc.UseBundledDependency",
      "initializer": {},
      "kind": "class",
      "locationInModule": {
        "filename": "lib/compliance.ts",
        "line": 960
      },
      "methods": [
        {
          "docs": {
            "stability": "experimental"
          },
          "locationInModule": {
            "filename": "lib/compliance.ts",
            "line": 961
          },
          "name": "value",
          "returns": {
            "type": {
              "primitive": "any"
            }
          }
        }
      ],
      "name": "UseBundledDependency"
    },
    "jsii-calc.UseCalcBase": {
      "assembly": "jsii-calc",
      "docs": {
        "stability": "experimental",
        "summary": "Depend on a type from jsii-calc-base as a test for awslabs/jsii#128."
      },
      "fqn": "jsii-calc.UseCalcBase",
      "initializer": {},
      "kind": "class",
      "locationInModule": {
        "filename": "lib/compliance.ts",
        "line": 1009
      },
      "methods": [
        {
          "docs": {
            "stability": "experimental"
          },
          "locationInModule": {
            "filename": "lib/compliance.ts",
            "line": 1010
          },
          "name": "hello",
          "returns": {
            "type": {
              "fqn": "@scope/jsii-calc-base.Base"
            }
          }
        }
      ],
      "name": "UseCalcBase"
    },
    "jsii-calc.UsesInterfaceWithProperties": {
      "assembly": "jsii-calc",
      "docs": {
        "stability": "experimental"
      },
      "fqn": "jsii-calc.UsesInterfaceWithProperties",
      "initializer": {
        "docs": {
          "stability": "experimental"
        },
        "parameters": [
          {
            "name": "obj",
            "type": {
              "fqn": "jsii-calc.IInterfaceWithProperties"
            }
          }
        ]
      },
      "kind": "class",
      "locationInModule": {
        "filename": "lib/compliance.ts",
        "line": 588
      },
      "methods": [
        {
          "docs": {
            "stability": "experimental"
          },
          "locationInModule": {
            "filename": "lib/compliance.ts",
            "line": 593
          },
          "name": "justRead",
          "returns": {
            "type": {
              "primitive": "string"
            }
          }
        },
        {
          "docs": {
            "stability": "experimental"
          },
          "locationInModule": {
            "filename": "lib/compliance.ts",
            "line": 602
          },
          "name": "readStringAndNumber",
          "parameters": [
            {
              "name": "ext",
              "type": {
                "fqn": "jsii-calc.IInterfaceWithPropertiesExtension"
              }
            }
          ],
          "returns": {
            "type": {
              "primitive": "string"
            }
          }
        },
        {
          "docs": {
            "stability": "experimental"
          },
          "locationInModule": {
            "filename": "lib/compliance.ts",
            "line": 597
          },
          "name": "writeAndRead",
          "parameters": [
            {
              "name": "value",
              "type": {
                "primitive": "string"
              }
            }
          ],
          "returns": {
            "type": {
              "primitive": "string"
            }
          }
        }
      ],
      "name": "UsesInterfaceWithProperties",
      "properties": [
        {
          "docs": {
            "stability": "experimental"
          },
          "immutable": true,
          "locationInModule": {
            "filename": "lib/compliance.ts",
            "line": 589
          },
          "name": "obj",
          "type": {
            "fqn": "jsii-calc.IInterfaceWithProperties"
          }
        }
      ]
    },
    "jsii-calc.VariadicMethod": {
      "assembly": "jsii-calc",
      "docs": {
        "stability": "experimental"
      },
      "fqn": "jsii-calc.VariadicMethod",
      "initializer": {
        "docs": {
          "stability": "experimental"
        },
        "parameters": [
          {
            "docs": {
              "summary": "a prefix that will be use for all values returned by `#asArray`."
            },
            "name": "prefix",
            "type": {
              "primitive": "number"
            },
            "variadic": true
          }
        ],
        "variadic": true
      },
      "kind": "class",
      "locationInModule": {
        "filename": "lib/compliance.ts",
        "line": 654
      },
      "methods": [
        {
          "docs": {
            "stability": "experimental"
          },
          "locationInModule": {
            "filename": "lib/compliance.ts",
            "line": 668
          },
          "name": "asArray",
          "parameters": [
            {
              "docs": {
                "summary": "the first element of the array to be returned (after the `prefix` provided at construction time)."
              },
              "name": "first",
              "type": {
                "primitive": "number"
              }
            },
            {
              "docs": {
                "summary": "other elements to be included in the array."
              },
              "name": "others",
              "type": {
                "primitive": "number"
              },
              "variadic": true
            }
          ],
          "returns": {
            "type": {
              "collection": {
                "elementtype": {
                  "primitive": "number"
                },
                "kind": "array"
              }
            }
          },
          "variadic": true
        }
      ],
      "name": "VariadicMethod"
    },
    "jsii-calc.VirtualMethodPlayground": {
      "assembly": "jsii-calc",
      "docs": {
        "stability": "experimental"
      },
      "fqn": "jsii-calc.VirtualMethodPlayground",
      "initializer": {},
      "kind": "class",
      "locationInModule": {
        "filename": "lib/compliance.ts",
        "line": 437
      },
      "methods": [
        {
          "async": true,
          "docs": {
            "stability": "experimental"
          },
          "locationInModule": {
            "filename": "lib/compliance.ts",
            "line": 465
          },
          "name": "overrideMeAsync",
          "parameters": [
            {
              "name": "index",
              "type": {
                "primitive": "number"
              }
            }
          ],
          "returns": {
            "type": {
              "primitive": "number"
            }
          }
        },
        {
          "docs": {
            "stability": "experimental"
          },
          "locationInModule": {
            "filename": "lib/compliance.ts",
            "line": 469
          },
          "name": "overrideMeSync",
          "parameters": [
            {
              "name": "index",
              "type": {
                "primitive": "number"
              }
            }
          ],
          "returns": {
            "type": {
              "primitive": "number"
            }
          }
        },
        {
          "async": true,
          "docs": {
            "stability": "experimental"
          },
          "locationInModule": {
            "filename": "lib/compliance.ts",
            "line": 447
          },
          "name": "parallelSumAsync",
          "parameters": [
            {
              "name": "count",
              "type": {
                "primitive": "number"
              }
            }
          ],
          "returns": {
            "type": {
              "primitive": "number"
            }
          }
        },
        {
          "async": true,
          "docs": {
            "stability": "experimental"
          },
          "locationInModule": {
            "filename": "lib/compliance.ts",
            "line": 438
          },
          "name": "serialSumAsync",
          "parameters": [
            {
              "name": "count",
              "type": {
                "primitive": "number"
              }
            }
          ],
          "returns": {
            "type": {
              "primitive": "number"
            }
          }
        },
        {
          "docs": {
            "stability": "experimental"
          },
          "locationInModule": {
            "filename": "lib/compliance.ts",
            "line": 457
          },
          "name": "sumSync",
          "parameters": [
            {
              "name": "count",
              "type": {
                "primitive": "number"
              }
            }
          ],
          "returns": {
            "type": {
              "primitive": "number"
            }
          }
        }
      ],
      "name": "VirtualMethodPlayground"
    },
    "jsii-calc.VoidCallback": {
      "abstract": true,
      "assembly": "jsii-calc",
      "docs": {
        "remarks": "- Implement `overrideMe` (method does not have to do anything).\n- Invoke `callMe`\n- Verify that `methodWasCalled` is `true`.",
        "stability": "experimental",
        "summary": "This test is used to validate the runtimes can return correctly from a void callback."
      },
      "fqn": "jsii-calc.VoidCallback",
      "initializer": {},
      "kind": "class",
      "locationInModule": {
        "filename": "lib/compliance.ts",
        "line": 1687
      },
      "methods": [
        {
          "docs": {
            "stability": "experimental"
          },
          "locationInModule": {
            "filename": "lib/compliance.ts",
            "line": 1692
          },
          "name": "callMe"
        },
        {
          "abstract": true,
          "docs": {
            "stability": "experimental"
          },
          "locationInModule": {
            "filename": "lib/compliance.ts",
            "line": 1696
          },
          "name": "overrideMe",
          "protected": true
        }
      ],
      "name": "VoidCallback",
      "properties": [
        {
          "docs": {
            "stability": "experimental"
          },
          "immutable": true,
          "locationInModule": {
            "filename": "lib/compliance.ts",
            "line": 1689
          },
          "name": "methodWasCalled",
          "type": {
            "primitive": "boolean"
          }
        }
      ]
    },
    "jsii-calc.WithPrivatePropertyInConstructor": {
      "assembly": "jsii-calc",
      "docs": {
        "stability": "experimental",
        "summary": "Verifies that private property declarations in constructor arguments are hidden."
      },
      "fqn": "jsii-calc.WithPrivatePropertyInConstructor",
      "initializer": {
        "docs": {
          "stability": "experimental"
        },
        "parameters": [
          {
            "name": "privateField",
            "optional": true,
            "type": {
              "primitive": "string"
            }
          }
        ]
      },
      "kind": "class",
      "locationInModule": {
        "filename": "lib/compliance.ts",
        "line": 1702
      },
      "name": "WithPrivatePropertyInConstructor",
      "properties": [
        {
          "docs": {
            "stability": "experimental"
          },
          "immutable": true,
          "locationInModule": {
            "filename": "lib/compliance.ts",
            "line": 1705
          },
          "name": "success",
          "type": {
            "primitive": "boolean"
          }
        }
      ]
    },
    "jsii-calc.composition.CompositeOperation": {
      "abstract": true,
      "assembly": "jsii-calc",
      "base": "@scope/jsii-calc-lib.Operation",
      "docs": {
        "stability": "experimental",
        "summary": "Abstract operation composed from an expression of other operations."
      },
      "fqn": "jsii-calc.composition.CompositeOperation",
      "initializer": {},
      "kind": "class",
      "locationInModule": {
        "filename": "lib/calculator.ts",
        "line": 132
      },
      "methods": [
        {
          "docs": {
            "stability": "experimental",
            "summary": "String representation of the value."
          },
          "locationInModule": {
            "filename": "lib/calculator.ts",
            "line": 158
          },
          "name": "toString",
          "overrides": "@scope/jsii-calc-lib.Operation",
          "returns": {
            "type": {
              "primitive": "string"
            }
          }
        }
      ],
      "name": "CompositeOperation",
      "namespace": "composition",
      "properties": [
        {
          "abstract": true,
          "docs": {
            "stability": "experimental",
            "summary": "The expression that this operation consists of. Must be implemented by derived classes."
          },
          "immutable": true,
          "locationInModule": {
            "filename": "lib/calculator.ts",
            "line": 156
          },
          "name": "expression",
          "type": {
            "fqn": "@scope/jsii-calc-lib.Value"
          }
        },
        {
          "docs": {
            "stability": "experimental",
            "summary": "The value."
          },
          "immutable": true,
          "locationInModule": {
            "filename": "lib/calculator.ts",
            "line": 148
          },
          "name": "value",
          "overrides": "@scope/jsii-calc-lib.Value",
          "type": {
            "primitive": "number"
          }
        },
        {
          "docs": {
            "stability": "experimental",
            "summary": "A set of postfixes to include in a decorated .toString()."
          },
          "locationInModule": {
            "filename": "lib/calculator.ts",
            "line": 146
          },
          "name": "decorationPostfixes",
          "type": {
            "collection": {
              "elementtype": {
                "primitive": "string"
              },
              "kind": "array"
            }
          }
        },
        {
          "docs": {
            "stability": "experimental",
            "summary": "A set of prefixes to include in a decorated .toString()."
          },
          "locationInModule": {
            "filename": "lib/calculator.ts",
            "line": 141
          },
          "name": "decorationPrefixes",
          "type": {
            "collection": {
              "elementtype": {
                "primitive": "string"
              },
              "kind": "array"
            }
          }
        },
        {
          "docs": {
            "stability": "experimental",
            "summary": "The .toString() style."
          },
          "locationInModule": {
            "filename": "lib/calculator.ts",
            "line": 136
          },
          "name": "stringStyle",
          "type": {
            "fqn": "jsii-calc.composition.CompositeOperation.CompositionStringStyle"
          }
        }
      ]
    },
    "jsii-calc.composition.CompositeOperation.CompositionStringStyle": {
      "assembly": "jsii-calc",
      "docs": {
        "stability": "experimental",
        "summary": "Style of .toString() output for CompositeOperation."
      },
      "fqn": "jsii-calc.composition.CompositeOperation.CompositionStringStyle",
      "kind": "enum",
      "locationInModule": {
        "filename": "lib/calculator.ts",
        "line": 174
      },
      "members": [
        {
          "docs": {
            "stability": "experimental",
            "summary": "Normal string expression."
          },
          "name": "NORMAL"
        },
        {
          "docs": {
            "stability": "experimental",
            "summary": "Decorated string expression."
          },
          "name": "DECORATED"
        }
      ],
      "name": "CompositionStringStyle",
      "namespace": "composition.CompositeOperation"
    }
  },
  "version": "0.16.0",
<<<<<<< HEAD
  "fingerprint": "P6Jw/QNm8w6Nh/tTQQW7Ul0t2oRPGfj26yH8M+vzFM4="
=======
  "fingerprint": "SyvtIxuwfgMPg4aYpb3VR2M4Ra4b+iLnrBwHjsLb12g="
>>>>>>> 25b773c7
}<|MERGE_RESOLUTION|>--- conflicted
+++ resolved
@@ -1759,7 +1759,7 @@
       "kind": "class",
       "locationInModule": {
         "filename": "lib/compliance.ts",
-        "line": 1864
+        "line": 1869
       },
       "methods": [
         {
@@ -1768,7 +1768,7 @@
           },
           "locationInModule": {
             "filename": "lib/compliance.ts",
-            "line": 1876
+            "line": 1881
           },
           "name": "createAList",
           "returns": {
@@ -1789,7 +1789,7 @@
           },
           "locationInModule": {
             "filename": "lib/compliance.ts",
-            "line": 1880
+            "line": 1885
           },
           "name": "createAMap",
           "returns": {
@@ -1813,7 +1813,7 @@
           },
           "locationInModule": {
             "filename": "lib/compliance.ts",
-            "line": 1869
+            "line": 1874
           },
           "name": "staticArray",
           "static": true,
@@ -1832,7 +1832,7 @@
           },
           "locationInModule": {
             "filename": "lib/compliance.ts",
-            "line": 1868
+            "line": 1873
           },
           "name": "staticMap",
           "static": true,
@@ -1851,7 +1851,7 @@
           },
           "locationInModule": {
             "filename": "lib/compliance.ts",
-            "line": 1866
+            "line": 1871
           },
           "name": "array",
           "type": {
@@ -1869,7 +1869,7 @@
           },
           "locationInModule": {
             "filename": "lib/compliance.ts",
-            "line": 1865
+            "line": 1870
           },
           "name": "map",
           "type": {
@@ -9673,9 +9673,5 @@
     }
   },
   "version": "0.16.0",
-<<<<<<< HEAD
-  "fingerprint": "P6Jw/QNm8w6Nh/tTQQW7Ul0t2oRPGfj26yH8M+vzFM4="
-=======
-  "fingerprint": "SyvtIxuwfgMPg4aYpb3VR2M4Ra4b+iLnrBwHjsLb12g="
->>>>>>> 25b773c7
+  "fingerprint": "R4sASORDHJw1a3U5fW4zgchASluYJgcOvEN0tyu5Xnw="
 }