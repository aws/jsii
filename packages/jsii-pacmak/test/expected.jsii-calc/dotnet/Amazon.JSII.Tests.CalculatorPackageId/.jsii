--- conflicted
+++ resolved
@@ -1708,6 +1708,7 @@
       "properties": [
         {
           "abstract": true,
+          "immutable": true,
           "name": "boom",
           "type": {
             "primitive": "boolean"
@@ -1724,6 +1725,7 @@
       "properties": [
         {
           "abstract": true,
+          "immutable": true,
           "name": "moreThings",
           "type": {
             "collection": {
@@ -1986,7 +1988,6 @@
       ],
       "name": "IInterfaceWithOptionalMethodArguments"
     },
-<<<<<<< HEAD
     "jsii-calc.IInterfaceWithProperties": {
       "assembly": "jsii-calc",
       "fqn": "jsii-calc.IInterfaceWithProperties",
@@ -2039,7 +2040,12 @@
         {
           "abstract": true,
           "name": "value",
-=======
+          "type": {
+            "primitive": "string"
+          }
+        }
+      ]
+    },
     "jsii-calc.INonInternalInterface": {
       "assembly": "jsii-calc",
       "fqn": "jsii-calc.INonInternalInterface",
@@ -2054,7 +2060,6 @@
         {
           "abstract": true,
           "name": "c",
->>>>>>> b5d49def
           "type": {
             "primitive": "string"
           }
@@ -4344,9 +4349,5 @@
     }
   },
   "version": "0.7.15",
-<<<<<<< HEAD
-  "fingerprint": "st+vjGuZxL7g/PpRsjxjyLo4wYgSBVL74jjEqSq9Cn8="
-=======
-  "fingerprint": "y7h6OQBzbQrvU43LHTizXl12OUAEOpXhqD02OJfmhWQ="
->>>>>>> b5d49def
+  "fingerprint": "/M3GCGI+exqLVmSKl7VpNPGOWKLs8NnjrQ6o9W8njX0="
 }