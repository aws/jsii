--- conflicted
+++ resolved
@@ -5,11 +5,7 @@
     <PackageIconUrl>https://sdk-for-net.amazonwebservices.com/images/AWSLogo128x128.png</PackageIconUrl>
     <PackageId>Amazon.JSII.Tests.CalculatorPackageId</PackageId>
     <PackageLicenseExpression>Apache-2.0</PackageLicenseExpression>
-<<<<<<< HEAD
-    <PackageVersion>0.20.3</PackageVersion>
-=======
     <PackageVersion>0.20.4</PackageVersion>
->>>>>>> 96d89e1c
     <!-- Additional Metadata -->
     <Authors>Amazon Web Services</Authors>
     <Company>Amazon Web Services</Company>
@@ -26,17 +22,10 @@
     <TargetFramework>netcoreapp3.0</TargetFramework>
   </PropertyGroup>
   <ItemGroup>
-<<<<<<< HEAD
-    <EmbeddedResource Include="jsii-calc-0.20.3.tgz" />
-  </ItemGroup>
-  <ItemGroup>
-    <PackageReference Include="Amazon.JSII.Runtime" Version="[0.20.3,0.21.0)" />
-=======
     <EmbeddedResource Include="jsii-calc-0.20.4.tgz" />
   </ItemGroup>
   <ItemGroup>
     <PackageReference Include="Amazon.JSII.Runtime" Version="[0.20.4,0.21.0)" />
->>>>>>> 96d89e1c
     <PackageReference Include="Amazon.JSII.Tests.CalculatorPackageId.BasePackageId" Version="0.20.4" />
     <PackageReference Include="Amazon.JSII.Tests.CalculatorPackageId.BaseOfBasePackageId" Version="0.20.4" />
     <PackageReference Include="Amazon.JSII.Tests.CalculatorPackageId.LibPackageId" Version="0.20.4-devpreview" />
