<Project Sdk="Microsoft.NET.Sdk">
  <PropertyGroup>
<<<<<<< HEAD
    <!-- Package Identification -->
=======
    <TargetFramework>netcoreapp3.0</TargetFramework>
    <GeneratePackageOnBuild>true</GeneratePackageOnBuild>
    <GenerateDocumentationFile>true</GenerateDocumentationFile>
    <IncludeSymbols>true</IncludeSymbols>
    <SymbolPackageFormat>snupkg</SymbolPackageFormat>
    <IncludeSource>true</IncludeSource>
    <PackageVersion>0.19.0</PackageVersion>
    <PackageId>Amazon.JSII.Tests.CalculatorPackageId</PackageId>
>>>>>>> 37ddfd5f
    <Description>A simple calcuator built on JSII. (Stability: Experimental)</Description>
    <PackageIconUrl>https://sdk-for-net.amazonwebservices.com/images/AWSLogo128x128.png</PackageIconUrl>
    <PackageId>Amazon.JSII.Tests.CalculatorPackageId</PackageId>
    <PackageLicenseExpression>Apache-2.0</PackageLicenseExpression>
    <PackageVersion>0.19.0</PackageVersion>
    <!-- Additional Metadata -->
    <Authors>Amazon Web Services</Authors>
    <Company>Amazon Web Services</Company>
    <Language>en-US</Language>
    <ProjectUrl>https://github.com/aws/jsii</ProjectUrl>
    <RepositoryUrl>https://github.com/aws/jsii.git</RepositoryUrl>
    <RepositoryType>git</RepositoryType>
    <!-- Build Configuration -->
    <GenerateDocumentationFile>true</GenerateDocumentationFile>
    <GeneratePackageOnBuild>true</GeneratePackageOnBuild>
    <IncludeSymbols>true</IncludeSymbols>
    <IncludeSource>true</IncludeSource>
    <SymbolPackageFormat>snupkg</SymbolPackageFormat>
    <TargetFramework>netcoreapp2.1</TargetFramework>
  </PropertyGroup>
  <ItemGroup>
    <EmbeddedResource Include="jsii-calc-0.19.0.tgz" />
  </ItemGroup>
  <ItemGroup>
    <PackageReference Include="Amazon.JSII.Runtime" Version="0.19.0" />
    <PackageReference Include="Amazon.JSII.Tests.CalculatorPackageId.BasePackageId" Version="0.19.0" />
    <PackageReference Include="Amazon.JSII.Tests.CalculatorPackageId.BaseOfBasePackageId" Version="0.19.0" />
    <PackageReference Include="Amazon.JSII.Tests.CalculatorPackageId.LibPackageId" Version="0.19.0-devpreview" />
  </ItemGroup>
</Project>
<|MERGE_RESOLUTION|>--- conflicted
+++ resolved
@@ -1,17 +1,6 @@
 <Project Sdk="Microsoft.NET.Sdk">
   <PropertyGroup>
-<<<<<<< HEAD
     <!-- Package Identification -->
-=======
-    <TargetFramework>netcoreapp3.0</TargetFramework>
-    <GeneratePackageOnBuild>true</GeneratePackageOnBuild>
-    <GenerateDocumentationFile>true</GenerateDocumentationFile>
-    <IncludeSymbols>true</IncludeSymbols>
-    <SymbolPackageFormat>snupkg</SymbolPackageFormat>
-    <IncludeSource>true</IncludeSource>
-    <PackageVersion>0.19.0</PackageVersion>
-    <PackageId>Amazon.JSII.Tests.CalculatorPackageId</PackageId>
->>>>>>> 37ddfd5f
     <Description>A simple calcuator built on JSII. (Stability: Experimental)</Description>
     <PackageIconUrl>https://sdk-for-net.amazonwebservices.com/images/AWSLogo128x128.png</PackageIconUrl>
     <PackageId>Amazon.JSII.Tests.CalculatorPackageId</PackageId>
@@ -30,7 +19,7 @@
     <IncludeSymbols>true</IncludeSymbols>
     <IncludeSource>true</IncludeSource>
     <SymbolPackageFormat>snupkg</SymbolPackageFormat>
-    <TargetFramework>netcoreapp2.1</TargetFramework>
+    <TargetFramework>netcoreapp3.0</TargetFramework>
   </PropertyGroup>
   <ItemGroup>
     <EmbeddedResource Include="jsii-calc-0.19.0.tgz" />
