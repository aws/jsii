--- conflicted
+++ resolved
@@ -1,7 +1,2 @@
-<<<<<<< HEAD
-mypy==1.0.0
-pip==23.0.1 # required to use --config-settings
-=======
 mypy==1.0.1
-pip==23.0 # required to use --config-settings
->>>>>>> 52163f88
+pip==23.0.1 # required to use --config-settings