// Jest Snapshot v1, https://goo.gl/fbAQLP

exports[`Generated code for "@scope/jsii-calc-base": <outDir>/ 1`] = `
<root>
 ┗━ 📁 go
    ┗━ 📁 jcb
       ┣━ 📄 go.mod
       ┣━ 📄 jcb.go
       ┣━ 📄 jcb.init.go
       ┣━ 📁 jsii
       ┃  ┣━ 📄 jsii.go
       ┃  ┗━ 📄 scope-jsii-calc-base-0.0.0.tgz
       ┣━ 📄 LICENSE
       ┣━ 📄 NOTICE
       ┗━ 📄 version
`;

exports[`Generated code for "@scope/jsii-calc-base": <outDir>/go/jcb/LICENSE 1`] = `

                                 Apache License
                           Version 2.0, January 2004
                        http://www.apache.org/licenses/

   TERMS AND CONDITIONS FOR USE, REPRODUCTION, AND DISTRIBUTION

   1. Definitions.

      "License" shall mean the terms and conditions for use, reproduction,
      and distribution as defined by Sections 1 through 9 of this document.

      "Licensor" shall mean the copyright owner or entity authorized by
      the copyright owner that is granting the License.

      "Legal Entity" shall mean the union of the acting entity and all
      other entities that control, are controlled by, or are under common
      control with that entity. For the purposes of this definition,
      "control" means (i) the power, direct or indirect, to cause the
      direction or management of such entity, whether by contract or
      otherwise, or (ii) ownership of fifty percent (50%) or more of the
      outstanding shares, or (iii) beneficial ownership of such entity.

      "You" (or "Your") shall mean an individual or Legal Entity
      exercising permissions granted by this License.

      "Source" form shall mean the preferred form for making modifications,
      including but not limited to software source code, documentation
      source, and configuration files.

      "Object" form shall mean any form resulting from mechanical
      transformation or translation of a Source form, including but
      not limited to compiled object code, generated documentation,
      and conversions to other media types.

      "Work" shall mean the work of authorship, whether in Source or
      Object form, made available under the License, as indicated by a
      copyright notice that is included in or attached to the work
      (an example is provided in the Appendix below).

      "Derivative Works" shall mean any work, whether in Source or Object
      form, that is based on (or derived from) the Work and for which the
      editorial revisions, annotations, elaborations, or other modifications
      represent, as a whole, an original work of authorship. For the purposes
      of this License, Derivative Works shall not include works that remain
      separable from, or merely link (or bind by name) to the interfaces of,
      the Work and Derivative Works thereof.

      "Contribution" shall mean any work of authorship, including
      the original version of the Work and any modifications or additions
      to that Work or Derivative Works thereof, that is intentionally
      submitted to Licensor for inclusion in the Work by the copyright owner
      or by an individual or Legal Entity authorized to submit on behalf of
      the copyright owner. For the purposes of this definition, "submitted"
      means any form of electronic, verbal, or written communication sent
      to the Licensor or its representatives, including but not limited to
      communication on electronic mailing lists, source code control systems,
      and issue tracking systems that are managed by, or on behalf of, the
      Licensor for the purpose of discussing and improving the Work, but
      excluding communication that is conspicuously marked or otherwise
      designated in writing by the copyright owner as "Not a Contribution."

      "Contributor" shall mean Licensor and any individual or Legal Entity
      on behalf of whom a Contribution has been received by Licensor and
      subsequently incorporated within the Work.

   2. Grant of Copyright License. Subject to the terms and conditions of
      this License, each Contributor hereby grants to You a perpetual,
      worldwide, non-exclusive, no-charge, royalty-free, irrevocable
      copyright license to reproduce, prepare Derivative Works of,
      publicly display, publicly perform, sublicense, and distribute the
      Work and such Derivative Works in Source or Object form.

   3. Grant of Patent License. Subject to the terms and conditions of
      this License, each Contributor hereby grants to You a perpetual,
      worldwide, non-exclusive, no-charge, royalty-free, irrevocable
      (except as stated in this section) patent license to make, have made,
      use, offer to sell, sell, import, and otherwise transfer the Work,
      where such license applies only to those patent claims licensable
      by such Contributor that are necessarily infringed by their
      Contribution(s) alone or by combination of their Contribution(s)
      with the Work to which such Contribution(s) was submitted. If You
      institute patent litigation against any entity (including a
      cross-claim or counterclaim in a lawsuit) alleging that the Work
      or a Contribution incorporated within the Work constitutes direct
      or contributory patent infringement, then any patent licenses
      granted to You under this License for that Work shall terminate
      as of the date such litigation is filed.

   4. Redistribution. You may reproduce and distribute copies of the
      Work or Derivative Works thereof in any medium, with or without
      modifications, and in Source or Object form, provided that You
      meet the following conditions:

      (a) You must give any other recipients of the Work or
          Derivative Works a copy of this License; and

      (b) You must cause any modified files to carry prominent notices
          stating that You changed the files; and

      (c) You must retain, in the Source form of any Derivative Works
          that You distribute, all copyright, patent, trademark, and
          attribution notices from the Source form of the Work,
          excluding those notices that do not pertain to any part of
          the Derivative Works; and

      (d) If the Work includes a "NOTICE" text file as part of its
          distribution, then any Derivative Works that You distribute must
          include a readable copy of the attribution notices contained
          within such NOTICE file, excluding those notices that do not
          pertain to any part of the Derivative Works, in at least one
          of the following places: within a NOTICE text file distributed
          as part of the Derivative Works; within the Source form or
          documentation, if provided along with the Derivative Works; or,
          within a display generated by the Derivative Works, if and
          wherever such third-party notices normally appear. The contents
          of the NOTICE file are for informational purposes only and
          do not modify the License. You may add Your own attribution
          notices within Derivative Works that You distribute, alongside
          or as an addendum to the NOTICE text from the Work, provided
          that such additional attribution notices cannot be construed
          as modifying the License.

      You may add Your own copyright statement to Your modifications and
      may provide additional or different license terms and conditions
      for use, reproduction, or distribution of Your modifications, or
      for any such Derivative Works as a whole, provided Your use,
      reproduction, and distribution of the Work otherwise complies with
      the conditions stated in this License.

   5. Submission of Contributions. Unless You explicitly state otherwise,
      any Contribution intentionally submitted for inclusion in the Work
      by You to the Licensor shall be under the terms and conditions of
      this License, without any additional terms or conditions.
      Notwithstanding the above, nothing herein shall supersede or modify
      the terms of any separate license agreement you may have executed
      with Licensor regarding such Contributions.

   6. Trademarks. This License does not grant permission to use the trade
      names, trademarks, service marks, or product names of the Licensor,
      except as required for reasonable and customary use in describing the
      origin of the Work and reproducing the content of the NOTICE file.

   7. Disclaimer of Warranty. Unless required by applicable law or
      agreed to in writing, Licensor provides the Work (and each
      Contributor provides its Contributions) on an "AS IS" BASIS,
      WITHOUT WARRANTIES OR CONDITIONS OF ANY KIND, either express or
      implied, including, without limitation, any warranties or conditions
      of TITLE, NON-INFRINGEMENT, MERCHANTABILITY, or FITNESS FOR A
      PARTICULAR PURPOSE. You are solely responsible for determining the
      appropriateness of using or redistributing the Work and assume any
      risks associated with Your exercise of permissions under this License.

   8. Limitation of Liability. In no event and under no legal theory,
      whether in tort (including negligence), contract, or otherwise,
      unless required by applicable law (such as deliberate and grossly
      negligent acts) or agreed to in writing, shall any Contributor be
      liable to You for damages, including any direct, indirect, special,
      incidental, or consequential damages of any character arising as a
      result of this License or out of the use or inability to use the
      Work (including but not limited to damages for loss of goodwill,
      work stoppage, computer failure or malfunction, or any and all
      other commercial damages or losses), even if such Contributor
      has been advised of the possibility of such damages.

   9. Accepting Warranty or Additional Liability. While redistributing
      the Work or Derivative Works thereof, You may choose to offer,
      and charge a fee for, acceptance of support, warranty, indemnity,
      or other liability obligations and/or rights consistent with this
      License. However, in accepting such obligations, You may act only
      on Your own behalf and on Your sole responsibility, not on behalf
      of any other Contributor, and only if You agree to indemnify,
      defend, and hold each Contributor harmless for any liability
      incurred by, or claims asserted against, such Contributor by reason
      of your accepting any such warranty or additional liability.

   END OF TERMS AND CONDITIONS

   APPENDIX: How to apply the Apache License to your work.

      To apply the Apache License to your work, attach the following
      boilerplate notice, with the fields enclosed by brackets "[]"
      replaced with your own identifying information. (Don't include
      the brackets!)  The text should be enclosed in the appropriate
      comment syntax for the file format. We also recommend that a
      file or class name and description of purpose be included on the
      same "printed page" as the copyright notice for easier
      identification within third-party archives.

   Copyright 2018 Amazon.com, Inc. or its affiliates. All Rights Reserved.

   Licensed under the Apache License, Version 2.0 (the "License");
   you may not use this file except in compliance with the License.
   You may obtain a copy of the License at

       http://www.apache.org/licenses/LICENSE-2.0

   Unless required by applicable law or agreed to in writing, software
   distributed under the License is distributed on an "AS IS" BASIS,
   WITHOUT WARRANTIES OR CONDITIONS OF ANY KIND, either express or implied.
   See the License for the specific language governing permissions and
   limitations under the License.
`;

exports[`Generated code for "@scope/jsii-calc-base": <outDir>/go/jcb/NOTICE 1`] = `
jsii
Copyright 2018 Amazon.com, Inc. or its affiliates. All Rights Reserved.

`;

exports[`Generated code for "@scope/jsii-calc-base": <outDir>/go/jcb/go.mod 1`] = `
module github.com/aws/jsii/jsii-calc/go/jcb

go 1.16

require (
	github.com/aws/jsii-runtime-go v0.0.0
	github.com/aws/jsii/jsii-calc/go/scopejsiicalcbaseofbase/v2 v2.1.1
)

`;

<<<<<<< HEAD
exports[`Generated code for "@scope/jsii-calc-base": <outDir>/go/scopejsiicalcbase/jsii/jsii.go 1`] = `
// Package jsii contains the functionaility needed for jsii packages to
// initialize their dependencies and themselves. Users should never need to use this package
// directly. If you find you need to - please report a bug at
// https://github.com/aws/jsii/issues/new/choose
package jsii

import (
	_                       "embed"

	_jsii_                  "github.com/aws/jsii-runtime-go"

	scopejsiicalcbaseofbase "github.com/aws/jsii/jsii-calc/go/scopejsiicalcbaseofbase/v2/jsii"
)

//go:embed scope-jsii-calc-base-0.0.0.tgz
var tarball []byte

// Initialize loads the necessary packages in the @jsii/kernel to support the enclosing module.
// The implementation is idempotent (and hence safe to be called over and over).
func Initialize() {
	// Ensure all dependencies are initialized
	scopejsiicalcbaseofbase.Initialize()

	// Load this library into the kernel
	_jsii_.Load("@scope/jsii-calc-base", "0.0.0", tarball)
}

`;

exports[`Generated code for "@scope/jsii-calc-base": <outDir>/go/scopejsiicalcbase/jsii/scope-jsii-calc-base-0.0.0.tgz 1`] = `go/scopejsiicalcbase/jsii/scope-jsii-calc-base-0.0.0.tgz is a tarball`;

exports[`Generated code for "@scope/jsii-calc-base": <outDir>/go/scopejsiicalcbase/scopejsiicalcbase.go 1`] = `
=======
exports[`Generated code for "@scope/jsii-calc-base": <outDir>/go/jcb/jcb.go 1`] = `
>>>>>>> daca06f7
// An example direct dependency for jsii-calc.
package jcb

import (
	_jsii_ "github.com/aws/jsii-runtime-go"
	_init_ "github.com/aws/jsii/jsii-calc/go/jcb/jsii"

	"github.com/aws/jsii/jsii-calc/go/scopejsiicalcbaseofbase/v2"
)

// A base class.
type Base interface {
	TypeName() interface{}
}

// The jsii proxy struct for Base
type jsiiProxy_Base struct {
	_ byte // padding
}

func NewBase() Base {
	_init_.Initialize()

	j := jsiiProxy_Base{}

	_jsii_.Create(
		"@scope/jsii-calc-base.Base",
		nil, // no parameters
		[]_jsii_.FQN{},
		nil, // no overrides
		&j,
	)

	return &j
}

// Returns: the name of the class (to verify native type names are created for derived classes).
func (b *jsiiProxy_Base) TypeName() interface{} {
	var returns interface{}

	_jsii_.Invoke(
		b,
		"typeName",
		nil, // no parameters
		&returns,
	)

	return returns
}

type BaseProps struct {
	Foo scopejsiicalcbaseofbase.Very \`json:"foo"\`
	Bar string \`json:"bar"\`
}

// ToVeryBaseProps is a convenience function to obtain a new scopejsiicalcbaseofbase.VeryBaseProps from this BaseProps.
func (b *BaseProps) ToVeryBaseProps() scopejsiicalcbaseofbase.VeryBaseProps {
	return scopejsiicalcbaseofbase.VeryBaseProps {
		Foo: b.Foo,
	}
}

type IBaseInterface interface {
	scopejsiicalcbaseofbase.IVeryBaseInterface
	Bar()
}

// The jsii proxy for IBaseInterface
type jsiiProxy_IBaseInterface struct {
	scopejsiicalcbaseofbase.IVeryBaseInterface // extends @scope/jsii-calc-base-of-base.IVeryBaseInterface
}

func (i *jsiiProxy_IBaseInterface) Bar() {
	_jsii_.InvokeVoid(
		i,
		"bar",
		nil, // no parameters
	)
}

// Hides the transitive dependency of base-of-base.
type StaticConsumer interface {
}

// The jsii proxy struct for StaticConsumer
type jsiiProxy_StaticConsumer struct {
	_ byte // padding
}

func NewStaticConsumer() StaticConsumer {
	_init_.Initialize()

	j := jsiiProxy_StaticConsumer{}

	_jsii_.Create(
		"@scope/jsii-calc-base.StaticConsumer",
		nil, // no parameters
		[]_jsii_.FQN{},
		nil, // no overrides
		&j,
	)

	return &j
}

func StaticConsumer_Consume(args ...interface{}) {
	_init_.Initialize()

	args_ := []interface{}{}
	for _, a := range args {
		args_ = append(args_, a)
	}

	_jsii_.StaticInvokeVoid(
		"@scope/jsii-calc-base.StaticConsumer",
		"consume",
		args_,
	)
}


`;

exports[`Generated code for "@scope/jsii-calc-base": <outDir>/go/jcb/jcb.init.go 1`] = `
package jcb

import (
	"reflect"

	_jsii_ "github.com/aws/jsii-runtime-go"
)

func init() {
	_jsii_.RegisterClass(
		"@scope/jsii-calc-base.Base",
		reflect.TypeOf((*Base)(nil)).Elem(),
		[]_jsii_.Member{
			_jsii_.MemberMethod{JsiiMethod: "typeName", GoMethod: "TypeName"},
		},
		func() interface{} {
			return &jsiiProxy_Base{}
		},
	)
	_jsii_.RegisterStruct(
		"@scope/jsii-calc-base.BaseProps",
		reflect.TypeOf((*BaseProps)(nil)).Elem(),
	)
	_jsii_.RegisterInterface(
		"@scope/jsii-calc-base.IBaseInterface",
		reflect.TypeOf((*IBaseInterface)(nil)).Elem(),
		[]_jsii_.Member{
			_jsii_.MemberMethod{JsiiMethod: "bar", GoMethod: "Bar"},
			_jsii_.MemberMethod{JsiiMethod: "foo", GoMethod: "Foo"},
		},
		func() interface{} {
			j := jsiiProxy_IBaseInterface{}
			_jsii_.InitJsiiProxy(&j.IVeryBaseInterface)
			return &j
		},
	)
	_jsii_.RegisterClass(
		"@scope/jsii-calc-base.StaticConsumer",
		reflect.TypeOf((*StaticConsumer)(nil)).Elem(),
		nil, // no members
		func() interface{} {
			return &jsiiProxy_StaticConsumer{}
		},
	)
}

`;

exports[`Generated code for "@scope/jsii-calc-base": <outDir>/go/jcb/jsii/jsii.go 1`] = `
// Package jsii contains the functionaility needed for jsii packages to
// initialize their dependencies and themselves. Users should never need to use this package
// directly. If you find you need to - please report a bug at
// https://github.com/aws/jsii/issues/new/choose
package jsii

import (
	_                       "embed"

	_jsii_                  "github.com/aws/jsii-runtime-go"

	scopejsiicalcbaseofbase "github.com/aws/jsii/jsii-calc/go/scopejsiicalcbaseofbase/v2/jsii"
)

//go:embed scope-jsii-calc-base-0.0.0.tgz
var tarball []byte

// Initialize loads the necessary packages in the @jsii/kernel to support the enclosing module.
// The implementation is idempotent (and hence safe to be called over and over).
func Initialize() {
	// Ensure all dependencies are initialized
	scopejsiicalcbaseofbase.Initialize()

	// Load this library into the kernel
	_jsii_.Load("@scope/jsii-calc-base", "0.0.0", tarball)
}

`;

exports[`Generated code for "@scope/jsii-calc-base": <outDir>/go/jcb/jsii/scope-jsii-calc-base-0.0.0.tgz 1`] = `go/jcb/jsii/scope-jsii-calc-base-0.0.0.tgz is a tarball`;

exports[`Generated code for "@scope/jsii-calc-base": <outDir>/go/jcb/version 1`] = `
0.0.0

`;

exports[`Generated code for "@scope/jsii-calc-base-of-base": <outDir>/ 1`] = `
<root>
 ┗━ 📁 go
    ┗━ 📁 scopejsiicalcbaseofbase
       ┣━ 📄 go.mod
       ┣━ 📁 jsii
       ┃  ┣━ 📄 jsii.go
       ┃  ┗━ 📄 scope-jsii-calc-base-of-base-2.1.1.tgz
       ┣━ 📄 LICENSE
       ┣━ 📄 NOTICE
       ┣━ 📄 scopejsiicalcbaseofbase.go
       ┣━ 📄 scopejsiicalcbaseofbase.init.go
       ┗━ 📄 version
`;

exports[`Generated code for "@scope/jsii-calc-base-of-base": <outDir>/go/scopejsiicalcbaseofbase/LICENSE 1`] = `

                                 Apache License
                           Version 2.0, January 2004
                        http://www.apache.org/licenses/

   TERMS AND CONDITIONS FOR USE, REPRODUCTION, AND DISTRIBUTION

   1. Definitions.

      "License" shall mean the terms and conditions for use, reproduction,
      and distribution as defined by Sections 1 through 9 of this document.

      "Licensor" shall mean the copyright owner or entity authorized by
      the copyright owner that is granting the License.

      "Legal Entity" shall mean the union of the acting entity and all
      other entities that control, are controlled by, or are under common
      control with that entity. For the purposes of this definition,
      "control" means (i) the power, direct or indirect, to cause the
      direction or management of such entity, whether by contract or
      otherwise, or (ii) ownership of fifty percent (50%) or more of the
      outstanding shares, or (iii) beneficial ownership of such entity.

      "You" (or "Your") shall mean an individual or Legal Entity
      exercising permissions granted by this License.

      "Source" form shall mean the preferred form for making modifications,
      including but not limited to software source code, documentation
      source, and configuration files.

      "Object" form shall mean any form resulting from mechanical
      transformation or translation of a Source form, including but
      not limited to compiled object code, generated documentation,
      and conversions to other media types.

      "Work" shall mean the work of authorship, whether in Source or
      Object form, made available under the License, as indicated by a
      copyright notice that is included in or attached to the work
      (an example is provided in the Appendix below).

      "Derivative Works" shall mean any work, whether in Source or Object
      form, that is based on (or derived from) the Work and for which the
      editorial revisions, annotations, elaborations, or other modifications
      represent, as a whole, an original work of authorship. For the purposes
      of this License, Derivative Works shall not include works that remain
      separable from, or merely link (or bind by name) to the interfaces of,
      the Work and Derivative Works thereof.

      "Contribution" shall mean any work of authorship, including
      the original version of the Work and any modifications or additions
      to that Work or Derivative Works thereof, that is intentionally
      submitted to Licensor for inclusion in the Work by the copyright owner
      or by an individual or Legal Entity authorized to submit on behalf of
      the copyright owner. For the purposes of this definition, "submitted"
      means any form of electronic, verbal, or written communication sent
      to the Licensor or its representatives, including but not limited to
      communication on electronic mailing lists, source code control systems,
      and issue tracking systems that are managed by, or on behalf of, the
      Licensor for the purpose of discussing and improving the Work, but
      excluding communication that is conspicuously marked or otherwise
      designated in writing by the copyright owner as "Not a Contribution."

      "Contributor" shall mean Licensor and any individual or Legal Entity
      on behalf of whom a Contribution has been received by Licensor and
      subsequently incorporated within the Work.

   2. Grant of Copyright License. Subject to the terms and conditions of
      this License, each Contributor hereby grants to You a perpetual,
      worldwide, non-exclusive, no-charge, royalty-free, irrevocable
      copyright license to reproduce, prepare Derivative Works of,
      publicly display, publicly perform, sublicense, and distribute the
      Work and such Derivative Works in Source or Object form.

   3. Grant of Patent License. Subject to the terms and conditions of
      this License, each Contributor hereby grants to You a perpetual,
      worldwide, non-exclusive, no-charge, royalty-free, irrevocable
      (except as stated in this section) patent license to make, have made,
      use, offer to sell, sell, import, and otherwise transfer the Work,
      where such license applies only to those patent claims licensable
      by such Contributor that are necessarily infringed by their
      Contribution(s) alone or by combination of their Contribution(s)
      with the Work to which such Contribution(s) was submitted. If You
      institute patent litigation against any entity (including a
      cross-claim or counterclaim in a lawsuit) alleging that the Work
      or a Contribution incorporated within the Work constitutes direct
      or contributory patent infringement, then any patent licenses
      granted to You under this License for that Work shall terminate
      as of the date such litigation is filed.

   4. Redistribution. You may reproduce and distribute copies of the
      Work or Derivative Works thereof in any medium, with or without
      modifications, and in Source or Object form, provided that You
      meet the following conditions:

      (a) You must give any other recipients of the Work or
          Derivative Works a copy of this License; and

      (b) You must cause any modified files to carry prominent notices
          stating that You changed the files; and

      (c) You must retain, in the Source form of any Derivative Works
          that You distribute, all copyright, patent, trademark, and
          attribution notices from the Source form of the Work,
          excluding those notices that do not pertain to any part of
          the Derivative Works; and

      (d) If the Work includes a "NOTICE" text file as part of its
          distribution, then any Derivative Works that You distribute must
          include a readable copy of the attribution notices contained
          within such NOTICE file, excluding those notices that do not
          pertain to any part of the Derivative Works, in at least one
          of the following places: within a NOTICE text file distributed
          as part of the Derivative Works; within the Source form or
          documentation, if provided along with the Derivative Works; or,
          within a display generated by the Derivative Works, if and
          wherever such third-party notices normally appear. The contents
          of the NOTICE file are for informational purposes only and
          do not modify the License. You may add Your own attribution
          notices within Derivative Works that You distribute, alongside
          or as an addendum to the NOTICE text from the Work, provided
          that such additional attribution notices cannot be construed
          as modifying the License.

      You may add Your own copyright statement to Your modifications and
      may provide additional or different license terms and conditions
      for use, reproduction, or distribution of Your modifications, or
      for any such Derivative Works as a whole, provided Your use,
      reproduction, and distribution of the Work otherwise complies with
      the conditions stated in this License.

   5. Submission of Contributions. Unless You explicitly state otherwise,
      any Contribution intentionally submitted for inclusion in the Work
      by You to the Licensor shall be under the terms and conditions of
      this License, without any additional terms or conditions.
      Notwithstanding the above, nothing herein shall supersede or modify
      the terms of any separate license agreement you may have executed
      with Licensor regarding such Contributions.

   6. Trademarks. This License does not grant permission to use the trade
      names, trademarks, service marks, or product names of the Licensor,
      except as required for reasonable and customary use in describing the
      origin of the Work and reproducing the content of the NOTICE file.

   7. Disclaimer of Warranty. Unless required by applicable law or
      agreed to in writing, Licensor provides the Work (and each
      Contributor provides its Contributions) on an "AS IS" BASIS,
      WITHOUT WARRANTIES OR CONDITIONS OF ANY KIND, either express or
      implied, including, without limitation, any warranties or conditions
      of TITLE, NON-INFRINGEMENT, MERCHANTABILITY, or FITNESS FOR A
      PARTICULAR PURPOSE. You are solely responsible for determining the
      appropriateness of using or redistributing the Work and assume any
      risks associated with Your exercise of permissions under this License.

   8. Limitation of Liability. In no event and under no legal theory,
      whether in tort (including negligence), contract, or otherwise,
      unless required by applicable law (such as deliberate and grossly
      negligent acts) or agreed to in writing, shall any Contributor be
      liable to You for damages, including any direct, indirect, special,
      incidental, or consequential damages of any character arising as a
      result of this License or out of the use or inability to use the
      Work (including but not limited to damages for loss of goodwill,
      work stoppage, computer failure or malfunction, or any and all
      other commercial damages or losses), even if such Contributor
      has been advised of the possibility of such damages.

   9. Accepting Warranty or Additional Liability. While redistributing
      the Work or Derivative Works thereof, You may choose to offer,
      and charge a fee for, acceptance of support, warranty, indemnity,
      or other liability obligations and/or rights consistent with this
      License. However, in accepting such obligations, You may act only
      on Your own behalf and on Your sole responsibility, not on behalf
      of any other Contributor, and only if You agree to indemnify,
      defend, and hold each Contributor harmless for any liability
      incurred by, or claims asserted against, such Contributor by reason
      of your accepting any such warranty or additional liability.

   END OF TERMS AND CONDITIONS

   APPENDIX: How to apply the Apache License to your work.

      To apply the Apache License to your work, attach the following
      boilerplate notice, with the fields enclosed by brackets "[]"
      replaced with your own identifying information. (Don't include
      the brackets!)  The text should be enclosed in the appropriate
      comment syntax for the file format. We also recommend that a
      file or class name and description of purpose be included on the
      same "printed page" as the copyright notice for easier
      identification within third-party archives.

   Copyright 2018 Amazon.com, Inc. or its affiliates. All Rights Reserved.

   Licensed under the Apache License, Version 2.0 (the "License");
   you may not use this file except in compliance with the License.
   You may obtain a copy of the License at

       http://www.apache.org/licenses/LICENSE-2.0

   Unless required by applicable law or agreed to in writing, software
   distributed under the License is distributed on an "AS IS" BASIS,
   WITHOUT WARRANTIES OR CONDITIONS OF ANY KIND, either express or implied.
   See the License for the specific language governing permissions and
   limitations under the License.
`;

exports[`Generated code for "@scope/jsii-calc-base-of-base": <outDir>/go/scopejsiicalcbaseofbase/NOTICE 1`] = `
jsii
Copyright 2018 Amazon.com, Inc. or its affiliates. All Rights Reserved.

`;

exports[`Generated code for "@scope/jsii-calc-base-of-base": <outDir>/go/scopejsiicalcbaseofbase/go.mod 1`] = `
module github.com/aws/jsii/jsii-calc/go/scopejsiicalcbaseofbase/v2

go 1.16

require (
	github.com/aws/jsii-runtime-go v0.0.0
)

`;

exports[`Generated code for "@scope/jsii-calc-base-of-base": <outDir>/go/scopejsiicalcbaseofbase/jsii/jsii.go 1`] = `
// Package jsii contains the functionaility needed for jsii packages to
// initialize their dependencies and themselves. Users should never need to use this package
// directly. If you find you need to - please report a bug at
// https://github.com/aws/jsii/issues/new/choose
package jsii

import (
	_      "embed"

	_jsii_ "github.com/aws/jsii-runtime-go"
)

//go:embed scope-jsii-calc-base-of-base-2.1.1.tgz
var tarball []byte

// Initialize loads the necessary packages in the @jsii/kernel to support the enclosing module.
// The implementation is idempotent (and hence safe to be called over and over).
func Initialize() {
	// Load this library into the kernel
	_jsii_.Load("@scope/jsii-calc-base-of-base", "2.1.1", tarball)
}

`;

exports[`Generated code for "@scope/jsii-calc-base-of-base": <outDir>/go/scopejsiicalcbaseofbase/jsii/scope-jsii-calc-base-of-base-2.1.1.tgz 1`] = `go/scopejsiicalcbaseofbase/jsii/scope-jsii-calc-base-of-base-2.1.1.tgz is a tarball`;

exports[`Generated code for "@scope/jsii-calc-base-of-base": <outDir>/go/scopejsiicalcbaseofbase/scopejsiicalcbaseofbase.go 1`] = `
// An example transitive dependency for jsii-calc.
package scopejsiicalcbaseofbase

import (
	_jsii_ "github.com/aws/jsii-runtime-go"
	_init_ "github.com/aws/jsii/jsii-calc/go/scopejsiicalcbaseofbase/v2/jsii"
)

type IVeryBaseInterface interface {
	Foo()
}

// The jsii proxy for IVeryBaseInterface
type jsiiProxy_IVeryBaseInterface struct {
	_ byte // padding
}

func (i *jsiiProxy_IVeryBaseInterface) Foo() {
	_jsii_.InvokeVoid(
		i,
		"foo",
		nil, // no parameters
	)
}

type StaticConsumer interface {
}

// The jsii proxy struct for StaticConsumer
type jsiiProxy_StaticConsumer struct {
	_ byte // padding
}

func StaticConsumer_Consume(_args ...interface{}) {
	_init_.Initialize()

	args := []interface{}{}
	for _, a := range _args {
		args = append(args, a)
	}

	_jsii_.StaticInvokeVoid(
		"@scope/jsii-calc-base-of-base.StaticConsumer",
		"consume",
		args,
	)
}

// Something here.
// Experimental.
type Very interface {
	Hey() float64
}

// The jsii proxy struct for Very
type jsiiProxy_Very struct {
	_ byte // padding
}

// Experimental.
func NewVery() Very {
	_init_.Initialize()

	j := jsiiProxy_Very{}

	_jsii_.Create(
		"@scope/jsii-calc-base-of-base.Very",
		nil, // no parameters
		[]_jsii_.FQN{},
		nil, // no overrides
		&j,
	)

	return &j
}

// Experimental.
func (v *jsiiProxy_Very) Hey() float64 {
	var returns float64

	_jsii_.Invoke(
		v,
		"hey",
		nil, // no parameters
		&returns,
	)

	return returns
}

type VeryBaseProps struct {
	Foo Very \`json:"foo"\`
}


`;

exports[`Generated code for "@scope/jsii-calc-base-of-base": <outDir>/go/scopejsiicalcbaseofbase/scopejsiicalcbaseofbase.init.go 1`] = `
package scopejsiicalcbaseofbase

import (
	"reflect"

	_jsii_ "github.com/aws/jsii-runtime-go"
)

func init() {
	_jsii_.RegisterInterface(
		"@scope/jsii-calc-base-of-base.IVeryBaseInterface",
		reflect.TypeOf((*IVeryBaseInterface)(nil)).Elem(),
		[]_jsii_.Member{
			_jsii_.MemberMethod{JsiiMethod: "foo", GoMethod: "Foo"},
		},
		func() interface{} {
			return &jsiiProxy_IVeryBaseInterface{}
		},
	)
	_jsii_.RegisterClass(
		"@scope/jsii-calc-base-of-base.StaticConsumer",
		reflect.TypeOf((*StaticConsumer)(nil)).Elem(),
		nil, // no members
		func() interface{} {
			return &jsiiProxy_StaticConsumer{}
		},
	)
	_jsii_.RegisterClass(
		"@scope/jsii-calc-base-of-base.Very",
		reflect.TypeOf((*Very)(nil)).Elem(),
		[]_jsii_.Member{
			_jsii_.MemberMethod{JsiiMethod: "hey", GoMethod: "Hey"},
		},
		func() interface{} {
			return &jsiiProxy_Very{}
		},
	)
	_jsii_.RegisterStruct(
		"@scope/jsii-calc-base-of-base.VeryBaseProps",
		reflect.TypeOf((*VeryBaseProps)(nil)).Elem(),
	)
}

`;

exports[`Generated code for "@scope/jsii-calc-base-of-base": <outDir>/go/scopejsiicalcbaseofbase/version 1`] = `
2.1.1

`;

exports[`Generated code for "@scope/jsii-calc-lib": <outDir>/ 1`] = `
<root>
 ┗━ 📁 go
    ┗━ 📁 scopejsiicalclib
       ┣━ 📁 customsubmodulename
       ┃  ┣━ 📄 customsubmodulename.go
       ┃  ┗━ 📄 customsubmodulename.init.go
       ┣━ 📄 go.mod
       ┣━ 📁 jsii
       ┃  ┣━ 📄 jsii.go
       ┃  ┗━ 📄 scope-jsii-calc-lib-0.0.0.tgz
       ┣━ 📄 LICENSE
       ┣━ 📄 NOTICE
       ┣━ 📄 scopejsiicalclib.go
       ┣━ 📄 scopejsiicalclib.init.go
       ┗━ 📄 version
`;

exports[`Generated code for "@scope/jsii-calc-lib": <outDir>/go/scopejsiicalclib/LICENSE 1`] = `

                                 Apache License
                           Version 2.0, January 2004
                        http://www.apache.org/licenses/

   TERMS AND CONDITIONS FOR USE, REPRODUCTION, AND DISTRIBUTION

   1. Definitions.

      "License" shall mean the terms and conditions for use, reproduction,
      and distribution as defined by Sections 1 through 9 of this document.

      "Licensor" shall mean the copyright owner or entity authorized by
      the copyright owner that is granting the License.

      "Legal Entity" shall mean the union of the acting entity and all
      other entities that control, are controlled by, or are under common
      control with that entity. For the purposes of this definition,
      "control" means (i) the power, direct or indirect, to cause the
      direction or management of such entity, whether by contract or
      otherwise, or (ii) ownership of fifty percent (50%) or more of the
      outstanding shares, or (iii) beneficial ownership of such entity.

      "You" (or "Your") shall mean an individual or Legal Entity
      exercising permissions granted by this License.

      "Source" form shall mean the preferred form for making modifications,
      including but not limited to software source code, documentation
      source, and configuration files.

      "Object" form shall mean any form resulting from mechanical
      transformation or translation of a Source form, including but
      not limited to compiled object code, generated documentation,
      and conversions to other media types.

      "Work" shall mean the work of authorship, whether in Source or
      Object form, made available under the License, as indicated by a
      copyright notice that is included in or attached to the work
      (an example is provided in the Appendix below).

      "Derivative Works" shall mean any work, whether in Source or Object
      form, that is based on (or derived from) the Work and for which the
      editorial revisions, annotations, elaborations, or other modifications
      represent, as a whole, an original work of authorship. For the purposes
      of this License, Derivative Works shall not include works that remain
      separable from, or merely link (or bind by name) to the interfaces of,
      the Work and Derivative Works thereof.

      "Contribution" shall mean any work of authorship, including
      the original version of the Work and any modifications or additions
      to that Work or Derivative Works thereof, that is intentionally
      submitted to Licensor for inclusion in the Work by the copyright owner
      or by an individual or Legal Entity authorized to submit on behalf of
      the copyright owner. For the purposes of this definition, "submitted"
      means any form of electronic, verbal, or written communication sent
      to the Licensor or its representatives, including but not limited to
      communication on electronic mailing lists, source code control systems,
      and issue tracking systems that are managed by, or on behalf of, the
      Licensor for the purpose of discussing and improving the Work, but
      excluding communication that is conspicuously marked or otherwise
      designated in writing by the copyright owner as "Not a Contribution."

      "Contributor" shall mean Licensor and any individual or Legal Entity
      on behalf of whom a Contribution has been received by Licensor and
      subsequently incorporated within the Work.

   2. Grant of Copyright License. Subject to the terms and conditions of
      this License, each Contributor hereby grants to You a perpetual,
      worldwide, non-exclusive, no-charge, royalty-free, irrevocable
      copyright license to reproduce, prepare Derivative Works of,
      publicly display, publicly perform, sublicense, and distribute the
      Work and such Derivative Works in Source or Object form.

   3. Grant of Patent License. Subject to the terms and conditions of
      this License, each Contributor hereby grants to You a perpetual,
      worldwide, non-exclusive, no-charge, royalty-free, irrevocable
      (except as stated in this section) patent license to make, have made,
      use, offer to sell, sell, import, and otherwise transfer the Work,
      where such license applies only to those patent claims licensable
      by such Contributor that are necessarily infringed by their
      Contribution(s) alone or by combination of their Contribution(s)
      with the Work to which such Contribution(s) was submitted. If You
      institute patent litigation against any entity (including a
      cross-claim or counterclaim in a lawsuit) alleging that the Work
      or a Contribution incorporated within the Work constitutes direct
      or contributory patent infringement, then any patent licenses
      granted to You under this License for that Work shall terminate
      as of the date such litigation is filed.

   4. Redistribution. You may reproduce and distribute copies of the
      Work or Derivative Works thereof in any medium, with or without
      modifications, and in Source or Object form, provided that You
      meet the following conditions:

      (a) You must give any other recipients of the Work or
          Derivative Works a copy of this License; and

      (b) You must cause any modified files to carry prominent notices
          stating that You changed the files; and

      (c) You must retain, in the Source form of any Derivative Works
          that You distribute, all copyright, patent, trademark, and
          attribution notices from the Source form of the Work,
          excluding those notices that do not pertain to any part of
          the Derivative Works; and

      (d) If the Work includes a "NOTICE" text file as part of its
          distribution, then any Derivative Works that You distribute must
          include a readable copy of the attribution notices contained
          within such NOTICE file, excluding those notices that do not
          pertain to any part of the Derivative Works, in at least one
          of the following places: within a NOTICE text file distributed
          as part of the Derivative Works; within the Source form or
          documentation, if provided along with the Derivative Works; or,
          within a display generated by the Derivative Works, if and
          wherever such third-party notices normally appear. The contents
          of the NOTICE file are for informational purposes only and
          do not modify the License. You may add Your own attribution
          notices within Derivative Works that You distribute, alongside
          or as an addendum to the NOTICE text from the Work, provided
          that such additional attribution notices cannot be construed
          as modifying the License.

      You may add Your own copyright statement to Your modifications and
      may provide additional or different license terms and conditions
      for use, reproduction, or distribution of Your modifications, or
      for any such Derivative Works as a whole, provided Your use,
      reproduction, and distribution of the Work otherwise complies with
      the conditions stated in this License.

   5. Submission of Contributions. Unless You explicitly state otherwise,
      any Contribution intentionally submitted for inclusion in the Work
      by You to the Licensor shall be under the terms and conditions of
      this License, without any additional terms or conditions.
      Notwithstanding the above, nothing herein shall supersede or modify
      the terms of any separate license agreement you may have executed
      with Licensor regarding such Contributions.

   6. Trademarks. This License does not grant permission to use the trade
      names, trademarks, service marks, or product names of the Licensor,
      except as required for reasonable and customary use in describing the
      origin of the Work and reproducing the content of the NOTICE file.

   7. Disclaimer of Warranty. Unless required by applicable law or
      agreed to in writing, Licensor provides the Work (and each
      Contributor provides its Contributions) on an "AS IS" BASIS,
      WITHOUT WARRANTIES OR CONDITIONS OF ANY KIND, either express or
      implied, including, without limitation, any warranties or conditions
      of TITLE, NON-INFRINGEMENT, MERCHANTABILITY, or FITNESS FOR A
      PARTICULAR PURPOSE. You are solely responsible for determining the
      appropriateness of using or redistributing the Work and assume any
      risks associated with Your exercise of permissions under this License.

   8. Limitation of Liability. In no event and under no legal theory,
      whether in tort (including negligence), contract, or otherwise,
      unless required by applicable law (such as deliberate and grossly
      negligent acts) or agreed to in writing, shall any Contributor be
      liable to You for damages, including any direct, indirect, special,
      incidental, or consequential damages of any character arising as a
      result of this License or out of the use or inability to use the
      Work (including but not limited to damages for loss of goodwill,
      work stoppage, computer failure or malfunction, or any and all
      other commercial damages or losses), even if such Contributor
      has been advised of the possibility of such damages.

   9. Accepting Warranty or Additional Liability. While redistributing
      the Work or Derivative Works thereof, You may choose to offer,
      and charge a fee for, acceptance of support, warranty, indemnity,
      or other liability obligations and/or rights consistent with this
      License. However, in accepting such obligations, You may act only
      on Your own behalf and on Your sole responsibility, not on behalf
      of any other Contributor, and only if You agree to indemnify,
      defend, and hold each Contributor harmless for any liability
      incurred by, or claims asserted against, such Contributor by reason
      of your accepting any such warranty or additional liability.

   END OF TERMS AND CONDITIONS

   APPENDIX: How to apply the Apache License to your work.

      To apply the Apache License to your work, attach the following
      boilerplate notice, with the fields enclosed by brackets "[]"
      replaced with your own identifying information. (Don't include
      the brackets!)  The text should be enclosed in the appropriate
      comment syntax for the file format. We also recommend that a
      file or class name and description of purpose be included on the
      same "printed page" as the copyright notice for easier
      identification within third-party archives.

   Copyright 2018 Amazon.com, Inc. or its affiliates. All Rights Reserved.

   Licensed under the Apache License, Version 2.0 (the "License");
   you may not use this file except in compliance with the License.
   You may obtain a copy of the License at

       http://www.apache.org/licenses/LICENSE-2.0

   Unless required by applicable law or agreed to in writing, software
   distributed under the License is distributed on an "AS IS" BASIS,
   WITHOUT WARRANTIES OR CONDITIONS OF ANY KIND, either express or implied.
   See the License for the specific language governing permissions and
   limitations under the License.
`;

exports[`Generated code for "@scope/jsii-calc-lib": <outDir>/go/scopejsiicalclib/NOTICE 1`] = `
jsii
Copyright 2018 Amazon.com, Inc. or its affiliates. All Rights Reserved.

`;

exports[`Generated code for "@scope/jsii-calc-lib": <outDir>/go/scopejsiicalclib/customsubmodulename/customsubmodulename.go 1`] = `
package customsubmodulename

import (
	_jsii_ "github.com/aws/jsii-runtime-go"
	_init_ "github.com/aws/jsii/jsii-calc/go/scopejsiicalclib/jsii"
)

// Deprecated.
type IReflectable interface {
	// Deprecated.
	Entries() []ReflectableEntry
}

// The jsii proxy for IReflectable
type jsiiProxy_IReflectable struct {
	_ byte // padding
}

func (j *jsiiProxy_IReflectable) Entries() []ReflectableEntry {
	var returns []ReflectableEntry
	_jsii_.Get(
		j,
		"entries",
		&returns,
	)
	return returns
}

// This class is here to show we can use nested classes across module boundaries.
// Deprecated.
type NestingClass interface {
}

// The jsii proxy struct for NestingClass
type jsiiProxy_NestingClass struct {
	_ byte // padding
}

// This class is here to show we can use nested classes across module boundaries.
// Deprecated.
type NestingClass_NestedClass interface {
	Property() string
}

// The jsii proxy struct for NestingClass_NestedClass
type jsiiProxy_NestingClass_NestedClass struct {
	_ byte // padding
}

func (j *jsiiProxy_NestingClass_NestedClass) Property() string {
	var returns string
	_jsii_.Get(
		j,
		"property",
		&returns,
	)
	return returns
}


// Deprecated.
func NewNestingClass_NestedClass() NestingClass_NestedClass {
	_init_.Initialize()

	j := jsiiProxy_NestingClass_NestedClass{}

	_jsii_.Create(
		"@scope/jsii-calc-lib.submodule.NestingClass.NestedClass",
		nil /* no parameters */,
		[]_jsii_.FQN{},
		nil, // no overrides
		&j,
	)

	return &j
}

// This is a struct, nested within a class.
//
// Normal.
// Deprecated.
type NestingClass_NestedStruct struct {
	// Deprecated.
	Name string \`json:"name"\`
}

// Deprecated.
type ReflectableEntry struct {
	// Deprecated.
	Key string \`json:"key"\`
	// Deprecated.
	Value interface{} \`json:"value"\`
}

// Deprecated.
type Reflector interface {
	AsMap(reflectable IReflectable) map[string]interface{}
}

// The jsii proxy struct for Reflector
type jsiiProxy_Reflector struct {
	_ byte // padding
}

// Deprecated.
func NewReflector() Reflector {
	_init_.Initialize()

	j := jsiiProxy_Reflector{}

	_jsii_.Create(
		"@scope/jsii-calc-lib.submodule.Reflector",
		nil /* no parameters */,
		[]_jsii_.FQN{},
		nil, // no overrides
		&j,
	)

	return &j
}

// Deprecated.
func (r *jsiiProxy_Reflector) AsMap(reflectable IReflectable) map[string]interface{} {
	var returns map[string]interface{}

	_jsii_.Invoke(
		r,
		"asMap",
		[]interface{}{reflectable},
		&returns,
	)

	return returns
}


`;

exports[`Generated code for "@scope/jsii-calc-lib": <outDir>/go/scopejsiicalclib/customsubmodulename/customsubmodulename.init.go 1`] = `
package customsubmodulename

import (
	"reflect"

	_jsii_ "github.com/aws/jsii-runtime-go"
)

func init() {
	_jsii_.RegisterInterface(
		"@scope/jsii-calc-lib.submodule.IReflectable",
		reflect.TypeOf((*IReflectable)(nil)).Elem(),
		[]_jsii_.Member{
			_jsii_.MemberProperty{JsiiProperty: "entries", GoGetter: "Entries"},
		},
		func() interface{} {
			return &jsiiProxy_IReflectable{}
		},
	)
	_jsii_.RegisterClass(
		"@scope/jsii-calc-lib.submodule.NestingClass",
		reflect.TypeOf((*NestingClass)(nil)).Elem(),
		nil, // no members
		func() interface{} {
			return &jsiiProxy_NestingClass{}
		},
	)
	_jsii_.RegisterClass(
		"@scope/jsii-calc-lib.submodule.NestingClass.NestedClass",
		reflect.TypeOf((*NestingClass_NestedClass)(nil)).Elem(),
		[]_jsii_.Member{
			_jsii_.MemberProperty{JsiiProperty: "property", GoGetter: "Property"},
		},
		func() interface{} {
			return &jsiiProxy_NestingClass_NestedClass{}
		},
	)
	_jsii_.RegisterStruct(
		"@scope/jsii-calc-lib.submodule.NestingClass.NestedStruct",
		reflect.TypeOf((*NestingClass_NestedStruct)(nil)).Elem(),
	)
	_jsii_.RegisterStruct(
		"@scope/jsii-calc-lib.submodule.ReflectableEntry",
		reflect.TypeOf((*ReflectableEntry)(nil)).Elem(),
	)
	_jsii_.RegisterClass(
		"@scope/jsii-calc-lib.submodule.Reflector",
		reflect.TypeOf((*Reflector)(nil)).Elem(),
		[]_jsii_.Member{
			_jsii_.MemberMethod{JsiiMethod: "asMap", GoMethod: "AsMap"},
		},
		func() interface{} {
			return &jsiiProxy_Reflector{}
		},
	)
}

`;

exports[`Generated code for "@scope/jsii-calc-lib": <outDir>/go/scopejsiicalclib/go.mod 1`] = `
module github.com/aws/jsii/jsii-calc/go/scopejsiicalclib

go 1.16

require (
	github.com/aws/jsii-runtime-go v0.0.0
	github.com/aws/jsii/jsii-calc/go/jcb v0.0.0
	github.com/aws/jsii/jsii-calc/go/scopejsiicalcbaseofbase/v2 v2.1.1
)

`;

exports[`Generated code for "@scope/jsii-calc-lib": <outDir>/go/scopejsiicalclib/jsii/jsii.go 1`] = `
// Package jsii contains the functionaility needed for jsii packages to
// initialize their dependencies and themselves. Users should never need to use this package
// directly. If you find you need to - please report a bug at
// https://github.com/aws/jsii/issues/new/choose
package jsii

import (
	_                       "embed"

	_jsii_                  "github.com/aws/jsii-runtime-go"

	jcb                     "github.com/aws/jsii/jsii-calc/go/jcb/jsii"
	scopejsiicalcbaseofbase "github.com/aws/jsii/jsii-calc/go/scopejsiicalcbaseofbase/v2/jsii"
)

//go:embed scope-jsii-calc-lib-0.0.0.tgz
var tarball []byte

// Initialize loads the necessary packages in the @jsii/kernel to support the enclosing module.
// The implementation is idempotent (and hence safe to be called over and over).
func Initialize() {
	// Ensure all dependencies are initialized
<<<<<<< HEAD
	scopejsiicalcbase.Initialize()
=======
	jcb.Initialize()
>>>>>>> daca06f7
	scopejsiicalcbaseofbase.Initialize()

	// Load this library into the kernel
	_jsii_.Load("@scope/jsii-calc-lib", "0.0.0", tarball)
}

`;

exports[`Generated code for "@scope/jsii-calc-lib": <outDir>/go/scopejsiicalclib/jsii/scope-jsii-calc-lib-0.0.0.tgz 1`] = `go/scopejsiicalclib/jsii/scope-jsii-calc-lib-0.0.0.tgz is a tarball`;

exports[`Generated code for "@scope/jsii-calc-lib": <outDir>/go/scopejsiicalclib/scopejsiicalclib.go 1`] = `
// A simple calcuator library built on JSII.
package scopejsiicalclib

import (
	_jsii_ "github.com/aws/jsii-runtime-go"
	_init_ "github.com/aws/jsii/jsii-calc/go/scopejsiicalclib/jsii"

	"github.com/aws/jsii/jsii-calc/go/jcb"
	"github.com/aws/jsii/jsii-calc/go/scopejsiicalcbaseofbase/v2"
)

// A base class for testing #2647.
//
// The method \`foo\` has a parameter that uses a type
// from a dependent module. Since Go "reimplments" this method, it will also need
// to include an "import" statement for the calc-base module.
// See: https://github.com/aws/jsii/issues/2647
//
// Deprecated.
type BaseFor2647 interface {
	Foo(obj jcb.IBaseInterface)
}

// The jsii proxy struct for BaseFor2647
type jsiiProxy_BaseFor2647 struct {
	_ byte // padding
}

// Deprecated.
func NewBaseFor2647(very scopejsiicalcbaseofbase.Very) BaseFor2647 {
	_init_.Initialize()

	j := jsiiProxy_BaseFor2647{}

	_jsii_.Create(
		"@scope/jsii-calc-lib.BaseFor2647",
		[]interface{}{very},
		[]_jsii_.FQN{},
		nil, // no overrides
		&j,
	)

	return &j
}

// Deprecated.
func (b *jsiiProxy_BaseFor2647) Foo(obj jcb.IBaseInterface) {
	_jsii_.InvokeVoid(
		b,
		"foo",
		[]interface{}{obj},
	)
}

// Deprecated.
type DiamondLeft struct {
	// Deprecated.
	HoistedTop string \`json:"hoistedTop"\`
	// Deprecated.
	Left float64 \`json:"left"\`
}

// Deprecated.
type DiamondRight struct {
	// Deprecated.
	HoistedTop string \`json:"hoistedTop"\`
	// Deprecated.
	Right bool \`json:"right"\`
}

// Check that enums from \\@scoped packages can be references.
//
// See awslabs/jsii#138
// Deprecated.
type EnumFromScopedModule string

const (
	EnumFromScopedModule_VALUE1 EnumFromScopedModule = "VALUE1"
	EnumFromScopedModule_VALUE2 EnumFromScopedModule = "VALUE2"
)

// The general contract for a concrete number.
// Deprecated.
type IDoublable interface {
	// Deprecated.
	DoubleValue() float64
}

// The jsii proxy for IDoublable
type jsiiProxy_IDoublable struct {
	_ byte // padding
}

func (j *jsiiProxy_IDoublable) DoubleValue() float64 {
	var returns float64
	_jsii_.Get(
		j,
		"doubleValue",
		&returns,
	)
	return returns
}

// Applies to classes that are considered friendly.
//
// These classes can be greeted with
// a "hello" or "goodbye" blessing and they will respond back in a fun and friendly manner.
// Deprecated.
type IFriendly interface {
	// Say hello!
	// Deprecated.
	Hello() string
}

// The jsii proxy for IFriendly
type jsiiProxy_IFriendly struct {
	_ byte // padding
}

func (i *jsiiProxy_IFriendly) Hello() string {
	var returns string

	_jsii_.Invoke(
		i,
		"hello",
		nil, // no parameters
		&returns,
	)

	return returns
}

// Interface that inherits from packages 2 levels up the tree.
//
// Their presence validates that .NET/Java/jsii-reflect can track all fields
// far enough up the tree.
// Deprecated.
type IThreeLevelsInterface interface {
	jcb.IBaseInterface
	// Deprecated.
	Baz()
}

// The jsii proxy for IThreeLevelsInterface
type jsiiProxy_IThreeLevelsInterface struct {
	jcb.IBaseInterface // extends @scope/jsii-calc-base.IBaseInterface
}

func (i *jsiiProxy_IThreeLevelsInterface) Baz() {
	_jsii_.InvokeVoid(
		i,
		"baz",
		nil, // no parameters
	)
}

// This is the first struct we have created in jsii.
// Deprecated.
type MyFirstStruct struct {
	// An awesome number value.
	// Deprecated.
	Anumber float64 \`json:"anumber"\`
	// A string value.
	// Deprecated.
	Astring string \`json:"astring"\`
	// Deprecated.
	FirstOptional []string \`json:"firstOptional"\`
}

// Represents a concrete number.
// Deprecated.
type Number interface {
	NumericValue
	IDoublable
	DoubleValue() float64
	Value() float64
}

// The jsii proxy struct for Number
type jsiiProxy_Number struct {
	jsiiProxy_NumericValue // extends @scope/jsii-calc-lib.NumericValue
	jsiiProxy_IDoublable // implements @scope/jsii-calc-lib.IDoublable
}

func (j *jsiiProxy_Number) DoubleValue() float64 {
	var returns float64
	_jsii_.Get(
		j,
		"doubleValue",
		&returns,
	)
	return returns
}

func (j *jsiiProxy_Number) Value() float64 {
	var returns float64
	_jsii_.Get(
		j,
		"value",
		&returns,
	)
	return returns
}


// Creates a Number object.
// Deprecated.
func NewNumber(value float64) Number {
	_init_.Initialize()

	j := jsiiProxy_Number{}

	_jsii_.Create(
		"@scope/jsii-calc-lib.Number",
		[]interface{}{value},
		[]_jsii_.FQN{"@scope/jsii-calc-lib.IDoublable"},
		nil, // no overrides
		&j,
	)

	return &j
}

// String representation of the value.
// Deprecated.
func (n *jsiiProxy_Number) ToString() string {
	var returns string

	_jsii_.Invoke(
		n,
		"toString",
		nil, // no parameters
		&returns,
	)

	return returns
}

// Returns: the name of the class (to verify native type names are created for derived classes).
// Deprecated.
func (n *jsiiProxy_Number) TypeName() interface{} {
	var returns interface{}

	_jsii_.Invoke(
		n,
		"typeName",
		nil, // no parameters
		&returns,
	)

	return returns
}

// Abstract class which represents a numeric value.
// Deprecated.
type NumericValue interface {
	jcb.Base
	Value() float64
	ToString() string
}

// The jsii proxy struct for NumericValue
type jsiiProxy_NumericValue struct {
	jcb.Base // extends @scope/jsii-calc-base.Base
}

func (j *jsiiProxy_NumericValue) Value() float64 {
	var returns float64
	_jsii_.Get(
		j,
		"value",
		&returns,
	)
	return returns
}


// Deprecated.
func NewNumericValue() NumericValue {
	_init_.Initialize()

	j := jsiiProxy_NumericValue{}

	_jsii_.Create(
		"@scope/jsii-calc-lib.NumericValue",
		nil, // no parameters
		[]_jsii_.FQN{},
		nil, // no overrides
		&j,
	)

	return &j
}

// String representation of the value.
// Deprecated.
func (n *jsiiProxy_NumericValue) ToString() string {
	var returns string

	_jsii_.Invoke(
		n,
		"toString",
		nil, // no parameters
		&returns,
	)

	return returns
}

// Represents an operation on values.
// Deprecated.
type Operation interface {
	NumericValue
	ToString() string
}

// The jsii proxy struct for Operation
type jsiiProxy_Operation struct {
	jsiiProxy_NumericValue // extends @scope/jsii-calc-lib.NumericValue
}

// Deprecated.
func NewOperation() Operation {
	_init_.Initialize()

	j := jsiiProxy_Operation{}

	_jsii_.Create(
		"@scope/jsii-calc-lib.Operation",
		nil, // no parameters
		[]_jsii_.FQN{},
		nil, // no overrides
		&j,
	)

	return &j
}

// String representation of the value.
// Deprecated.
func (o *jsiiProxy_Operation) ToString() string {
	var returns string

	_jsii_.Invoke(
		o,
		"toString",
		nil, // no parameters
		&returns,
	)

	return returns
}

// This is a struct with only optional properties.
// Deprecated.
type StructWithOnlyOptionals struct {
	// The first optional!
	// Deprecated.
	Optional1 string \`json:"optional1"\`
	// Deprecated.
	Optional2 float64 \`json:"optional2"\`
	// Deprecated.
	Optional3 bool \`json:"optional3"\`
}


`;

exports[`Generated code for "@scope/jsii-calc-lib": <outDir>/go/scopejsiicalclib/scopejsiicalclib.init.go 1`] = `
package scopejsiicalclib

import (
	"reflect"

	_jsii_ "github.com/aws/jsii-runtime-go"
)

func init() {
	_jsii_.RegisterClass(
		"@scope/jsii-calc-lib.BaseFor2647",
		reflect.TypeOf((*BaseFor2647)(nil)).Elem(),
		[]_jsii_.Member{
			_jsii_.MemberMethod{JsiiMethod: "foo", GoMethod: "Foo"},
		},
		func() interface{} {
			return &jsiiProxy_BaseFor2647{}
		},
	)
	_jsii_.RegisterStruct(
		"@scope/jsii-calc-lib.DiamondLeft",
		reflect.TypeOf((*DiamondLeft)(nil)).Elem(),
	)
	_jsii_.RegisterStruct(
		"@scope/jsii-calc-lib.DiamondRight",
		reflect.TypeOf((*DiamondRight)(nil)).Elem(),
	)
	_jsii_.RegisterEnum(
		"@scope/jsii-calc-lib.EnumFromScopedModule",
		reflect.TypeOf((*EnumFromScopedModule)(nil)).Elem(),
		map[string]interface{}{
			"VALUE1": EnumFromScopedModule_VALUE1,
			"VALUE2": EnumFromScopedModule_VALUE2,
		},
	)
	_jsii_.RegisterInterface(
		"@scope/jsii-calc-lib.IDoublable",
		reflect.TypeOf((*IDoublable)(nil)).Elem(),
		[]_jsii_.Member{
			_jsii_.MemberProperty{JsiiProperty: "doubleValue", GoGetter: "DoubleValue"},
		},
		func() interface{} {
			return &jsiiProxy_IDoublable{}
		},
	)
	_jsii_.RegisterInterface(
		"@scope/jsii-calc-lib.IFriendly",
		reflect.TypeOf((*IFriendly)(nil)).Elem(),
		[]_jsii_.Member{
			_jsii_.MemberMethod{JsiiMethod: "hello", GoMethod: "Hello"},
		},
		func() interface{} {
			return &jsiiProxy_IFriendly{}
		},
	)
	_jsii_.RegisterInterface(
		"@scope/jsii-calc-lib.IThreeLevelsInterface",
		reflect.TypeOf((*IThreeLevelsInterface)(nil)).Elem(),
		[]_jsii_.Member{
			_jsii_.MemberMethod{JsiiMethod: "bar", GoMethod: "Bar"},
			_jsii_.MemberMethod{JsiiMethod: "baz", GoMethod: "Baz"},
			_jsii_.MemberMethod{JsiiMethod: "foo", GoMethod: "Foo"},
		},
		func() interface{} {
			j := jsiiProxy_IThreeLevelsInterface{}
			_jsii_.InitJsiiProxy(&j.IBaseInterface)
			return &j
		},
	)
	_jsii_.RegisterStruct(
		"@scope/jsii-calc-lib.MyFirstStruct",
		reflect.TypeOf((*MyFirstStruct)(nil)).Elem(),
	)
	_jsii_.RegisterClass(
		"@scope/jsii-calc-lib.Number",
		reflect.TypeOf((*Number)(nil)).Elem(),
		[]_jsii_.Member{
			_jsii_.MemberProperty{JsiiProperty: "doubleValue", GoGetter: "DoubleValue"},
			_jsii_.MemberMethod{JsiiMethod: "toString", GoMethod: "ToString"},
			_jsii_.MemberMethod{JsiiMethod: "typeName", GoMethod: "TypeName"},
			_jsii_.MemberProperty{JsiiProperty: "value", GoGetter: "Value"},
		},
		func() interface{} {
			j := jsiiProxy_Number{}
			_jsii_.InitJsiiProxy(&j.jsiiProxy_NumericValue)
			_jsii_.InitJsiiProxy(&j.jsiiProxy_IDoublable)
			return &j
		},
	)
	_jsii_.RegisterClass(
		"@scope/jsii-calc-lib.NumericValue",
		reflect.TypeOf((*NumericValue)(nil)).Elem(),
		[]_jsii_.Member{
			_jsii_.MemberMethod{JsiiMethod: "toString", GoMethod: "ToString"},
			_jsii_.MemberMethod{JsiiMethod: "typeName", GoMethod: "TypeName"},
			_jsii_.MemberProperty{JsiiProperty: "value", GoGetter: "Value"},
		},
		func() interface{} {
			j := jsiiProxy_NumericValue{}
			_jsii_.InitJsiiProxy(&j.Base)
			return &j
		},
	)
	_jsii_.RegisterClass(
		"@scope/jsii-calc-lib.Operation",
		reflect.TypeOf((*Operation)(nil)).Elem(),
		[]_jsii_.Member{
			_jsii_.MemberMethod{JsiiMethod: "toString", GoMethod: "ToString"},
			_jsii_.MemberMethod{JsiiMethod: "typeName", GoMethod: "TypeName"},
			_jsii_.MemberProperty{JsiiProperty: "value", GoGetter: "Value"},
		},
		func() interface{} {
			j := jsiiProxy_Operation{}
			_jsii_.InitJsiiProxy(&j.jsiiProxy_NumericValue)
			return &j
		},
	)
	_jsii_.RegisterStruct(
		"@scope/jsii-calc-lib.StructWithOnlyOptionals",
		reflect.TypeOf((*StructWithOnlyOptionals)(nil)).Elem(),
	)
}

`;

<<<<<<< HEAD
exports[`Generated code for "@scope/jsii-calc-lib": <outDir>/go/scopejsiicalclib/submodule/submodule.go 1`] = `
package submodule

import (
	_jsii_ "github.com/aws/jsii-runtime-go"
	_init_ "github.com/aws/jsii/jsii-calc/go/scopejsiicalclib/jsii"
)

// Deprecated.
type IReflectable interface {
	// Deprecated.
	Entries() []ReflectableEntry
}

// The jsii proxy for IReflectable
type iReflectable_jsiiProxy struct {
	_ byte // padding
}

func (i *iReflectable_jsiiProxy) Entries() []ReflectableEntry {
	var returns []ReflectableEntry
	_jsii_.Get(
		i,
		"entries",
		&returns,
	)
	return returns
}

// This class is here to show we can use nested classes across module boundaries.
// Deprecated.
type NestingClass interface {
}

// The jsii proxy struct for NestingClass
type nestingClass_jsiiProxy struct {
	_ byte // padding
}

// This class is here to show we can use nested classes across module boundaries.
// Deprecated.
type NestedClass interface {
	Property() string
}

// The jsii proxy struct for NestedClass
type nestedClass_jsiiProxy struct {
	_ byte // padding
}

func (n *nestedClass_jsiiProxy) Property() string {
	var returns string
	_jsii_.Get(
		n,
		"property",
		&returns,
	)
	return returns
}


// Deprecated.
func NewNestedClass() NestedClass {
	_init_.Initialize()

	n := nestedClass_jsiiProxy{}

	_jsii_.Create(
		"@scope/jsii-calc-lib.submodule.NestingClass.NestedClass",
		nil, // no parameters
		[]_jsii_.FQN{},
		nil, // no overrides
		&n,
	)

	return &n
}

// This is a struct, nested within a class.
//
// Normal.
// Deprecated.
type NestedStruct struct {
	// Deprecated.
	Name string \`json:"name"\`
}

// Deprecated.
type ReflectableEntry struct {
	// Deprecated.
	Key string \`json:"key"\`
	// Deprecated.
	Value interface{} \`json:"value"\`
}

// Deprecated.
type Reflector interface {
	AsMap(reflectable IReflectable) map[string]interface{}
}

// The jsii proxy struct for Reflector
type reflector_jsiiProxy struct {
	_ byte // padding
}

// Deprecated.
func NewReflector() Reflector {
	_init_.Initialize()

	r := reflector_jsiiProxy{}

	_jsii_.Create(
		"@scope/jsii-calc-lib.submodule.Reflector",
		nil, // no parameters
		[]_jsii_.FQN{},
		nil, // no overrides
		&r,
	)

	return &r
}

// Deprecated.
func (r *reflector_jsiiProxy) AsMap(reflectable IReflectable) map[string]interface{} {
	var returns map[string]interface{}

	_jsii_.Invoke(
		r,
		"asMap",
		[]interface{}{reflectable},
		&returns,
	)

	return returns
}


`;

exports[`Generated code for "@scope/jsii-calc-lib": <outDir>/go/scopejsiicalclib/submodule/submodule.init.go 1`] = `
package submodule

import (
	"reflect"

	_jsii_ "github.com/aws/jsii-runtime-go"
)

func init() {
	_jsii_.RegisterInterface(
		"@scope/jsii-calc-lib.submodule.IReflectable",
		reflect.TypeOf((*IReflectable)(nil)).Elem(),
		[]_jsii_.Member{
			_jsii_.MemberProperty{JsiiProperty: "entries", GoGetter: "Entries"},
		},
		func() interface{} {
			return &iReflectable_jsiiProxy{}
		},
	)
	_jsii_.RegisterClass(
		"@scope/jsii-calc-lib.submodule.NestingClass",
		reflect.TypeOf((*NestingClass)(nil)).Elem(),
		nil, // no members
		func() interface{} {
			return &nestingClass_jsiiProxy{}
		},
	)
	_jsii_.RegisterClass(
		"@scope/jsii-calc-lib.submodule.NestingClass.NestedClass",
		reflect.TypeOf((*NestedClass)(nil)).Elem(),
		[]_jsii_.Member{
			_jsii_.MemberProperty{JsiiProperty: "property", GoGetter: "Property"},
		},
		func() interface{} {
			return &nestedClass_jsiiProxy{}
		},
	)
	_jsii_.RegisterStruct(
		"@scope/jsii-calc-lib.submodule.NestingClass.NestedStruct",
		reflect.TypeOf((*NestedStruct)(nil)).Elem(),
	)
	_jsii_.RegisterStruct(
		"@scope/jsii-calc-lib.submodule.ReflectableEntry",
		reflect.TypeOf((*ReflectableEntry)(nil)).Elem(),
	)
	_jsii_.RegisterClass(
		"@scope/jsii-calc-lib.submodule.Reflector",
		reflect.TypeOf((*Reflector)(nil)).Elem(),
		[]_jsii_.Member{
			_jsii_.MemberMethod{JsiiMethod: "asMap", GoMethod: "AsMap"},
		},
		func() interface{} {
			return &reflector_jsiiProxy{}
		},
	)
}

`;

=======
>>>>>>> daca06f7
exports[`Generated code for "@scope/jsii-calc-lib": <outDir>/go/scopejsiicalclib/version 1`] = `
0.0.0-devpreview

`;

exports[`Generated code for "jsii-calc": <outDir>/ 1`] = `
<root>
 ┗━ 📁 go
    ┗━ 📁 jsiicalc
       ┣━ 📁 composition
       ┃  ┣━ 📄 composition.go
       ┃  ┗━ 📄 composition.init.go
       ┣━ 📁 derivedclasshasnoproperties
       ┃  ┣━ 📄 derivedclasshasnoproperties.go
       ┃  ┗━ 📄 derivedclasshasnoproperties.init.go
       ┣━ 📄 go.mod
       ┣━ 📁 interfaceinnamespaceincludesclasses
       ┃  ┣━ 📄 interfaceinnamespaceincludesclasses.go
       ┃  ┗━ 📄 interfaceinnamespaceincludesclasses.init.go
       ┣━ 📁 interfaceinnamespaceonlyinterface
       ┃  ┣━ 📄 interfaceinnamespaceonlyinterface.go
       ┃  ┗━ 📄 interfaceinnamespaceonlyinterface.init.go
       ┣━ 📁 jsii
       ┃  ┣━ 📄 jsii-calc-3.20.120.tgz
       ┃  ┗━ 📄 jsii.go
       ┣━ 📄 jsiicalc.go
       ┣━ 📄 jsiicalc.init.go
       ┣━ 📄 LICENSE
       ┣━ 📁 module2647
       ┃  ┣━ 📄 module2647.go
       ┃  ┗━ 📄 module2647.init.go
       ┣━ 📁 nodirect
       ┃  ┣━ 📄 nodirect.go
       ┃  ┣━ 📁 sub1
       ┃  ┃  ┣━ 📄 sub1.go
       ┃  ┃  ┗━ 📄 sub1.init.go
       ┃  ┗━ 📁 sub2
       ┃     ┣━ 📄 sub2.go
       ┃     ┗━ 📄 sub2.init.go
       ┣━ 📄 NOTICE
       ┣━ 📁 onlystatic
       ┃  ┣━ 📄 onlystatic.go
       ┃  ┗━ 📄 onlystatic.init.go
       ┣━ 📁 pythonself
       ┃  ┣━ 📄 pythonself.go
       ┃  ┗━ 📄 pythonself.init.go
       ┣━ 📄 README.md
       ┣━ 📁 submodule
       ┃  ┣━ 📁 backreferences
       ┃  ┃  ┣━ 📄 backreferences.go
       ┃  ┃  ┗━ 📄 backreferences.init.go
       ┃  ┣━ 📁 child
       ┃  ┃  ┣━ 📄 child.go
       ┃  ┃  ┗━ 📄 child.init.go
       ┃  ┣━ 📁 isolated
       ┃  ┃  ┣━ 📄 isolated.go
       ┃  ┃  ┗━ 📄 isolated.init.go
       ┃  ┣━ 📁 nestedsubmodule
       ┃  ┃  ┣━ 📁 deeplynested
       ┃  ┃  ┃  ┣━ 📄 deeplynested.go
       ┃  ┃  ┃  ┗━ 📄 deeplynested.init.go
       ┃  ┃  ┣━ 📄 nestedsubmodule.go
       ┃  ┃  ┗━ 📄 nestedsubmodule.init.go
       ┃  ┣━ 📁 param
       ┃  ┃  ┣━ 📄 param.go
       ┃  ┃  ┗━ 📄 param.init.go
       ┃  ┣━ 📁 returnsparam
       ┃  ┃  ┣━ 📄 returnsparam.go
       ┃  ┃  ┗━ 📄 returnsparam.init.go
       ┃  ┣━ 📄 submodule.go
       ┃  ┗━ 📄 submodule.init.go
       ┗━ 📄 version
`;

exports[`Generated code for "jsii-calc": <outDir>/go/jsiicalc/LICENSE 1`] = `

                                 Apache License
                           Version 2.0, January 2004
                        http://www.apache.org/licenses/

   TERMS AND CONDITIONS FOR USE, REPRODUCTION, AND DISTRIBUTION

   1. Definitions.

      "License" shall mean the terms and conditions for use, reproduction,
      and distribution as defined by Sections 1 through 9 of this document.

      "Licensor" shall mean the copyright owner or entity authorized by
      the copyright owner that is granting the License.

      "Legal Entity" shall mean the union of the acting entity and all
      other entities that control, are controlled by, or are under common
      control with that entity. For the purposes of this definition,
      "control" means (i) the power, direct or indirect, to cause the
      direction or management of such entity, whether by contract or
      otherwise, or (ii) ownership of fifty percent (50%) or more of the
      outstanding shares, or (iii) beneficial ownership of such entity.

      "You" (or "Your") shall mean an individual or Legal Entity
      exercising permissions granted by this License.

      "Source" form shall mean the preferred form for making modifications,
      including but not limited to software source code, documentation
      source, and configuration files.

      "Object" form shall mean any form resulting from mechanical
      transformation or translation of a Source form, including but
      not limited to compiled object code, generated documentation,
      and conversions to other media types.

      "Work" shall mean the work of authorship, whether in Source or
      Object form, made available under the License, as indicated by a
      copyright notice that is included in or attached to the work
      (an example is provided in the Appendix below).

      "Derivative Works" shall mean any work, whether in Source or Object
      form, that is based on (or derived from) the Work and for which the
      editorial revisions, annotations, elaborations, or other modifications
      represent, as a whole, an original work of authorship. For the purposes
      of this License, Derivative Works shall not include works that remain
      separable from, or merely link (or bind by name) to the interfaces of,
      the Work and Derivative Works thereof.

      "Contribution" shall mean any work of authorship, including
      the original version of the Work and any modifications or additions
      to that Work or Derivative Works thereof, that is intentionally
      submitted to Licensor for inclusion in the Work by the copyright owner
      or by an individual or Legal Entity authorized to submit on behalf of
      the copyright owner. For the purposes of this definition, "submitted"
      means any form of electronic, verbal, or written communication sent
      to the Licensor or its representatives, including but not limited to
      communication on electronic mailing lists, source code control systems,
      and issue tracking systems that are managed by, or on behalf of, the
      Licensor for the purpose of discussing and improving the Work, but
      excluding communication that is conspicuously marked or otherwise
      designated in writing by the copyright owner as "Not a Contribution."

      "Contributor" shall mean Licensor and any individual or Legal Entity
      on behalf of whom a Contribution has been received by Licensor and
      subsequently incorporated within the Work.

   2. Grant of Copyright License. Subject to the terms and conditions of
      this License, each Contributor hereby grants to You a perpetual,
      worldwide, non-exclusive, no-charge, royalty-free, irrevocable
      copyright license to reproduce, prepare Derivative Works of,
      publicly display, publicly perform, sublicense, and distribute the
      Work and such Derivative Works in Source or Object form.

   3. Grant of Patent License. Subject to the terms and conditions of
      this License, each Contributor hereby grants to You a perpetual,
      worldwide, non-exclusive, no-charge, royalty-free, irrevocable
      (except as stated in this section) patent license to make, have made,
      use, offer to sell, sell, import, and otherwise transfer the Work,
      where such license applies only to those patent claims licensable
      by such Contributor that are necessarily infringed by their
      Contribution(s) alone or by combination of their Contribution(s)
      with the Work to which such Contribution(s) was submitted. If You
      institute patent litigation against any entity (including a
      cross-claim or counterclaim in a lawsuit) alleging that the Work
      or a Contribution incorporated within the Work constitutes direct
      or contributory patent infringement, then any patent licenses
      granted to You under this License for that Work shall terminate
      as of the date such litigation is filed.

   4. Redistribution. You may reproduce and distribute copies of the
      Work or Derivative Works thereof in any medium, with or without
      modifications, and in Source or Object form, provided that You
      meet the following conditions:

      (a) You must give any other recipients of the Work or
          Derivative Works a copy of this License; and

      (b) You must cause any modified files to carry prominent notices
          stating that You changed the files; and

      (c) You must retain, in the Source form of any Derivative Works
          that You distribute, all copyright, patent, trademark, and
          attribution notices from the Source form of the Work,
          excluding those notices that do not pertain to any part of
          the Derivative Works; and

      (d) If the Work includes a "NOTICE" text file as part of its
          distribution, then any Derivative Works that You distribute must
          include a readable copy of the attribution notices contained
          within such NOTICE file, excluding those notices that do not
          pertain to any part of the Derivative Works, in at least one
          of the following places: within a NOTICE text file distributed
          as part of the Derivative Works; within the Source form or
          documentation, if provided along with the Derivative Works; or,
          within a display generated by the Derivative Works, if and
          wherever such third-party notices normally appear. The contents
          of the NOTICE file are for informational purposes only and
          do not modify the License. You may add Your own attribution
          notices within Derivative Works that You distribute, alongside
          or as an addendum to the NOTICE text from the Work, provided
          that such additional attribution notices cannot be construed
          as modifying the License.

      You may add Your own copyright statement to Your modifications and
      may provide additional or different license terms and conditions
      for use, reproduction, or distribution of Your modifications, or
      for any such Derivative Works as a whole, provided Your use,
      reproduction, and distribution of the Work otherwise complies with
      the conditions stated in this License.

   5. Submission of Contributions. Unless You explicitly state otherwise,
      any Contribution intentionally submitted for inclusion in the Work
      by You to the Licensor shall be under the terms and conditions of
      this License, without any additional terms or conditions.
      Notwithstanding the above, nothing herein shall supersede or modify
      the terms of any separate license agreement you may have executed
      with Licensor regarding such Contributions.

   6. Trademarks. This License does not grant permission to use the trade
      names, trademarks, service marks, or product names of the Licensor,
      except as required for reasonable and customary use in describing the
      origin of the Work and reproducing the content of the NOTICE file.

   7. Disclaimer of Warranty. Unless required by applicable law or
      agreed to in writing, Licensor provides the Work (and each
      Contributor provides its Contributions) on an "AS IS" BASIS,
      WITHOUT WARRANTIES OR CONDITIONS OF ANY KIND, either express or
      implied, including, without limitation, any warranties or conditions
      of TITLE, NON-INFRINGEMENT, MERCHANTABILITY, or FITNESS FOR A
      PARTICULAR PURPOSE. You are solely responsible for determining the
      appropriateness of using or redistributing the Work and assume any
      risks associated with Your exercise of permissions under this License.

   8. Limitation of Liability. In no event and under no legal theory,
      whether in tort (including negligence), contract, or otherwise,
      unless required by applicable law (such as deliberate and grossly
      negligent acts) or agreed to in writing, shall any Contributor be
      liable to You for damages, including any direct, indirect, special,
      incidental, or consequential damages of any character arising as a
      result of this License or out of the use or inability to use the
      Work (including but not limited to damages for loss of goodwill,
      work stoppage, computer failure or malfunction, or any and all
      other commercial damages or losses), even if such Contributor
      has been advised of the possibility of such damages.

   9. Accepting Warranty or Additional Liability. While redistributing
      the Work or Derivative Works thereof, You may choose to offer,
      and charge a fee for, acceptance of support, warranty, indemnity,
      or other liability obligations and/or rights consistent with this
      License. However, in accepting such obligations, You may act only
      on Your own behalf and on Your sole responsibility, not on behalf
      of any other Contributor, and only if You agree to indemnify,
      defend, and hold each Contributor harmless for any liability
      incurred by, or claims asserted against, such Contributor by reason
      of your accepting any such warranty or additional liability.

   END OF TERMS AND CONDITIONS

   APPENDIX: How to apply the Apache License to your work.

      To apply the Apache License to your work, attach the following
      boilerplate notice, with the fields enclosed by brackets "[]"
      replaced with your own identifying information. (Don't include
      the brackets!)  The text should be enclosed in the appropriate
      comment syntax for the file format. We also recommend that a
      file or class name and description of purpose be included on the
      same "printed page" as the copyright notice for easier
      identification within third-party archives.

   Copyright 2018 Amazon.com, Inc. or its affiliates. All Rights Reserved.

   Licensed under the Apache License, Version 2.0 (the "License");
   you may not use this file except in compliance with the License.
   You may obtain a copy of the License at

       http://www.apache.org/licenses/LICENSE-2.0

   Unless required by applicable law or agreed to in writing, software
   distributed under the License is distributed on an "AS IS" BASIS,
   WITHOUT WARRANTIES OR CONDITIONS OF ANY KIND, either express or implied.
   See the License for the specific language governing permissions and
   limitations under the License.
`;

exports[`Generated code for "jsii-calc": <outDir>/go/jsiicalc/NOTICE 1`] = `
jsii
Copyright 2018 Amazon.com, Inc. or its affiliates. All Rights Reserved.

`;

exports[`Generated code for "jsii-calc": <outDir>/go/jsiicalc/README.md 1`] = `
# jsii Calculator

This library is used to demonstrate and test the features of JSII

## How to use running sum API:

First, create a calculator:

\`\`\`ts
const calculator = new calc.Calculator();
\`\`\`

Then call some operations:


\`\`\`ts fixture=with-calculator
calculator.add(10);
\`\`\`

## Code Samples

\`\`\`ts
/* This is totes a magic comment in here, just you wait! */
const foo = 'bar';
\`\`\`


`;

exports[`Generated code for "jsii-calc": <outDir>/go/jsiicalc/composition/composition.go 1`] = `
package composition

import (
	_jsii_ "github.com/aws/jsii-runtime-go"
	_init_ "github.com/aws/jsii/jsii-calc/go/jsiicalc/v3/jsii"

	"github.com/aws/jsii/jsii-calc/go/scopejsiicalclib"
)

// Abstract operation composed from an expression of other operations.
type CompositeOperation interface {
	scopejsiicalclib.Operation
	DecorationPostfixes() []string
	SetDecorationPostfixes(val []string)
	DecorationPrefixes() []string
	SetDecorationPrefixes(val []string)
	Expression() scopejsiicalclib.NumericValue
	StringStyle() CompositeOperation_CompositionStringStyle
	SetStringStyle(val CompositeOperation_CompositionStringStyle)
	Value() float64
	ToString() string
}

// The jsii proxy struct for CompositeOperation
type jsiiProxy_CompositeOperation struct {
	scopejsiicalclib.Operation // extends @scope/jsii-calc-lib.Operation
}

func (j *jsiiProxy_CompositeOperation) DecorationPostfixes() []string {
	var returns []string
	_jsii_.Get(
		j,
		"decorationPostfixes",
		&returns,
	)
	return returns
}

func (j *jsiiProxy_CompositeOperation) DecorationPrefixes() []string {
	var returns []string
	_jsii_.Get(
		j,
		"decorationPrefixes",
		&returns,
	)
	return returns
}

func (j *jsiiProxy_CompositeOperation) Expression() scopejsiicalclib.NumericValue {
	var returns scopejsiicalclib.NumericValue
	_jsii_.Get(
		j,
		"expression",
		&returns,
	)
	return returns
}

func (j *jsiiProxy_CompositeOperation) StringStyle() CompositeOperation_CompositionStringStyle {
	var returns CompositeOperation_CompositionStringStyle
	_jsii_.Get(
		j,
		"stringStyle",
		&returns,
	)
	return returns
}

func (j *jsiiProxy_CompositeOperation) Value() float64 {
	var returns float64
	_jsii_.Get(
		j,
		"value",
		&returns,
	)
	return returns
}


func NewCompositeOperation() CompositeOperation {
	_init_.Initialize()

	j := jsiiProxy_CompositeOperation{}

	_jsii_.Create(
		"jsii-calc.composition.CompositeOperation",
		nil, // no parameters
		[]_jsii_.FQN{},
		nil, // no overrides
		&j,
	)

	return &j
}

func (j *jsiiProxy_CompositeOperation) SetDecorationPostfixes(val []string) {
	_jsii_.Set(
		j,
		"decorationPostfixes",
		val,
	)
}

func (j *jsiiProxy_CompositeOperation) SetDecorationPrefixes(val []string) {
	_jsii_.Set(
		j,
		"decorationPrefixes",
		val,
	)
}

func (j *jsiiProxy_CompositeOperation) SetStringStyle(val CompositeOperation_CompositionStringStyle) {
	_jsii_.Set(
		j,
		"stringStyle",
		val,
	)
}

// (deprecated) String representation of the value.
func (c *jsiiProxy_CompositeOperation) ToString() string {
	var returns string

	_jsii_.Invoke(
		c,
		"toString",
		nil, // no parameters
		&returns,
	)

	return returns
}

// Style of .toString() output for CompositeOperation.
type CompositeOperation_CompositionStringStyle string

const (
	CompositeOperation_CompositionStringStyle_NORMAL CompositeOperation_CompositionStringStyle = "NORMAL"
	CompositeOperation_CompositionStringStyle_DECORATED CompositeOperation_CompositionStringStyle = "DECORATED"
)


`;

exports[`Generated code for "jsii-calc": <outDir>/go/jsiicalc/composition/composition.init.go 1`] = `
package composition

import (
	"reflect"

	_jsii_ "github.com/aws/jsii-runtime-go"
)

func init() {
	_jsii_.RegisterClass(
		"jsii-calc.composition.CompositeOperation",
		reflect.TypeOf((*CompositeOperation)(nil)).Elem(),
		[]_jsii_.Member{
			_jsii_.MemberProperty{JsiiProperty: "decorationPostfixes", GoGetter: "DecorationPostfixes"},
			_jsii_.MemberProperty{JsiiProperty: "decorationPrefixes", GoGetter: "DecorationPrefixes"},
			_jsii_.MemberProperty{JsiiProperty: "expression", GoGetter: "Expression"},
			_jsii_.MemberProperty{JsiiProperty: "stringStyle", GoGetter: "StringStyle"},
			_jsii_.MemberMethod{JsiiMethod: "toString", GoMethod: "ToString"},
			_jsii_.MemberMethod{JsiiMethod: "typeName", GoMethod: "TypeName"},
			_jsii_.MemberProperty{JsiiProperty: "value", GoGetter: "Value"},
		},
		func() interface{} {
			j := jsiiProxy_CompositeOperation{}
			_jsii_.InitJsiiProxy(&j.Operation)
			return &j
		},
	)
	_jsii_.RegisterEnum(
		"jsii-calc.composition.CompositeOperation.CompositionStringStyle",
		reflect.TypeOf((*CompositeOperation_CompositionStringStyle)(nil)).Elem(),
		map[string]interface{}{
			"NORMAL": CompositeOperation_CompositionStringStyle_NORMAL,
			"DECORATED": CompositeOperation_CompositionStringStyle_DECORATED,
		},
	)
}

`;

exports[`Generated code for "jsii-calc": <outDir>/go/jsiicalc/derivedclasshasnoproperties/derivedclasshasnoproperties.go 1`] = `
package derivedclasshasnoproperties

import (
	_jsii_ "github.com/aws/jsii-runtime-go"
	_init_ "github.com/aws/jsii/jsii-calc/go/jsiicalc/v3/jsii"
)

type Base interface {
	Prop() string
	SetProp(val string)
}

// The jsii proxy struct for Base
type jsiiProxy_Base struct {
	_ byte // padding
}

func (j *jsiiProxy_Base) Prop() string {
	var returns string
	_jsii_.Get(
		j,
		"prop",
		&returns,
	)
	return returns
}


func NewBase() Base {
	_init_.Initialize()

	j := jsiiProxy_Base{}

	_jsii_.Create(
		"jsii-calc.DerivedClassHasNoProperties.Base",
		nil, // no parameters
		[]_jsii_.FQN{},
		nil, // no overrides
		&j,
	)

	return &j
}

func (j *jsiiProxy_Base) SetProp(val string) {
	_jsii_.Set(
		j,
		"prop",
		val,
	)
}

type Derived interface {
	Base
}

// The jsii proxy struct for Derived
type jsiiProxy_Derived struct {
	jsiiProxy_Base // extends jsii-calc.DerivedClassHasNoProperties.Base
}

func NewDerived() Derived {
	_init_.Initialize()

	j := jsiiProxy_Derived{}

	_jsii_.Create(
		"jsii-calc.DerivedClassHasNoProperties.Derived",
		nil, // no parameters
		[]_jsii_.FQN{},
		nil, // no overrides
		&j,
	)

	return &j
}


`;

exports[`Generated code for "jsii-calc": <outDir>/go/jsiicalc/derivedclasshasnoproperties/derivedclasshasnoproperties.init.go 1`] = `
package derivedclasshasnoproperties

import (
	"reflect"

	_jsii_ "github.com/aws/jsii-runtime-go"
)

func init() {
	_jsii_.RegisterClass(
		"jsii-calc.DerivedClassHasNoProperties.Base",
		reflect.TypeOf((*Base)(nil)).Elem(),
		[]_jsii_.Member{
			_jsii_.MemberProperty{JsiiProperty: "prop", GoGetter: "Prop"},
		},
		func() interface{} {
			return &jsiiProxy_Base{}
		},
	)
	_jsii_.RegisterClass(
		"jsii-calc.DerivedClassHasNoProperties.Derived",
		reflect.TypeOf((*Derived)(nil)).Elem(),
		[]_jsii_.Member{
			_jsii_.MemberProperty{JsiiProperty: "prop", GoGetter: "Prop"},
		},
		func() interface{} {
			j := jsiiProxy_Derived{}
			_jsii_.InitJsiiProxy(&j.jsiiProxy_Base)
			return &j
		},
	)
}

`;

exports[`Generated code for "jsii-calc": <outDir>/go/jsiicalc/go.mod 1`] = `
module github.com/aws/jsii/jsii-calc/go/jsiicalc/v3

go 1.16

require (
	github.com/aws/jsii-runtime-go v0.0.0
	github.com/aws/jsii/jsii-calc/go/jcb v0.0.0
	github.com/aws/jsii/jsii-calc/go/scopejsiicalclib v0.0.0-devpreview
	github.com/aws/jsii/jsii-calc/go/scopejsiicalcbaseofbase/v2 v2.1.1 // indirect
)

`;

exports[`Generated code for "jsii-calc": <outDir>/go/jsiicalc/interfaceinnamespaceincludesclasses/interfaceinnamespaceincludesclasses.go 1`] = `
package interfaceinnamespaceincludesclasses

import (
	_jsii_ "github.com/aws/jsii-runtime-go"
	_init_ "github.com/aws/jsii/jsii-calc/go/jsiicalc/v3/jsii"
)

type Foo interface {
	Bar() string
	SetBar(val string)
}

// The jsii proxy struct for Foo
type jsiiProxy_Foo struct {
	_ byte // padding
}

func (j *jsiiProxy_Foo) Bar() string {
	var returns string
	_jsii_.Get(
		j,
		"bar",
		&returns,
	)
	return returns
}


func NewFoo() Foo {
	_init_.Initialize()

	j := jsiiProxy_Foo{}

	_jsii_.Create(
		"jsii-calc.InterfaceInNamespaceIncludesClasses.Foo",
		nil, // no parameters
		[]_jsii_.FQN{},
		nil, // no overrides
		&j,
	)

	return &j
}

func (j *jsiiProxy_Foo) SetBar(val string) {
	_jsii_.Set(
		j,
		"bar",
		val,
	)
}

type Hello struct {
	Foo float64 \`json:"foo"\`
}


`;

exports[`Generated code for "jsii-calc": <outDir>/go/jsiicalc/interfaceinnamespaceincludesclasses/interfaceinnamespaceincludesclasses.init.go 1`] = `
package interfaceinnamespaceincludesclasses

import (
	"reflect"

	_jsii_ "github.com/aws/jsii-runtime-go"
)

func init() {
	_jsii_.RegisterClass(
		"jsii-calc.InterfaceInNamespaceIncludesClasses.Foo",
		reflect.TypeOf((*Foo)(nil)).Elem(),
		[]_jsii_.Member{
			_jsii_.MemberProperty{JsiiProperty: "bar", GoGetter: "Bar"},
		},
		func() interface{} {
			return &jsiiProxy_Foo{}
		},
	)
	_jsii_.RegisterStruct(
		"jsii-calc.InterfaceInNamespaceIncludesClasses.Hello",
		reflect.TypeOf((*Hello)(nil)).Elem(),
	)
}

`;

exports[`Generated code for "jsii-calc": <outDir>/go/jsiicalc/interfaceinnamespaceonlyinterface/interfaceinnamespaceonlyinterface.go 1`] = `
package interfaceinnamespaceonlyinterface


type Hello struct {
	Foo float64 \`json:"foo"\`
}


`;

exports[`Generated code for "jsii-calc": <outDir>/go/jsiicalc/interfaceinnamespaceonlyinterface/interfaceinnamespaceonlyinterface.init.go 1`] = `
package interfaceinnamespaceonlyinterface

import (
	"reflect"

	_jsii_ "github.com/aws/jsii-runtime-go"
)

func init() {
	_jsii_.RegisterStruct(
		"jsii-calc.InterfaceInNamespaceOnlyInterface.Hello",
		reflect.TypeOf((*Hello)(nil)).Elem(),
	)
}

`;

exports[`Generated code for "jsii-calc": <outDir>/go/jsiicalc/jsii/jsii.go 1`] = `
// Package jsii contains the functionaility needed for jsii packages to
// initialize their dependencies and themselves. Users should never need to use this package
// directly. If you find you need to - please report a bug at
// https://github.com/aws/jsii/issues/new/choose
package jsii

import (
<<<<<<< HEAD
	_                 "embed"
=======
	_                "embed"
>>>>>>> daca06f7

	_jsii_           "github.com/aws/jsii-runtime-go"

	jcb              "github.com/aws/jsii/jsii-calc/go/jcb/jsii"
	scopejsiicalclib "github.com/aws/jsii/jsii-calc/go/scopejsiicalclib/jsii"
)

//go:embed jsii-calc-3.20.120.tgz
var tarball []byte

// Initialize loads the necessary packages in the @jsii/kernel to support the enclosing module.
// The implementation is idempotent (and hence safe to be called over and over).
func Initialize() {
	// Ensure all dependencies are initialized
<<<<<<< HEAD
	scopejsiicalcbase.Initialize()
=======
	jcb.Initialize()
>>>>>>> daca06f7
	scopejsiicalclib.Initialize()

	// Load this library into the kernel
	_jsii_.Load("jsii-calc", "3.20.120", tarball)
}

`;

exports[`Generated code for "jsii-calc": <outDir>/go/jsiicalc/jsii/jsii-calc-3.20.120.tgz 1`] = `go/jsiicalc/jsii/jsii-calc-3.20.120.tgz is a tarball`;

exports[`Generated code for "jsii-calc": <outDir>/go/jsiicalc/jsiicalc.go 1`] = `
// A simple calcuator built on JSII.
package jsiicalc

import (
	_jsii_ "github.com/aws/jsii-runtime-go"
	_init_ "github.com/aws/jsii/jsii-calc/go/jsiicalc/v3/jsii"

	"github.com/aws/jsii/jsii-calc/go/jcb"
	"github.com/aws/jsii/jsii-calc/go/jsiicalc/v3/composition"
	"github.com/aws/jsii/jsii-calc/go/scopejsiicalcbaseofbase/v2"
	"github.com/aws/jsii/jsii-calc/go/scopejsiicalclib"
	"github.com/aws/jsii/jsii-calc/go/scopejsiicalclib/customsubmodulename"
)

type AbstractClass interface {
	AbstractClassBase
	IInterfaceImplementedByAbstractClass
	PropFromInterface() string
	AbstractMethod(name string) string
	NonAbstractMethod() float64
}

// The jsii proxy struct for AbstractClass
type jsiiProxy_AbstractClass struct {
	jsiiProxy_AbstractClassBase // extends jsii-calc.AbstractClassBase
	jsiiProxy_IInterfaceImplementedByAbstractClass // implements jsii-calc.IInterfaceImplementedByAbstractClass
}

func (j *jsiiProxy_AbstractClass) PropFromInterface() string {
	var returns string
	_jsii_.Get(
		j,
		"propFromInterface",
		&returns,
	)
	return returns
}


func NewAbstractClass() AbstractClass {
	_init_.Initialize()

	j := jsiiProxy_AbstractClass{}

	_jsii_.Create(
		"jsii-calc.AbstractClass",
		nil, // no parameters
		[]_jsii_.FQN{"jsii-calc.IInterfaceImplementedByAbstractClass"},
		nil, // no overrides
		&j,
	)

	return &j
}

func (a *jsiiProxy_AbstractClass) AbstractMethod(name string) string {
	var returns string

	_jsii_.Invoke(
		a,
		"abstractMethod",
		[]interface{}{name},
		&returns,
	)

	return returns
}

func (a *jsiiProxy_AbstractClass) NonAbstractMethod() float64 {
	var returns float64

	_jsii_.Invoke(
		a,
		"nonAbstractMethod",
		nil, // no parameters
		&returns,
	)

	return returns
}

type AbstractClassBase interface {
	AbstractProperty() string
}

// The jsii proxy struct for AbstractClassBase
type jsiiProxy_AbstractClassBase struct {
	_ byte // padding
}

func (j *jsiiProxy_AbstractClassBase) AbstractProperty() string {
	var returns string
	_jsii_.Get(
		j,
		"abstractProperty",
		&returns,
	)
	return returns
}


func NewAbstractClassBase() AbstractClassBase {
	_init_.Initialize()

	j := jsiiProxy_AbstractClassBase{}

	_jsii_.Create(
		"jsii-calc.AbstractClassBase",
		nil, // no parameters
		[]_jsii_.FQN{},
		nil, // no overrides
		&j,
	)

	return &j
}

type AbstractClassReturner interface {
	ReturnAbstractFromProperty() AbstractClassBase
	GiveMeAbstract() AbstractClass
	GiveMeInterface() IInterfaceImplementedByAbstractClass
}

// The jsii proxy struct for AbstractClassReturner
type jsiiProxy_AbstractClassReturner struct {
	_ byte // padding
}

func (j *jsiiProxy_AbstractClassReturner) ReturnAbstractFromProperty() AbstractClassBase {
	var returns AbstractClassBase
	_jsii_.Get(
		j,
		"returnAbstractFromProperty",
		&returns,
	)
	return returns
}


func NewAbstractClassReturner() AbstractClassReturner {
	_init_.Initialize()

	j := jsiiProxy_AbstractClassReturner{}

	_jsii_.Create(
		"jsii-calc.AbstractClassReturner",
		nil, // no parameters
		[]_jsii_.FQN{},
		nil, // no overrides
		&j,
	)

	return &j
}

func (a *jsiiProxy_AbstractClassReturner) GiveMeAbstract() AbstractClass {
	var returns AbstractClass

	_jsii_.Invoke(
		a,
		"giveMeAbstract",
		nil, // no parameters
		&returns,
	)

	return returns
}

func (a *jsiiProxy_AbstractClassReturner) GiveMeInterface() IInterfaceImplementedByAbstractClass {
	var returns IInterfaceImplementedByAbstractClass

	_jsii_.Invoke(
		a,
		"giveMeInterface",
		nil, // no parameters
		&returns,
	)

	return returns
}

// Ensures abstract members implementations correctly register overrides in various languages.
type AbstractSuite interface {
	Property() string
	SomeMethod(str string) string
	WorkItAll(seed string) string
}

// The jsii proxy struct for AbstractSuite
type jsiiProxy_AbstractSuite struct {
	_ byte // padding
}

func (j *jsiiProxy_AbstractSuite) Property() string {
	var returns string
	_jsii_.Get(
		j,
		"property",
		&returns,
	)
	return returns
}


func NewAbstractSuite() AbstractSuite {
	_init_.Initialize()

	j := jsiiProxy_AbstractSuite{}

	_jsii_.Create(
		"jsii-calc.AbstractSuite",
		nil, // no parameters
		[]_jsii_.FQN{},
		nil, // no overrides
		&j,
	)

	return &j
}

func (j *jsiiProxy_AbstractSuite) SetProperty(val string) {
	_jsii_.Set(
		j,
		"property",
		val,
	)
}

func (a *jsiiProxy_AbstractSuite) SomeMethod(str string) string {
	var returns string

	_jsii_.Invoke(
		a,
		"someMethod",
		[]interface{}{str},
		&returns,
	)

	return returns
}

// Sets \`seed\` to \`this.property\`, then calls \`someMethod\` with \`this.property\` and returns the result.
func (a *jsiiProxy_AbstractSuite) WorkItAll(seed string) string {
	var returns string

	_jsii_.Invoke(
		a,
		"workItAll",
		[]interface{}{seed},
		&returns,
	)

	return returns
}

// The "+" binary operation.
type Add interface {
	BinaryOperation
	Value() float64
	ToString() string
}

// The jsii proxy struct for Add
type jsiiProxy_Add struct {
	jsiiProxy_BinaryOperation // extends jsii-calc.BinaryOperation
}

func (j *jsiiProxy_Add) Value() float64 {
	var returns float64
	_jsii_.Get(
		j,
		"value",
		&returns,
	)
	return returns
}


// Creates a BinaryOperation.
func NewAdd(lhs scopejsiicalclib.NumericValue, rhs scopejsiicalclib.NumericValue) Add {
	_init_.Initialize()

	j := jsiiProxy_Add{}

	_jsii_.Create(
		"jsii-calc.Add",
		[]interface{}{lhs, rhs},
		[]_jsii_.FQN{},
		nil, // no overrides
		&j,
	)

	return &j
}

// (deprecated) String representation of the value.
func (a *jsiiProxy_Add) ToString() string {
	var returns string

	_jsii_.Invoke(
		a,
		"toString",
		nil, // no parameters
		&returns,
	)

	return returns
}

// This class includes property for all types supported by jsii.
//
// The setters will validate
// that the value set is of the expected type and throw otherwise.
type AllTypes interface {
	AnyArrayProperty() []interface{}
	SetAnyArrayProperty(val []interface{})
	AnyMapProperty() map[string]interface{}
	SetAnyMapProperty(val map[string]interface{})
	AnyProperty() interface{}
	SetAnyProperty(val interface{})
	ArrayProperty() []string
	SetArrayProperty(val []string)
	BooleanProperty() bool
	SetBooleanProperty(val bool)
	DateProperty() string
	SetDateProperty(val string)
	EnumProperty() AllTypesEnum
	SetEnumProperty(val AllTypesEnum)
	EnumPropertyValue() float64
	JsonProperty() map[string]interface{}
	SetJsonProperty(val map[string]interface{})
	MapProperty() map[string]scopejsiicalclib.Number
	SetMapProperty(val map[string]scopejsiicalclib.Number)
	NumberProperty() float64
	SetNumberProperty(val float64)
	OptionalEnumValue() StringEnum
	SetOptionalEnumValue(val StringEnum)
	StringProperty() string
	SetStringProperty(val string)
	UnionArrayProperty() []interface{}
	SetUnionArrayProperty(val []interface{})
	UnionMapProperty() map[string]interface{}
	SetUnionMapProperty(val map[string]interface{})
	UnionProperty() interface{}
	SetUnionProperty(val interface{})
	UnknownArrayProperty() []interface{}
	SetUnknownArrayProperty(val []interface{})
	UnknownMapProperty() map[string]interface{}
	SetUnknownMapProperty(val map[string]interface{})
	UnknownProperty() interface{}
	SetUnknownProperty(val interface{})
	AnyIn(inp interface{})
	AnyOut() interface{}
	EnumMethod(value StringEnum) StringEnum
}

// The jsii proxy struct for AllTypes
type jsiiProxy_AllTypes struct {
	_ byte // padding
}

func (j *jsiiProxy_AllTypes) AnyArrayProperty() []interface{} {
	var returns []interface{}
	_jsii_.Get(
		j,
		"anyArrayProperty",
		&returns,
	)
	return returns
}

func (j *jsiiProxy_AllTypes) AnyMapProperty() map[string]interface{} {
	var returns map[string]interface{}
	_jsii_.Get(
		j,
		"anyMapProperty",
		&returns,
	)
	return returns
}

func (j *jsiiProxy_AllTypes) AnyProperty() interface{} {
	var returns interface{}
	_jsii_.Get(
		j,
		"anyProperty",
		&returns,
	)
	return returns
}

func (j *jsiiProxy_AllTypes) ArrayProperty() []string {
	var returns []string
	_jsii_.Get(
		j,
		"arrayProperty",
		&returns,
	)
	return returns
}

func (j *jsiiProxy_AllTypes) BooleanProperty() bool {
	var returns bool
	_jsii_.Get(
		j,
		"booleanProperty",
		&returns,
	)
	return returns
}

func (j *jsiiProxy_AllTypes) DateProperty() string {
	var returns string
	_jsii_.Get(
		j,
		"dateProperty",
		&returns,
	)
	return returns
}

func (j *jsiiProxy_AllTypes) EnumProperty() AllTypesEnum {
	var returns AllTypesEnum
	_jsii_.Get(
		j,
		"enumProperty",
		&returns,
	)
	return returns
}

func (j *jsiiProxy_AllTypes) EnumPropertyValue() float64 {
	var returns float64
	_jsii_.Get(
		j,
		"enumPropertyValue",
		&returns,
	)
	return returns
}

func (j *jsiiProxy_AllTypes) JsonProperty() map[string]interface{} {
	var returns map[string]interface{}
	_jsii_.Get(
		j,
		"jsonProperty",
		&returns,
	)
	return returns
}

func (j *jsiiProxy_AllTypes) MapProperty() map[string]scopejsiicalclib.Number {
	var returns map[string]scopejsiicalclib.Number
	_jsii_.Get(
		j,
		"mapProperty",
		&returns,
	)
	return returns
}

func (j *jsiiProxy_AllTypes) NumberProperty() float64 {
	var returns float64
	_jsii_.Get(
		j,
		"numberProperty",
		&returns,
	)
	return returns
}

func (j *jsiiProxy_AllTypes) OptionalEnumValue() StringEnum {
	var returns StringEnum
	_jsii_.Get(
		j,
		"optionalEnumValue",
		&returns,
	)
	return returns
}

func (j *jsiiProxy_AllTypes) StringProperty() string {
	var returns string
	_jsii_.Get(
		j,
		"stringProperty",
		&returns,
	)
	return returns
}

func (j *jsiiProxy_AllTypes) UnionArrayProperty() []interface{} {
	var returns []interface{}
	_jsii_.Get(
		j,
		"unionArrayProperty",
		&returns,
	)
	return returns
}

func (j *jsiiProxy_AllTypes) UnionMapProperty() map[string]interface{} {
	var returns map[string]interface{}
	_jsii_.Get(
		j,
		"unionMapProperty",
		&returns,
	)
	return returns
}

func (j *jsiiProxy_AllTypes) UnionProperty() interface{} {
	var returns interface{}
	_jsii_.Get(
		j,
		"unionProperty",
		&returns,
	)
	return returns
}

func (j *jsiiProxy_AllTypes) UnknownArrayProperty() []interface{} {
	var returns []interface{}
	_jsii_.Get(
		j,
		"unknownArrayProperty",
		&returns,
	)
	return returns
}

func (j *jsiiProxy_AllTypes) UnknownMapProperty() map[string]interface{} {
	var returns map[string]interface{}
	_jsii_.Get(
		j,
		"unknownMapProperty",
		&returns,
	)
	return returns
}

func (j *jsiiProxy_AllTypes) UnknownProperty() interface{} {
	var returns interface{}
	_jsii_.Get(
		j,
		"unknownProperty",
		&returns,
	)
	return returns
}


func NewAllTypes() AllTypes {
	_init_.Initialize()

	j := jsiiProxy_AllTypes{}

	_jsii_.Create(
		"jsii-calc.AllTypes",
		nil, // no parameters
		[]_jsii_.FQN{},
		nil, // no overrides
		&j,
	)

	return &j
}

func (j *jsiiProxy_AllTypes) SetAnyArrayProperty(val []interface{}) {
	_jsii_.Set(
		j,
		"anyArrayProperty",
		val,
	)
}

func (j *jsiiProxy_AllTypes) SetAnyMapProperty(val map[string]interface{}) {
	_jsii_.Set(
		j,
		"anyMapProperty",
		val,
	)
}

func (j *jsiiProxy_AllTypes) SetAnyProperty(val interface{}) {
	_jsii_.Set(
		j,
		"anyProperty",
		val,
	)
}

func (j *jsiiProxy_AllTypes) SetArrayProperty(val []string) {
	_jsii_.Set(
		j,
		"arrayProperty",
		val,
	)
}

func (j *jsiiProxy_AllTypes) SetBooleanProperty(val bool) {
	_jsii_.Set(
		j,
		"booleanProperty",
		val,
	)
}

func (j *jsiiProxy_AllTypes) SetDateProperty(val string) {
	_jsii_.Set(
		j,
		"dateProperty",
		val,
	)
}

func (j *jsiiProxy_AllTypes) SetEnumProperty(val AllTypesEnum) {
	_jsii_.Set(
		j,
		"enumProperty",
		val,
	)
}

func (j *jsiiProxy_AllTypes) SetJsonProperty(val map[string]interface{}) {
	_jsii_.Set(
		j,
		"jsonProperty",
		val,
	)
}

func (j *jsiiProxy_AllTypes) SetMapProperty(val map[string]scopejsiicalclib.Number) {
	_jsii_.Set(
		j,
		"mapProperty",
		val,
	)
}

func (j *jsiiProxy_AllTypes) SetNumberProperty(val float64) {
	_jsii_.Set(
		j,
		"numberProperty",
		val,
	)
}

func (j *jsiiProxy_AllTypes) SetOptionalEnumValue(val StringEnum) {
	_jsii_.Set(
		j,
		"optionalEnumValue",
		val,
	)
}

func (j *jsiiProxy_AllTypes) SetStringProperty(val string) {
	_jsii_.Set(
		j,
		"stringProperty",
		val,
	)
}

func (j *jsiiProxy_AllTypes) SetUnionArrayProperty(val []interface{}) {
	_jsii_.Set(
		j,
		"unionArrayProperty",
		val,
	)
}

func (j *jsiiProxy_AllTypes) SetUnionMapProperty(val map[string]interface{}) {
	_jsii_.Set(
		j,
		"unionMapProperty",
		val,
	)
}

func (j *jsiiProxy_AllTypes) SetUnionProperty(val interface{}) {
	_jsii_.Set(
		j,
		"unionProperty",
		val,
	)
}

func (j *jsiiProxy_AllTypes) SetUnknownArrayProperty(val []interface{}) {
	_jsii_.Set(
		j,
		"unknownArrayProperty",
		val,
	)
}

func (j *jsiiProxy_AllTypes) SetUnknownMapProperty(val map[string]interface{}) {
	_jsii_.Set(
		j,
		"unknownMapProperty",
		val,
	)
}

func (j *jsiiProxy_AllTypes) SetUnknownProperty(val interface{}) {
	_jsii_.Set(
		j,
		"unknownProperty",
		val,
	)
}

func (a *jsiiProxy_AllTypes) AnyIn(inp interface{}) {
	_jsii_.InvokeVoid(
		a,
		"anyIn",
		[]interface{}{inp},
	)
}

func (a *jsiiProxy_AllTypes) AnyOut() interface{} {
	var returns interface{}

	_jsii_.Invoke(
		a,
		"anyOut",
		nil, // no parameters
		&returns,
	)

	return returns
}

func (a *jsiiProxy_AllTypes) EnumMethod(value StringEnum) StringEnum {
	var returns StringEnum

	_jsii_.Invoke(
		a,
		"enumMethod",
		[]interface{}{value},
		&returns,
	)

	return returns
}

type AllTypesEnum string

const (
	AllTypesEnum_MY_ENUM_VALUE AllTypesEnum = "MY_ENUM_VALUE"
	AllTypesEnum_YOUR_ENUM_VALUE AllTypesEnum = "YOUR_ENUM_VALUE"
	AllTypesEnum_THIS_IS_GREAT AllTypesEnum = "THIS_IS_GREAT"
)

type AllowedMethodNames interface {
	GetBar(_p1 string, _p2 float64)
	GetFoo(withParam string) string
	SetBar(_x string, _y float64, _z bool)
	SetFoo(_x string, _y float64)
}

// The jsii proxy struct for AllowedMethodNames
type jsiiProxy_AllowedMethodNames struct {
	_ byte // padding
}

func NewAllowedMethodNames() AllowedMethodNames {
	_init_.Initialize()

	j := jsiiProxy_AllowedMethodNames{}

	_jsii_.Create(
		"jsii-calc.AllowedMethodNames",
		nil, // no parameters
		[]_jsii_.FQN{},
		nil, // no overrides
		&j,
	)

	return &j
}

func (a *jsiiProxy_AllowedMethodNames) GetBar(_p1 string, _p2 float64) {
	_jsii_.InvokeVoid(
		a,
		"getBar",
		[]interface{}{_p1, _p2},
	)
}

// getXxx() is not allowed (see negatives), but getXxx(a, ...) is okay.
func (a *jsiiProxy_AllowedMethodNames) GetFoo(withParam string) string {
	var returns string

	_jsii_.Invoke(
		a,
		"getFoo",
		[]interface{}{withParam},
		&returns,
	)

	return returns
}

func (a *jsiiProxy_AllowedMethodNames) SetBar(_x string, _y float64, _z bool) {
	_jsii_.InvokeVoid(
		a,
		"setBar",
		[]interface{}{_x, _y, _z},
	)
}

// setFoo(x) is not allowed (see negatives), but setXxx(a, b, ...) is okay.
func (a *jsiiProxy_AllowedMethodNames) SetFoo(_x string, _y float64) {
	_jsii_.InvokeVoid(
		a,
		"setFoo",
		[]interface{}{_x, _y},
	)
}

type AmbiguousParameters interface {
	Props() StructParameterType
	Scope() Bell
}

// The jsii proxy struct for AmbiguousParameters
type jsiiProxy_AmbiguousParameters struct {
	_ byte // padding
}

func (j *jsiiProxy_AmbiguousParameters) Props() StructParameterType {
	var returns StructParameterType
	_jsii_.Get(
		j,
		"props",
		&returns,
	)
	return returns
}

func (j *jsiiProxy_AmbiguousParameters) Scope() Bell {
	var returns Bell
	_jsii_.Get(
		j,
		"scope",
		&returns,
	)
	return returns
}


func NewAmbiguousParameters(scope Bell, props StructParameterType) AmbiguousParameters {
	_init_.Initialize()

	j := jsiiProxy_AmbiguousParameters{}

	_jsii_.Create(
		"jsii-calc.AmbiguousParameters",
		[]interface{}{scope, props},
		[]_jsii_.FQN{},
		nil, // no overrides
		&j,
	)

	return &j
}

type AnonymousImplementationProvider interface {
	IAnonymousImplementationProvider
	ProvideAsClass() Implementation
	ProvideAsInterface() IAnonymouslyImplementMe
}

// The jsii proxy struct for AnonymousImplementationProvider
type jsiiProxy_AnonymousImplementationProvider struct {
	jsiiProxy_IAnonymousImplementationProvider // implements jsii-calc.IAnonymousImplementationProvider
}

func NewAnonymousImplementationProvider() AnonymousImplementationProvider {
	_init_.Initialize()

	j := jsiiProxy_AnonymousImplementationProvider{}

	_jsii_.Create(
		"jsii-calc.AnonymousImplementationProvider",
		nil, // no parameters
		[]_jsii_.FQN{"jsii-calc.IAnonymousImplementationProvider"},
		nil, // no overrides
		&j,
	)

	return &j
}

func (a *jsiiProxy_AnonymousImplementationProvider) ProvideAsClass() Implementation {
	var returns Implementation

	_jsii_.Invoke(
		a,
		"provideAsClass",
		nil, // no parameters
		&returns,
	)

	return returns
}

func (a *jsiiProxy_AnonymousImplementationProvider) ProvideAsInterface() IAnonymouslyImplementMe {
	var returns IAnonymouslyImplementMe

	_jsii_.Invoke(
		a,
		"provideAsInterface",
		nil, // no parameters
		&returns,
	)

	return returns
}

type AsyncVirtualMethods interface {
	CallMe() float64
	CallMe2() float64
	CallMeDoublePromise() float64
	DontOverrideMe() float64
	OverrideMe(mult float64) float64
	OverrideMeToo() float64
}

// The jsii proxy struct for AsyncVirtualMethods
type jsiiProxy_AsyncVirtualMethods struct {
	_ byte // padding
}

func NewAsyncVirtualMethods() AsyncVirtualMethods {
	_init_.Initialize()

	j := jsiiProxy_AsyncVirtualMethods{}

	_jsii_.Create(
		"jsii-calc.AsyncVirtualMethods",
		nil, // no parameters
		[]_jsii_.FQN{},
		nil, // no overrides
		&j,
	)

	return &j
}

func (a *jsiiProxy_AsyncVirtualMethods) CallMe() float64 {
	var returns float64

	_jsii_.Invoke(
		a,
		"callMe",
		nil, // no parameters
		&returns,
	)

	return returns
}

// Just calls "overrideMeToo".
func (a *jsiiProxy_AsyncVirtualMethods) CallMe2() float64 {
	var returns float64

	_jsii_.Invoke(
		a,
		"callMe2",
		nil, // no parameters
		&returns,
	)

	return returns
}

// This method calls the "callMe" async method indirectly, which will then invoke a virtual method.
//
// This is a "double promise" situation, which
// means that callbacks are not going to be available immediate, but only
// after an "immediates" cycle.
func (a *jsiiProxy_AsyncVirtualMethods) CallMeDoublePromise() float64 {
	var returns float64

	_jsii_.Invoke(
		a,
		"callMeDoublePromise",
		nil, // no parameters
		&returns,
	)

	return returns
}

func (a *jsiiProxy_AsyncVirtualMethods) DontOverrideMe() float64 {
	var returns float64

	_jsii_.Invoke(
		a,
		"dontOverrideMe",
		nil, // no parameters
		&returns,
	)

	return returns
}

func (a *jsiiProxy_AsyncVirtualMethods) OverrideMe(mult float64) float64 {
	var returns float64

	_jsii_.Invoke(
		a,
		"overrideMe",
		[]interface{}{mult},
		&returns,
	)

	return returns
}

func (a *jsiiProxy_AsyncVirtualMethods) OverrideMeToo() float64 {
	var returns float64

	_jsii_.Invoke(
		a,
		"overrideMeToo",
		nil, // no parameters
		&returns,
	)

	return returns
}

type AugmentableClass interface {
	MethodOne()
	MethodTwo()
}

// The jsii proxy struct for AugmentableClass
type jsiiProxy_AugmentableClass struct {
	_ byte // padding
}

func NewAugmentableClass() AugmentableClass {
	_init_.Initialize()

	j := jsiiProxy_AugmentableClass{}

	_jsii_.Create(
		"jsii-calc.AugmentableClass",
		nil, // no parameters
		[]_jsii_.FQN{},
		nil, // no overrides
		&j,
	)

	return &j
}

func (a *jsiiProxy_AugmentableClass) MethodOne() {
	_jsii_.InvokeVoid(
		a,
		"methodOne",
		nil, // no parameters
	)
}

func (a *jsiiProxy_AugmentableClass) MethodTwo() {
	_jsii_.InvokeVoid(
		a,
		"methodTwo",
		nil, // no parameters
	)
}

type BaseJsii976 interface {
}

// The jsii proxy struct for BaseJsii976
type jsiiProxy_BaseJsii976 struct {
	_ byte // padding
}

func NewBaseJsii976() BaseJsii976 {
	_init_.Initialize()

	j := jsiiProxy_BaseJsii976{}

	_jsii_.Create(
		"jsii-calc.BaseJsii976",
		nil, // no parameters
		[]_jsii_.FQN{},
		nil, // no overrides
		&j,
	)

	return &j
}

type Bell interface {
	IBell
	Rung() bool
	SetRung(val bool)
	Ring()
}

// The jsii proxy struct for Bell
type jsiiProxy_Bell struct {
	jsiiProxy_IBell // implements jsii-calc.IBell
}

func (j *jsiiProxy_Bell) Rung() bool {
	var returns bool
	_jsii_.Get(
		j,
		"rung",
		&returns,
	)
	return returns
}


func NewBell() Bell {
	_init_.Initialize()

	j := jsiiProxy_Bell{}

	_jsii_.Create(
		"jsii-calc.Bell",
		nil, // no parameters
		[]_jsii_.FQN{"jsii-calc.IBell"},
		nil, // no overrides
		&j,
	)

	return &j
}

func (j *jsiiProxy_Bell) SetRung(val bool) {
	_jsii_.Set(
		j,
		"rung",
		val,
	)
}

func (b *jsiiProxy_Bell) Ring() {
	_jsii_.InvokeVoid(
		b,
		"ring",
		nil, // no parameters
	)
}

// Represents an operation with two operands.
type BinaryOperation interface {
	scopejsiicalclib.Operation
	scopejsiicalclib.IFriendly
	Lhs() scopejsiicalclib.NumericValue
	Rhs() scopejsiicalclib.NumericValue
	Hello() string
}

// The jsii proxy struct for BinaryOperation
type jsiiProxy_BinaryOperation struct {
	scopejsiicalclib.Operation // extends @scope/jsii-calc-lib.Operation
	scopejsiicalclib.IFriendly // implements @scope/jsii-calc-lib.IFriendly
}

func (j *jsiiProxy_BinaryOperation) Lhs() scopejsiicalclib.NumericValue {
	var returns scopejsiicalclib.NumericValue
	_jsii_.Get(
		j,
		"lhs",
		&returns,
	)
	return returns
}

func (j *jsiiProxy_BinaryOperation) Rhs() scopejsiicalclib.NumericValue {
	var returns scopejsiicalclib.NumericValue
	_jsii_.Get(
		j,
		"rhs",
		&returns,
	)
	return returns
}

func (j *jsiiProxy_BinaryOperation) Value() float64 {
	var returns float64
	_jsii_.Get(
		j,
		"value",
		&returns,
	)
	return returns
}


// Creates a BinaryOperation.
func NewBinaryOperation(lhs scopejsiicalclib.NumericValue, rhs scopejsiicalclib.NumericValue) BinaryOperation {
	_init_.Initialize()

	j := jsiiProxy_BinaryOperation{}

	_jsii_.Create(
		"jsii-calc.BinaryOperation",
		[]interface{}{lhs, rhs},
		[]_jsii_.FQN{"@scope/jsii-calc-lib.IFriendly"},
		nil, // no overrides
		&j,
	)

	return &j
}

// (deprecated) Say hello!
func (b *jsiiProxy_BinaryOperation) Hello() string {
	var returns string

	_jsii_.Invoke(
		b,
		"hello",
		nil, // no parameters
		&returns,
	)

	return returns
}

// String representation of the value.
// Deprecated.
func (b *jsiiProxy_BinaryOperation) ToString() string {
	var returns string

	_jsii_.Invoke(
		b,
		"toString",
		nil, // no parameters
		&returns,
	)

	return returns
}

// Returns: the name of the class (to verify native type names are created for derived classes).
func (b *jsiiProxy_BinaryOperation) TypeName() interface{} {
	var returns interface{}

	_jsii_.Invoke(
		b,
		"typeName",
		nil, // no parameters
		&returns,
	)

	return returns
}

// See https://github.com/aws/aws-cdk/issues/7977.
type BurriedAnonymousObject interface {
	Check() bool
	GiveItBack(value interface{}) interface{}
}

// The jsii proxy struct for BurriedAnonymousObject
type jsiiProxy_BurriedAnonymousObject struct {
	_ byte // padding
}

func NewBurriedAnonymousObject() BurriedAnonymousObject {
	_init_.Initialize()

	j := jsiiProxy_BurriedAnonymousObject{}

	_jsii_.Create(
		"jsii-calc.BurriedAnonymousObject",
		nil, // no parameters
		[]_jsii_.FQN{},
		nil, // no overrides
		&j,
	)

	return &j
}

func (b *jsiiProxy_BurriedAnonymousObject) Check() bool {
	var returns bool

	_jsii_.Invoke(
		b,
		"check",
		nil, // no parameters
		&returns,
	)

	return returns
}

// Implement this method and have it return it's parameter.
//
// Returns: \`value\`
func (b *jsiiProxy_BurriedAnonymousObject) GiveItBack(value interface{}) interface{} {
	var returns interface{}

	_jsii_.Invoke(
		b,
		"giveItBack",
		[]interface{}{value},
		&returns,
	)

	return returns
}

// A calculator which maintains a current value and allows adding operations.
//
// Here's how you use it:
//
// \`\`\`ts
// const calculator = new calc.Calculator();
// calculator.add(5);
// calculator.mul(3);
// console.log(calculator.expression.value);
// \`\`\`
//
// I will repeat this example again, but in an @example tag.
//
// TODO: EXAMPLE
//
type Calculator interface {
	composition.CompositeOperation
	Curr() scopejsiicalclib.NumericValue
	SetCurr(val scopejsiicalclib.NumericValue)
	Expression() scopejsiicalclib.NumericValue
	MaxValue() float64
	SetMaxValue(val float64)
	OperationsLog() []scopejsiicalclib.NumericValue
	OperationsMap() map[string][]scopejsiicalclib.NumericValue
	UnionProperty() interface{}
	SetUnionProperty(val interface{})
	Add(value float64)
	Mul(value float64)
	Neg()
	Pow(value float64)
	ReadUnionValue() float64
}

// The jsii proxy struct for Calculator
type jsiiProxy_Calculator struct {
	composition.CompositeOperation // extends jsii-calc.composition.CompositeOperation
}

func (j *jsiiProxy_Calculator) Curr() scopejsiicalclib.NumericValue {
	var returns scopejsiicalclib.NumericValue
	_jsii_.Get(
		j,
		"curr",
		&returns,
	)
	return returns
}

func (j *jsiiProxy_Calculator) Expression() scopejsiicalclib.NumericValue {
	var returns scopejsiicalclib.NumericValue
	_jsii_.Get(
		j,
		"expression",
		&returns,
	)
	return returns
}

func (j *jsiiProxy_Calculator) MaxValue() float64 {
	var returns float64
	_jsii_.Get(
		j,
		"maxValue",
		&returns,
	)
	return returns
}

func (j *jsiiProxy_Calculator) OperationsLog() []scopejsiicalclib.NumericValue {
	var returns []scopejsiicalclib.NumericValue
	_jsii_.Get(
		j,
		"operationsLog",
		&returns,
	)
	return returns
}

func (j *jsiiProxy_Calculator) OperationsMap() map[string][]scopejsiicalclib.NumericValue {
	var returns map[string][]scopejsiicalclib.NumericValue
	_jsii_.Get(
		j,
		"operationsMap",
		&returns,
	)
	return returns
}

func (j *jsiiProxy_Calculator) UnionProperty() interface{} {
	var returns interface{}
	_jsii_.Get(
		j,
		"unionProperty",
		&returns,
	)
	return returns
}


// Creates a Calculator object.
func NewCalculator(props CalculatorProps) Calculator {
	_init_.Initialize()

	j := jsiiProxy_Calculator{}

	_jsii_.Create(
		"jsii-calc.Calculator",
		[]interface{}{props},
		[]_jsii_.FQN{},
		nil, // no overrides
		&j,
	)

	return &j
}

func (j *jsiiProxy_Calculator) SetCurr(val scopejsiicalclib.NumericValue) {
	_jsii_.Set(
		j,
		"curr",
		val,
	)
}

func (j *jsiiProxy_Calculator) SetMaxValue(val float64) {
	_jsii_.Set(
		j,
		"maxValue",
		val,
	)
}

func (j *jsiiProxy_Calculator) SetUnionProperty(val interface{}) {
	_jsii_.Set(
		j,
		"unionProperty",
		val,
	)
}

// Adds a number to the current value.
func (c *jsiiProxy_Calculator) Add(value float64) {
	_jsii_.InvokeVoid(
		c,
		"add",
		[]interface{}{value},
	)
}

// Multiplies the current value by a number.
func (c *jsiiProxy_Calculator) Mul(value float64) {
	_jsii_.InvokeVoid(
		c,
		"mul",
		[]interface{}{value},
	)
}

// Negates the current value.
func (c *jsiiProxy_Calculator) Neg() {
	_jsii_.InvokeVoid(
		c,
		"neg",
		nil, // no parameters
	)
}

// Raises the current value by a power.
func (c *jsiiProxy_Calculator) Pow(value float64) {
	_jsii_.InvokeVoid(
		c,
		"pow",
		[]interface{}{value},
	)
}

// Returns teh value of the union property (if defined).
func (c *jsiiProxy_Calculator) ReadUnionValue() float64 {
	var returns float64

	_jsii_.Invoke(
		c,
		"readUnionValue",
		nil, // no parameters
		&returns,
	)

	return returns
}

// Properties for Calculator.
type CalculatorProps struct {
	// The initial value of the calculator.
	//
	// NOTE: Any number works here, it's fine.
	InitialValue float64 \`json:"initialValue"\`
	// The maximum value the calculator can store.
	MaximumValue float64 \`json:"maximumValue"\`
}

type ChildStruct982 struct {
	Foo string \`json:"foo"\`
	Bar float64 \`json:"bar"\`
}

// ToParentStruct982 is a convenience function to obtain a new ParentStruct982 from this ChildStruct982.
func (c *ChildStruct982) ToParentStruct982() ParentStruct982 {
	return ParentStruct982 {
		Foo: c.Foo,
	}
}

type ClassThatImplementsTheInternalInterface interface {
	INonInternalInterface
	A() string
	SetA(val string)
	B() string
	SetB(val string)
	C() string
	SetC(val string)
	D() string
	SetD(val string)
}

// The jsii proxy struct for ClassThatImplementsTheInternalInterface
type jsiiProxy_ClassThatImplementsTheInternalInterface struct {
	jsiiProxy_INonInternalInterface // implements jsii-calc.INonInternalInterface
}

func (j *jsiiProxy_ClassThatImplementsTheInternalInterface) A() string {
	var returns string
	_jsii_.Get(
		j,
		"a",
		&returns,
	)
	return returns
}

func (j *jsiiProxy_ClassThatImplementsTheInternalInterface) B() string {
	var returns string
	_jsii_.Get(
		j,
		"b",
		&returns,
	)
	return returns
}

func (j *jsiiProxy_ClassThatImplementsTheInternalInterface) C() string {
	var returns string
	_jsii_.Get(
		j,
		"c",
		&returns,
	)
	return returns
}

func (j *jsiiProxy_ClassThatImplementsTheInternalInterface) D() string {
	var returns string
	_jsii_.Get(
		j,
		"d",
		&returns,
	)
	return returns
}


func NewClassThatImplementsTheInternalInterface() ClassThatImplementsTheInternalInterface {
	_init_.Initialize()

	j := jsiiProxy_ClassThatImplementsTheInternalInterface{}

	_jsii_.Create(
		"jsii-calc.ClassThatImplementsTheInternalInterface",
		nil, // no parameters
		[]_jsii_.FQN{"jsii-calc.INonInternalInterface"},
		nil, // no overrides
		&j,
	)

	return &j
}

func (j *jsiiProxy_ClassThatImplementsTheInternalInterface) SetA(val string) {
	_jsii_.Set(
		j,
		"a",
		val,
	)
}

func (j *jsiiProxy_ClassThatImplementsTheInternalInterface) SetB(val string) {
	_jsii_.Set(
		j,
		"b",
		val,
	)
}

func (j *jsiiProxy_ClassThatImplementsTheInternalInterface) SetC(val string) {
	_jsii_.Set(
		j,
		"c",
		val,
	)
}

func (j *jsiiProxy_ClassThatImplementsTheInternalInterface) SetD(val string) {
	_jsii_.Set(
		j,
		"d",
		val,
	)
}

type ClassThatImplementsThePrivateInterface interface {
	INonInternalInterface
	A() string
	SetA(val string)
	B() string
	SetB(val string)
	C() string
	SetC(val string)
	E() string
	SetE(val string)
}

// The jsii proxy struct for ClassThatImplementsThePrivateInterface
type jsiiProxy_ClassThatImplementsThePrivateInterface struct {
	jsiiProxy_INonInternalInterface // implements jsii-calc.INonInternalInterface
}

func (j *jsiiProxy_ClassThatImplementsThePrivateInterface) A() string {
	var returns string
	_jsii_.Get(
		j,
		"a",
		&returns,
	)
	return returns
}

func (j *jsiiProxy_ClassThatImplementsThePrivateInterface) B() string {
	var returns string
	_jsii_.Get(
		j,
		"b",
		&returns,
	)
	return returns
}

func (j *jsiiProxy_ClassThatImplementsThePrivateInterface) C() string {
	var returns string
	_jsii_.Get(
		j,
		"c",
		&returns,
	)
	return returns
}

func (j *jsiiProxy_ClassThatImplementsThePrivateInterface) E() string {
	var returns string
	_jsii_.Get(
		j,
		"e",
		&returns,
	)
	return returns
}


func NewClassThatImplementsThePrivateInterface() ClassThatImplementsThePrivateInterface {
	_init_.Initialize()

	j := jsiiProxy_ClassThatImplementsThePrivateInterface{}

	_jsii_.Create(
		"jsii-calc.ClassThatImplementsThePrivateInterface",
		nil, // no parameters
		[]_jsii_.FQN{"jsii-calc.INonInternalInterface"},
		nil, // no overrides
		&j,
	)

	return &j
}

func (j *jsiiProxy_ClassThatImplementsThePrivateInterface) SetA(val string) {
	_jsii_.Set(
		j,
		"a",
		val,
	)
}

func (j *jsiiProxy_ClassThatImplementsThePrivateInterface) SetB(val string) {
	_jsii_.Set(
		j,
		"b",
		val,
	)
}

func (j *jsiiProxy_ClassThatImplementsThePrivateInterface) SetC(val string) {
	_jsii_.Set(
		j,
		"c",
		val,
	)
}

func (j *jsiiProxy_ClassThatImplementsThePrivateInterface) SetE(val string) {
	_jsii_.Set(
		j,
		"e",
		val,
	)
}

type ClassWithCollections interface {
	Array() []string
	SetArray(val []string)
	Map() map[string]string
	SetMap(val map[string]string)
}

// The jsii proxy struct for ClassWithCollections
type jsiiProxy_ClassWithCollections struct {
	_ byte // padding
}

func (j *jsiiProxy_ClassWithCollections) Array() []string {
	var returns []string
	_jsii_.Get(
		j,
		"array",
		&returns,
	)
	return returns
}

func (j *jsiiProxy_ClassWithCollections) Map() map[string]string {
	var returns map[string]string
	_jsii_.Get(
		j,
		"map",
		&returns,
	)
	return returns
}


func NewClassWithCollections(map_ map[string]string, array []string) ClassWithCollections {
	_init_.Initialize()

	j := jsiiProxy_ClassWithCollections{}

	_jsii_.Create(
		"jsii-calc.ClassWithCollections",
		[]interface{}{map_, array},
		[]_jsii_.FQN{},
		nil, // no overrides
		&j,
	)

	return &j
}

func (j *jsiiProxy_ClassWithCollections) SetArray(val []string) {
	_jsii_.Set(
		j,
		"array",
		val,
	)
}

func (j *jsiiProxy_ClassWithCollections) SetMap(val map[string]string) {
	_jsii_.Set(
		j,
		"map",
		val,
	)
}

func ClassWithCollections_CreateAList() []string {
	_init_.Initialize()

	var returns []string

	_jsii_.StaticInvoke(
		"jsii-calc.ClassWithCollections",
		"createAList",
		nil, // no parameters
		&returns,
	)

	return returns
}

func ClassWithCollections_CreateAMap() map[string]string {
	_init_.Initialize()

	var returns map[string]string

	_jsii_.StaticInvoke(
		"jsii-calc.ClassWithCollections",
		"createAMap",
		nil, // no parameters
		&returns,
	)

	return returns
}

func ClassWithCollections_StaticArray() []string {
	_init_.Initialize()
	var returns []string
	_jsii_.StaticGet(
		"jsii-calc.ClassWithCollections",
		"staticArray",
		&returns,
	)
	return returns
}

func ClassWithCollections_SetStaticArray(val []string) {
	_init_.Initialize()
	_jsii_.StaticSet(
		"jsii-calc.ClassWithCollections",
		"staticArray",
		val,
	)
}

func ClassWithCollections_StaticMap() map[string]string {
	_init_.Initialize()
	var returns map[string]string
	_jsii_.StaticGet(
		"jsii-calc.ClassWithCollections",
		"staticMap",
		&returns,
	)
	return returns
}

func ClassWithCollections_SetStaticMap(val map[string]string) {
	_init_.Initialize()
	_jsii_.StaticSet(
		"jsii-calc.ClassWithCollections",
		"staticMap",
		val,
	)
}

// This class has docs.
//
// The docs are great. They're a bunch of tags.
//
// TODO: EXAMPLE
//
// See: https://aws.amazon.com/
//
type ClassWithDocs interface {
}

// The jsii proxy struct for ClassWithDocs
type jsiiProxy_ClassWithDocs struct {
	_ byte // padding
}

func NewClassWithDocs() ClassWithDocs {
	_init_.Initialize()

	j := jsiiProxy_ClassWithDocs{}

	_jsii_.Create(
		"jsii-calc.ClassWithDocs",
		nil, // no parameters
		[]_jsii_.FQN{},
		nil, // no overrides
		&j,
	)

	return &j
}

type ClassWithJavaReservedWords interface {
	Int() string
	Import(assert string) string
}

// The jsii proxy struct for ClassWithJavaReservedWords
type jsiiProxy_ClassWithJavaReservedWords struct {
	_ byte // padding
}

func (j *jsiiProxy_ClassWithJavaReservedWords) Int() string {
	var returns string
	_jsii_.Get(
		j,
		"int",
		&returns,
	)
	return returns
}


func NewClassWithJavaReservedWords(int string) ClassWithJavaReservedWords {
	_init_.Initialize()

	j := jsiiProxy_ClassWithJavaReservedWords{}

	_jsii_.Create(
		"jsii-calc.ClassWithJavaReservedWords",
		[]interface{}{int},
		[]_jsii_.FQN{},
		nil, // no overrides
		&j,
	)

	return &j
}

func (c *jsiiProxy_ClassWithJavaReservedWords) Import(assert string) string {
	var returns string

	_jsii_.Invoke(
		c,
		"import",
		[]interface{}{assert},
		&returns,
	)

	return returns
}

type ClassWithMutableObjectLiteralProperty interface {
	MutableObject() IMutableObjectLiteral
	SetMutableObject(val IMutableObjectLiteral)
}

// The jsii proxy struct for ClassWithMutableObjectLiteralProperty
type jsiiProxy_ClassWithMutableObjectLiteralProperty struct {
	_ byte // padding
}

func (j *jsiiProxy_ClassWithMutableObjectLiteralProperty) MutableObject() IMutableObjectLiteral {
	var returns IMutableObjectLiteral
	_jsii_.Get(
		j,
		"mutableObject",
		&returns,
	)
	return returns
}


func NewClassWithMutableObjectLiteralProperty() ClassWithMutableObjectLiteralProperty {
	_init_.Initialize()

	j := jsiiProxy_ClassWithMutableObjectLiteralProperty{}

	_jsii_.Create(
		"jsii-calc.ClassWithMutableObjectLiteralProperty",
		nil, // no parameters
		[]_jsii_.FQN{},
		nil, // no overrides
		&j,
	)

	return &j
}

func (j *jsiiProxy_ClassWithMutableObjectLiteralProperty) SetMutableObject(val IMutableObjectLiteral) {
	_jsii_.Set(
		j,
		"mutableObject",
		val,
	)
}

// Class that implements interface properties automatically, but using a private constructor.
type ClassWithPrivateConstructorAndAutomaticProperties interface {
	IInterfaceWithProperties
	ReadOnlyString() string
	ReadWriteString() string
	SetReadWriteString(val string)
}

// The jsii proxy struct for ClassWithPrivateConstructorAndAutomaticProperties
type jsiiProxy_ClassWithPrivateConstructorAndAutomaticProperties struct {
	jsiiProxy_IInterfaceWithProperties // implements jsii-calc.IInterfaceWithProperties
}

func (j *jsiiProxy_ClassWithPrivateConstructorAndAutomaticProperties) ReadOnlyString() string {
	var returns string
	_jsii_.Get(
		j,
		"readOnlyString",
		&returns,
	)
	return returns
}

func (j *jsiiProxy_ClassWithPrivateConstructorAndAutomaticProperties) ReadWriteString() string {
	var returns string
	_jsii_.Get(
		j,
		"readWriteString",
		&returns,
	)
	return returns
}


func (j *jsiiProxy_ClassWithPrivateConstructorAndAutomaticProperties) SetReadWriteString(val string) {
	_jsii_.Set(
		j,
		"readWriteString",
		val,
	)
}

func ClassWithPrivateConstructorAndAutomaticProperties_Create(readOnlyString string, readWriteString string) ClassWithPrivateConstructorAndAutomaticProperties {
	_init_.Initialize()

	var returns ClassWithPrivateConstructorAndAutomaticProperties

	_jsii_.StaticInvoke(
		"jsii-calc.ClassWithPrivateConstructorAndAutomaticProperties",
		"create",
		[]interface{}{readOnlyString, readWriteString},
		&returns,
	)

	return returns
}

// This tries to confuse Jackson by having overloaded property setters.
// See: https://github.com/aws/aws-cdk/issues/4080
//
type ConfusingToJackson interface {
	UnionProperty() interface{}
	SetUnionProperty(val interface{})
}

// The jsii proxy struct for ConfusingToJackson
type jsiiProxy_ConfusingToJackson struct {
	_ byte // padding
}

func (j *jsiiProxy_ConfusingToJackson) UnionProperty() interface{} {
	var returns interface{}
	_jsii_.Get(
		j,
		"unionProperty",
		&returns,
	)
	return returns
}


func (j *jsiiProxy_ConfusingToJackson) SetUnionProperty(val interface{}) {
	_jsii_.Set(
		j,
		"unionProperty",
		val,
	)
}

func ConfusingToJackson_MakeInstance() ConfusingToJackson {
	_init_.Initialize()

	var returns ConfusingToJackson

	_jsii_.StaticInvoke(
		"jsii-calc.ConfusingToJackson",
		"makeInstance",
		nil, // no parameters
		&returns,
	)

	return returns
}

func ConfusingToJackson_MakeStructInstance() ConfusingToJacksonStruct {
	_init_.Initialize()

	var returns ConfusingToJacksonStruct

	_jsii_.StaticInvoke(
		"jsii-calc.ConfusingToJackson",
		"makeStructInstance",
		nil, // no parameters
		&returns,
	)

	return returns
}

type ConfusingToJacksonStruct struct {
	UnionProperty interface{} \`json:"unionProperty"\`
}

type ConstructorPassesThisOut interface {
}

// The jsii proxy struct for ConstructorPassesThisOut
type jsiiProxy_ConstructorPassesThisOut struct {
	_ byte // padding
}

func NewConstructorPassesThisOut(consumer PartiallyInitializedThisConsumer) ConstructorPassesThisOut {
	_init_.Initialize()

	j := jsiiProxy_ConstructorPassesThisOut{}

	_jsii_.Create(
		"jsii-calc.ConstructorPassesThisOut",
		[]interface{}{consumer},
		[]_jsii_.FQN{},
		nil, // no overrides
		&j,
	)

	return &j
}

type Constructors interface {
}

// The jsii proxy struct for Constructors
type jsiiProxy_Constructors struct {
	_ byte // padding
}

func NewConstructors() Constructors {
	_init_.Initialize()

	j := jsiiProxy_Constructors{}

	_jsii_.Create(
		"jsii-calc.Constructors",
		nil, // no parameters
		[]_jsii_.FQN{},
		nil, // no overrides
		&j,
	)

	return &j
}

func Constructors_HiddenInterface() IPublicInterface {
	_init_.Initialize()

	var returns IPublicInterface

	_jsii_.StaticInvoke(
		"jsii-calc.Constructors",
		"hiddenInterface",
		nil, // no parameters
		&returns,
	)

	return returns
}

func Constructors_HiddenInterfaces() []IPublicInterface {
	_init_.Initialize()

	var returns []IPublicInterface

	_jsii_.StaticInvoke(
		"jsii-calc.Constructors",
		"hiddenInterfaces",
		nil, // no parameters
		&returns,
	)

	return returns
}

func Constructors_HiddenSubInterfaces() []IPublicInterface {
	_init_.Initialize()

	var returns []IPublicInterface

	_jsii_.StaticInvoke(
		"jsii-calc.Constructors",
		"hiddenSubInterfaces",
		nil, // no parameters
		&returns,
	)

	return returns
}

func Constructors_MakeClass() PublicClass {
	_init_.Initialize()

	var returns PublicClass

	_jsii_.StaticInvoke(
		"jsii-calc.Constructors",
		"makeClass",
		nil, // no parameters
		&returns,
	)

	return returns
}

func Constructors_MakeInterface() IPublicInterface {
	_init_.Initialize()

	var returns IPublicInterface

	_jsii_.StaticInvoke(
		"jsii-calc.Constructors",
		"makeInterface",
		nil, // no parameters
		&returns,
	)

	return returns
}

func Constructors_MakeInterface2() IPublicInterface2 {
	_init_.Initialize()

	var returns IPublicInterface2

	_jsii_.StaticInvoke(
		"jsii-calc.Constructors",
		"makeInterface2",
		nil, // no parameters
		&returns,
	)

	return returns
}

func Constructors_MakeInterfaces() []IPublicInterface {
	_init_.Initialize()

	var returns []IPublicInterface

	_jsii_.StaticInvoke(
		"jsii-calc.Constructors",
		"makeInterfaces",
		nil, // no parameters
		&returns,
	)

	return returns
}

type ConsumePureInterface interface {
	WorkItBaby() StructB
}

// The jsii proxy struct for ConsumePureInterface
type jsiiProxy_ConsumePureInterface struct {
	_ byte // padding
}

func NewConsumePureInterface(delegate IStructReturningDelegate) ConsumePureInterface {
	_init_.Initialize()

	j := jsiiProxy_ConsumePureInterface{}

	_jsii_.Create(
		"jsii-calc.ConsumePureInterface",
		[]interface{}{delegate},
		[]_jsii_.FQN{},
		nil, // no overrides
		&j,
	)

	return &j
}

func (c *jsiiProxy_ConsumePureInterface) WorkItBaby() StructB {
	var returns StructB

	_jsii_.Invoke(
		c,
		"workItBaby",
		nil, // no parameters
		&returns,
	)

	return returns
}

// Test calling back to consumers that implement interfaces.
//
// Check that if a JSII consumer implements IConsumerWithInterfaceParam, they can call
// the method on the argument that they're passed...
type ConsumerCanRingBell interface {
	ImplementedByObjectLiteral(ringer IBellRinger) bool
	ImplementedByPrivateClass(ringer IBellRinger) bool
	ImplementedByPublicClass(ringer IBellRinger) bool
	WhenTypedAsClass(ringer IConcreteBellRinger) bool
}

// The jsii proxy struct for ConsumerCanRingBell
type jsiiProxy_ConsumerCanRingBell struct {
	_ byte // padding
}

func NewConsumerCanRingBell() ConsumerCanRingBell {
	_init_.Initialize()

	j := jsiiProxy_ConsumerCanRingBell{}

	_jsii_.Create(
		"jsii-calc.ConsumerCanRingBell",
		nil, // no parameters
		[]_jsii_.FQN{},
		nil, // no overrides
		&j,
	)

	return &j
}

// ...if the interface is implemented using an object literal.
//
// Returns whether the bell was rung.
func ConsumerCanRingBell_StaticImplementedByObjectLiteral(ringer IBellRinger) bool {
	_init_.Initialize()

	var returns bool

	_jsii_.StaticInvoke(
		"jsii-calc.ConsumerCanRingBell",
		"staticImplementedByObjectLiteral",
		[]interface{}{ringer},
		&returns,
	)

	return returns
}

// ...if the interface is implemented using a private class.
//
// Return whether the bell was rung.
func ConsumerCanRingBell_StaticImplementedByPrivateClass(ringer IBellRinger) bool {
	_init_.Initialize()

	var returns bool

	_jsii_.StaticInvoke(
		"jsii-calc.ConsumerCanRingBell",
		"staticImplementedByPrivateClass",
		[]interface{}{ringer},
		&returns,
	)

	return returns
}

// ...if the interface is implemented using a public class.
//
// Return whether the bell was rung.
func ConsumerCanRingBell_StaticImplementedByPublicClass(ringer IBellRinger) bool {
	_init_.Initialize()

	var returns bool

	_jsii_.StaticInvoke(
		"jsii-calc.ConsumerCanRingBell",
		"staticImplementedByPublicClass",
		[]interface{}{ringer},
		&returns,
	)

	return returns
}

// If the parameter is a concrete class instead of an interface.
//
// Return whether the bell was rung.
func ConsumerCanRingBell_StaticWhenTypedAsClass(ringer IConcreteBellRinger) bool {
	_init_.Initialize()

	var returns bool

	_jsii_.StaticInvoke(
		"jsii-calc.ConsumerCanRingBell",
		"staticWhenTypedAsClass",
		[]interface{}{ringer},
		&returns,
	)

	return returns
}

// ...if the interface is implemented using an object literal.
//
// Returns whether the bell was rung.
func (c *jsiiProxy_ConsumerCanRingBell) ImplementedByObjectLiteral(ringer IBellRinger) bool {
	var returns bool

	_jsii_.Invoke(
		c,
		"implementedByObjectLiteral",
		[]interface{}{ringer},
		&returns,
	)

	return returns
}

// ...if the interface is implemented using a private class.
//
// Return whether the bell was rung.
func (c *jsiiProxy_ConsumerCanRingBell) ImplementedByPrivateClass(ringer IBellRinger) bool {
	var returns bool

	_jsii_.Invoke(
		c,
		"implementedByPrivateClass",
		[]interface{}{ringer},
		&returns,
	)

	return returns
}

// ...if the interface is implemented using a public class.
//
// Return whether the bell was rung.
func (c *jsiiProxy_ConsumerCanRingBell) ImplementedByPublicClass(ringer IBellRinger) bool {
	var returns bool

	_jsii_.Invoke(
		c,
		"implementedByPublicClass",
		[]interface{}{ringer},
		&returns,
	)

	return returns
}

// If the parameter is a concrete class instead of an interface.
//
// Return whether the bell was rung.
func (c *jsiiProxy_ConsumerCanRingBell) WhenTypedAsClass(ringer IConcreteBellRinger) bool {
	var returns bool

	_jsii_.Invoke(
		c,
		"whenTypedAsClass",
		[]interface{}{ringer},
		&returns,
	)

	return returns
}

type ConsumersOfThisCrazyTypeSystem interface {
	ConsumeAnotherPublicInterface(obj IAnotherPublicInterface) string
	ConsumeNonInternalInterface(obj INonInternalInterface) interface{}
}

// The jsii proxy struct for ConsumersOfThisCrazyTypeSystem
type jsiiProxy_ConsumersOfThisCrazyTypeSystem struct {
	_ byte // padding
}

func NewConsumersOfThisCrazyTypeSystem() ConsumersOfThisCrazyTypeSystem {
	_init_.Initialize()

	j := jsiiProxy_ConsumersOfThisCrazyTypeSystem{}

	_jsii_.Create(
		"jsii-calc.ConsumersOfThisCrazyTypeSystem",
		nil, // no parameters
		[]_jsii_.FQN{},
		nil, // no overrides
		&j,
	)

	return &j
}

func (c *jsiiProxy_ConsumersOfThisCrazyTypeSystem) ConsumeAnotherPublicInterface(obj IAnotherPublicInterface) string {
	var returns string

	_jsii_.Invoke(
		c,
		"consumeAnotherPublicInterface",
		[]interface{}{obj},
		&returns,
	)

	return returns
}

func (c *jsiiProxy_ConsumersOfThisCrazyTypeSystem) ConsumeNonInternalInterface(obj INonInternalInterface) interface{} {
	var returns interface{}

	_jsii_.Invoke(
		c,
		"consumeNonInternalInterface",
		[]interface{}{obj},
		&returns,
	)

	return returns
}

// Verifies proper type handling through dynamic overrides.
type DataRenderer interface {
	Render(data scopejsiicalclib.MyFirstStruct) string
	RenderArbitrary(data map[string]interface{}) string
	RenderMap(map_ map[string]interface{}) string
}

// The jsii proxy struct for DataRenderer
type jsiiProxy_DataRenderer struct {
	_ byte // padding
}

func NewDataRenderer() DataRenderer {
	_init_.Initialize()

	j := jsiiProxy_DataRenderer{}

	_jsii_.Create(
		"jsii-calc.DataRenderer",
		nil, // no parameters
		[]_jsii_.FQN{},
		nil, // no overrides
		&j,
	)

	return &j
}

func (d *jsiiProxy_DataRenderer) Render(data scopejsiicalclib.MyFirstStruct) string {
	var returns string

	_jsii_.Invoke(
		d,
		"render",
		[]interface{}{data},
		&returns,
	)

	return returns
}

func (d *jsiiProxy_DataRenderer) RenderArbitrary(data map[string]interface{}) string {
	var returns string

	_jsii_.Invoke(
		d,
		"renderArbitrary",
		[]interface{}{data},
		&returns,
	)

	return returns
}

func (d *jsiiProxy_DataRenderer) RenderMap(map_ map[string]interface{}) string {
	var returns string

	_jsii_.Invoke(
		d,
		"renderMap",
		[]interface{}{map_},
		&returns,
	)

	return returns
}

// A class named "Default".
// See: https://github.com/aws/jsii/issues/2637
//
type Default interface {
	PleaseCompile()
}

// The jsii proxy struct for Default
type jsiiProxy_Default struct {
	_ byte // padding
}

func NewDefault() Default {
	_init_.Initialize()

	j := jsiiProxy_Default{}

	_jsii_.Create(
		"jsii-calc.Default",
		nil, // no parameters
		[]_jsii_.FQN{},
		nil, // no overrides
		&j,
	)

	return &j
}

func (d *jsiiProxy_Default) PleaseCompile() {
	_jsii_.InvokeVoid(
		d,
		"pleaseCompile",
		nil, // no parameters
	)
}

type DefaultedConstructorArgument interface {
	Arg1() float64
	Arg2() string
	Arg3() string
}

// The jsii proxy struct for DefaultedConstructorArgument
type jsiiProxy_DefaultedConstructorArgument struct {
	_ byte // padding
}

func (j *jsiiProxy_DefaultedConstructorArgument) Arg1() float64 {
	var returns float64
	_jsii_.Get(
		j,
		"arg1",
		&returns,
	)
	return returns
}

func (j *jsiiProxy_DefaultedConstructorArgument) Arg2() string {
	var returns string
	_jsii_.Get(
		j,
		"arg2",
		&returns,
	)
	return returns
}

func (j *jsiiProxy_DefaultedConstructorArgument) Arg3() string {
	var returns string
	_jsii_.Get(
		j,
		"arg3",
		&returns,
	)
	return returns
}


func NewDefaultedConstructorArgument(arg1 float64, arg2 string, arg3 string) DefaultedConstructorArgument {
	_init_.Initialize()

	j := jsiiProxy_DefaultedConstructorArgument{}

	_jsii_.Create(
		"jsii-calc.DefaultedConstructorArgument",
		[]interface{}{arg1, arg2, arg3},
		[]_jsii_.FQN{},
		nil, // no overrides
		&j,
	)

	return &j
}

// 1.
//
// call #takeThis() -> An ObjectRef will be provisioned for the value (it'll be re-used!)
// 2. call #takeThisToo() -> The ObjectRef from before will need to be down-cased to the ParentStruct982 type
type Demonstrate982 interface {
}

// The jsii proxy struct for Demonstrate982
type jsiiProxy_Demonstrate982 struct {
	_ byte // padding
}

func NewDemonstrate982() Demonstrate982 {
	_init_.Initialize()

	j := jsiiProxy_Demonstrate982{}

	_jsii_.Create(
		"jsii-calc.Demonstrate982",
		nil, // no parameters
		[]_jsii_.FQN{},
		nil, // no overrides
		&j,
	)

	return &j
}

// It's dangerous to go alone!
func Demonstrate982_TakeThis() ChildStruct982 {
	_init_.Initialize()

	var returns ChildStruct982

	_jsii_.StaticInvoke(
		"jsii-calc.Demonstrate982",
		"takeThis",
		nil, // no parameters
		&returns,
	)

	return returns
}

// It's dangerous to go alone!
func Demonstrate982_TakeThisToo() ParentStruct982 {
	_init_.Initialize()

	var returns ParentStruct982

	_jsii_.StaticInvoke(
		"jsii-calc.Demonstrate982",
		"takeThisToo",
		nil, // no parameters
		&returns,
	)

	return returns
}

// Deprecated: a pretty boring class
type DeprecatedClass interface {
	MutableProperty() float64
	SetMutableProperty(val float64)
	ReadonlyProperty() string
	Method()
}

// The jsii proxy struct for DeprecatedClass
type jsiiProxy_DeprecatedClass struct {
	_ byte // padding
}

func (j *jsiiProxy_DeprecatedClass) MutableProperty() float64 {
	var returns float64
	_jsii_.Get(
		j,
		"mutableProperty",
		&returns,
	)
	return returns
}

func (j *jsiiProxy_DeprecatedClass) ReadonlyProperty() string {
	var returns string
	_jsii_.Get(
		j,
		"readonlyProperty",
		&returns,
	)
	return returns
}


// Deprecated: this constructor is "just" okay
func NewDeprecatedClass(readonlyString string, mutableNumber float64) DeprecatedClass {
	_init_.Initialize()

	j := jsiiProxy_DeprecatedClass{}

	_jsii_.Create(
		"jsii-calc.DeprecatedClass",
		[]interface{}{readonlyString, mutableNumber},
		[]_jsii_.FQN{},
		nil, // no overrides
		&j,
	)

	return &j
}

func (j *jsiiProxy_DeprecatedClass) SetMutableProperty(val float64) {
	_jsii_.Set(
		j,
		"mutableProperty",
		val,
	)
}

// Deprecated: it was a bad idea
func (d *jsiiProxy_DeprecatedClass) Method() {
	_jsii_.InvokeVoid(
		d,
		"method",
		nil, // no parameters
	)
}

// Deprecated: your deprecated selection of bad options
type DeprecatedEnum string

const (
	DeprecatedEnum_OPTION_A DeprecatedEnum = "OPTION_A"
	DeprecatedEnum_OPTION_B DeprecatedEnum = "OPTION_B"
)

// Deprecated: it just wraps a string
type DeprecatedStruct struct {
	// Deprecated: well, yeah
	ReadonlyProperty string \`json:"readonlyProperty"\`
}

// A struct which derives from another struct.
type DerivedStruct struct {
	// An awesome number value.
	// Deprecated.
	Anumber float64 \`json:"anumber"\`
	// A string value.
	// Deprecated.
	Astring string \`json:"astring"\`
	// Deprecated.
	FirstOptional []string \`json:"firstOptional"\`
	AnotherRequired string \`json:"anotherRequired"\`
	Bool bool \`json:"bool"\`
	// An example of a non primitive property.
	NonPrimitive DoubleTrouble \`json:"nonPrimitive"\`
	// This is optional.
	AnotherOptional map[string]scopejsiicalclib.NumericValue \`json:"anotherOptional"\`
	OptionalAny interface{} \`json:"optionalAny"\`
	OptionalArray []string \`json:"optionalArray"\`
}

// ToMyFirstStruct is a convenience function to obtain a new scopejsiicalclib.MyFirstStruct from this DerivedStruct.
func (d *DerivedStruct) ToMyFirstStruct() scopejsiicalclib.MyFirstStruct {
	return scopejsiicalclib.MyFirstStruct {
		Anumber: d.Anumber,
		Astring: d.Astring,
		FirstOptional: d.FirstOptional,
	}
}

type DiamondBottom struct {
	// Deprecated.
	HoistedTop string \`json:"hoistedTop"\`
	// Deprecated.
	Left float64 \`json:"left"\`
	// Deprecated.
	Right bool \`json:"right"\`
	Bottom string \`json:"bottom"\`
}

// ToDiamondLeft is a convenience function to obtain a new scopejsiicalclib.DiamondLeft from this DiamondBottom.
func (d *DiamondBottom) ToDiamondLeft() scopejsiicalclib.DiamondLeft {
	return scopejsiicalclib.DiamondLeft {
		HoistedTop: d.HoistedTop,
		Left: d.Left,
	}
}

// ToDiamondRight is a convenience function to obtain a new scopejsiicalclib.DiamondRight from this DiamondBottom.
func (d *DiamondBottom) ToDiamondRight() scopejsiicalclib.DiamondRight {
	return scopejsiicalclib.DiamondRight {
		HoistedTop: d.HoistedTop,
		Right: d.Right,
	}
}

type DiamondInheritanceBaseLevelStruct struct {
	BaseLevelProperty string \`json:"baseLevelProperty"\`
}

type DiamondInheritanceFirstMidLevelStruct struct {
	BaseLevelProperty string \`json:"baseLevelProperty"\`
	FirstMidLevelProperty string \`json:"firstMidLevelProperty"\`
}

// ToDiamondInheritanceBaseLevelStruct is a convenience function to obtain a new DiamondInheritanceBaseLevelStruct from this DiamondInheritanceFirstMidLevelStruct.
func (d *DiamondInheritanceFirstMidLevelStruct) ToDiamondInheritanceBaseLevelStruct() DiamondInheritanceBaseLevelStruct {
	return DiamondInheritanceBaseLevelStruct {
		BaseLevelProperty: d.BaseLevelProperty,
	}
}

type DiamondInheritanceSecondMidLevelStruct struct {
	BaseLevelProperty string \`json:"baseLevelProperty"\`
	SecondMidLevelProperty string \`json:"secondMidLevelProperty"\`
}

// ToDiamondInheritanceBaseLevelStruct is a convenience function to obtain a new DiamondInheritanceBaseLevelStruct from this DiamondInheritanceSecondMidLevelStruct.
func (d *DiamondInheritanceSecondMidLevelStruct) ToDiamondInheritanceBaseLevelStruct() DiamondInheritanceBaseLevelStruct {
	return DiamondInheritanceBaseLevelStruct {
		BaseLevelProperty: d.BaseLevelProperty,
	}
}

type DiamondInheritanceTopLevelStruct struct {
	BaseLevelProperty string \`json:"baseLevelProperty"\`
	FirstMidLevelProperty string \`json:"firstMidLevelProperty"\`
	SecondMidLevelProperty string \`json:"secondMidLevelProperty"\`
	TopLevelProperty string \`json:"topLevelProperty"\`
}

// ToDiamondInheritanceBaseLevelStruct is a convenience function to obtain a new DiamondInheritanceBaseLevelStruct from this DiamondInheritanceTopLevelStruct.
func (d *DiamondInheritanceTopLevelStruct) ToDiamondInheritanceBaseLevelStruct() DiamondInheritanceBaseLevelStruct {
	return DiamondInheritanceBaseLevelStruct {
		BaseLevelProperty: d.BaseLevelProperty,
	}
}

// ToDiamondInheritanceFirstMidLevelStruct is a convenience function to obtain a new DiamondInheritanceFirstMidLevelStruct from this DiamondInheritanceTopLevelStruct.
func (d *DiamondInheritanceTopLevelStruct) ToDiamondInheritanceFirstMidLevelStruct() DiamondInheritanceFirstMidLevelStruct {
	return DiamondInheritanceFirstMidLevelStruct {
		BaseLevelProperty: d.BaseLevelProperty,
		FirstMidLevelProperty: d.FirstMidLevelProperty,
	}
}

// ToDiamondInheritanceSecondMidLevelStruct is a convenience function to obtain a new DiamondInheritanceSecondMidLevelStruct from this DiamondInheritanceTopLevelStruct.
func (d *DiamondInheritanceTopLevelStruct) ToDiamondInheritanceSecondMidLevelStruct() DiamondInheritanceSecondMidLevelStruct {
	return DiamondInheritanceSecondMidLevelStruct {
		BaseLevelProperty: d.BaseLevelProperty,
		SecondMidLevelProperty: d.SecondMidLevelProperty,
	}
}

// Verifies that null/undefined can be returned for optional collections.
//
// This source of collections is disappointing - it'll always give you nothing :(
type DisappointingCollectionSource interface {
}

// The jsii proxy struct for DisappointingCollectionSource
type jsiiProxy_DisappointingCollectionSource struct {
	_ byte // padding
}

func DisappointingCollectionSource_MaybeList() []string {
	_init_.Initialize()
	var returns []string
	_jsii_.StaticGet(
		"jsii-calc.DisappointingCollectionSource",
		"maybeList",
		&returns,
	)
	return returns
}

func DisappointingCollectionSource_MaybeMap() map[string]float64 {
	_init_.Initialize()
	var returns map[string]float64
	_jsii_.StaticGet(
		"jsii-calc.DisappointingCollectionSource",
		"maybeMap",
		&returns,
	)
	return returns
}

type DoNotOverridePrivates interface {
	ChangePrivatePropertyValue(newValue string)
	PrivateMethodValue() string
	PrivatePropertyValue() string
}

// The jsii proxy struct for DoNotOverridePrivates
type jsiiProxy_DoNotOverridePrivates struct {
	_ byte // padding
}

func NewDoNotOverridePrivates() DoNotOverridePrivates {
	_init_.Initialize()

	j := jsiiProxy_DoNotOverridePrivates{}

	_jsii_.Create(
		"jsii-calc.DoNotOverridePrivates",
		nil, // no parameters
		[]_jsii_.FQN{},
		nil, // no overrides
		&j,
	)

	return &j
}

func (d *jsiiProxy_DoNotOverridePrivates) ChangePrivatePropertyValue(newValue string) {
	_jsii_.InvokeVoid(
		d,
		"changePrivatePropertyValue",
		[]interface{}{newValue},
	)
}

func (d *jsiiProxy_DoNotOverridePrivates) PrivateMethodValue() string {
	var returns string

	_jsii_.Invoke(
		d,
		"privateMethodValue",
		nil, // no parameters
		&returns,
	)

	return returns
}

func (d *jsiiProxy_DoNotOverridePrivates) PrivatePropertyValue() string {
	var returns string

	_jsii_.Invoke(
		d,
		"privatePropertyValue",
		nil, // no parameters
		&returns,
	)

	return returns
}

// jsii#284: do not recognize "any" as an optional argument.
type DoNotRecognizeAnyAsOptional interface {
	Method(_requiredAny interface{}, _optionalAny interface{}, _optionalString string)
}

// The jsii proxy struct for DoNotRecognizeAnyAsOptional
type jsiiProxy_DoNotRecognizeAnyAsOptional struct {
	_ byte // padding
}

func NewDoNotRecognizeAnyAsOptional() DoNotRecognizeAnyAsOptional {
	_init_.Initialize()

	j := jsiiProxy_DoNotRecognizeAnyAsOptional{}

	_jsii_.Create(
		"jsii-calc.DoNotRecognizeAnyAsOptional",
		nil, // no parameters
		[]_jsii_.FQN{},
		nil, // no overrides
		&j,
	)

	return &j
}

func (d *jsiiProxy_DoNotRecognizeAnyAsOptional) Method(_requiredAny interface{}, _optionalAny interface{}, _optionalString string) {
	_jsii_.InvokeVoid(
		d,
		"method",
		[]interface{}{_requiredAny, _optionalAny, _optionalString},
	)
}

// Here's the first line of the TSDoc comment.
//
// This is the meat of the TSDoc comment. It may contain
// multiple lines and multiple paragraphs.
//
// Multiple paragraphs are separated by an empty line.
//
// TODO: EXAMPLE
//
type DocumentedClass interface {
	Greet(greetee Greetee) float64
	Hola()
}

// The jsii proxy struct for DocumentedClass
type jsiiProxy_DocumentedClass struct {
	_ byte // padding
}

func NewDocumentedClass() DocumentedClass {
	_init_.Initialize()

	j := jsiiProxy_DocumentedClass{}

	_jsii_.Create(
		"jsii-calc.DocumentedClass",
		nil, // no parameters
		[]_jsii_.FQN{},
		nil, // no overrides
		&j,
	)

	return &j
}

// Greet the indicated person.
//
// This will print out a friendly greeting intended for the indicated person.
//
// Returns: A number that everyone knows very well and represents the answer
// to the ultimate question
func (d *jsiiProxy_DocumentedClass) Greet(greetee Greetee) float64 {
	var returns float64

	_jsii_.Invoke(
		d,
		"greet",
		[]interface{}{greetee},
		&returns,
	)

	return returns
}

// Say ¡Hola!
// Experimental.
func (d *jsiiProxy_DocumentedClass) Hola() {
	_jsii_.InvokeVoid(
		d,
		"hola",
		nil, // no parameters
	)
}

type DontComplainAboutVariadicAfterOptional interface {
	OptionalAndVariadic(optional string, things ...string) string
}

// The jsii proxy struct for DontComplainAboutVariadicAfterOptional
type jsiiProxy_DontComplainAboutVariadicAfterOptional struct {
	_ byte // padding
}

func NewDontComplainAboutVariadicAfterOptional() DontComplainAboutVariadicAfterOptional {
	_init_.Initialize()

	j := jsiiProxy_DontComplainAboutVariadicAfterOptional{}

	_jsii_.Create(
		"jsii-calc.DontComplainAboutVariadicAfterOptional",
		nil, // no parameters
		[]_jsii_.FQN{},
		nil, // no overrides
		&j,
	)

	return &j
}

<<<<<<< HEAD
func (d *dontComplainAboutVariadicAfterOptional_jsiiProxy) OptionalAndVariadic(optional string, things ...string) string {
	args := []interface{}{optional}
	for _, a := range things {
		args = append(args, a)
	}

=======
func (d *jsiiProxy_DontComplainAboutVariadicAfterOptional) OptionalAndVariadic(optional string, things string) string {
>>>>>>> daca06f7
	var returns string

	_jsii_.Invoke(
		d,
		"optionalAndVariadic",
		args,
		&returns,
	)

	return returns
}

type DoubleTrouble interface {
	IFriendlyRandomGenerator
	Hello() string
	Next() float64
}

// The jsii proxy struct for DoubleTrouble
type jsiiProxy_DoubleTrouble struct {
	jsiiProxy_IFriendlyRandomGenerator // implements jsii-calc.IFriendlyRandomGenerator
}

func NewDoubleTrouble() DoubleTrouble {
	_init_.Initialize()

	j := jsiiProxy_DoubleTrouble{}

	_jsii_.Create(
		"jsii-calc.DoubleTrouble",
		nil, // no parameters
		[]_jsii_.FQN{"jsii-calc.IFriendlyRandomGenerator"},
		nil, // no overrides
		&j,
	)

	return &j
}

// (deprecated) Say hello!
func (d *jsiiProxy_DoubleTrouble) Hello() string {
	var returns string

	_jsii_.Invoke(
		d,
		"hello",
		nil, // no parameters
		&returns,
	)

	return returns
}

// Returns another random number.
func (d *jsiiProxy_DoubleTrouble) Next() float64 {
	var returns float64

	_jsii_.Invoke(
		d,
		"next",
		nil, // no parameters
		&returns,
	)

	return returns
}

// Ensures we can override a dynamic property that was inherited.
type DynamicPropertyBearer interface {
	DynamicProperty() string
	SetDynamicProperty(val string)
	ValueStore() string
	SetValueStore(val string)
}

// The jsii proxy struct for DynamicPropertyBearer
type jsiiProxy_DynamicPropertyBearer struct {
	_ byte // padding
}

func (j *jsiiProxy_DynamicPropertyBearer) DynamicProperty() string {
	var returns string
	_jsii_.Get(
		j,
		"dynamicProperty",
		&returns,
	)
	return returns
}

func (j *jsiiProxy_DynamicPropertyBearer) ValueStore() string {
	var returns string
	_jsii_.Get(
		j,
		"valueStore",
		&returns,
	)
	return returns
}


func NewDynamicPropertyBearer(valueStore string) DynamicPropertyBearer {
	_init_.Initialize()

	j := jsiiProxy_DynamicPropertyBearer{}

	_jsii_.Create(
		"jsii-calc.DynamicPropertyBearer",
		[]interface{}{valueStore},
		[]_jsii_.FQN{},
		nil, // no overrides
		&j,
	)

	return &j
}

func (j *jsiiProxy_DynamicPropertyBearer) SetDynamicProperty(val string) {
	_jsii_.Set(
		j,
		"dynamicProperty",
		val,
	)
}

func (j *jsiiProxy_DynamicPropertyBearer) SetValueStore(val string) {
	_jsii_.Set(
		j,
		"valueStore",
		val,
	)
}

type DynamicPropertyBearerChild interface {
	DynamicPropertyBearer
	OriginalValue() string
	OverrideValue(newValue string) string
}

// The jsii proxy struct for DynamicPropertyBearerChild
type jsiiProxy_DynamicPropertyBearerChild struct {
	jsiiProxy_DynamicPropertyBearer // extends jsii-calc.DynamicPropertyBearer
}

func (j *jsiiProxy_DynamicPropertyBearerChild) OriginalValue() string {
	var returns string
	_jsii_.Get(
		j,
		"originalValue",
		&returns,
	)
	return returns
}


func NewDynamicPropertyBearerChild(originalValue string) DynamicPropertyBearerChild {
	_init_.Initialize()

	j := jsiiProxy_DynamicPropertyBearerChild{}

	_jsii_.Create(
		"jsii-calc.DynamicPropertyBearerChild",
		[]interface{}{originalValue},
		[]_jsii_.FQN{},
		nil, // no overrides
		&j,
	)

	return &j
}

// Sets \`this.dynamicProperty\` to the new value, and returns the old value.
//
// Returns: the old value that was set.
func (d *jsiiProxy_DynamicPropertyBearerChild) OverrideValue(newValue string) string {
	var returns string

	_jsii_.Invoke(
		d,
		"overrideValue",
		[]interface{}{newValue},
		&returns,
	)

	return returns
}

// This class is used to validate that serialization and deserialization does not interpret ISO-8601-formatted timestampts to the native date/time object, as the jsii protocol has a $jsii$date wrapper for this purpose (node's JSON parsing does *NOT* detect dates automatically in this way, so host libraries should not either).
type Entropy interface {
	Increase() string
	Repeat(word string) string
}

// The jsii proxy struct for Entropy
type jsiiProxy_Entropy struct {
	_ byte // padding
}

// Creates a new instance of Entropy.
func NewEntropy(clock IWallClock) Entropy {
	_init_.Initialize()

	j := jsiiProxy_Entropy{}

	_jsii_.Create(
		"jsii-calc.Entropy",
		[]interface{}{clock},
		[]_jsii_.FQN{},
		nil, // no overrides
		&j,
	)

	return &j
}

// Increases entropy by consuming time from the clock (yes, this is a long shot, please don't judge).
//
// Returns: the time from the \`WallClock\`.
func (e *jsiiProxy_Entropy) Increase() string {
	var returns string

	_jsii_.Invoke(
		e,
		"increase",
		nil, // no parameters
		&returns,
	)

	return returns
}

// Implement this method such that it returns \`word\`.
//
// Returns: \`word\`.
func (e *jsiiProxy_Entropy) Repeat(word string) string {
	var returns string

	_jsii_.Invoke(
		e,
		"repeat",
		[]interface{}{word},
		&returns,
	)

	return returns
}

type EnumDispenser interface {
}

// The jsii proxy struct for EnumDispenser
type jsiiProxy_EnumDispenser struct {
	_ byte // padding
}

func EnumDispenser_RandomIntegerLikeEnum() AllTypesEnum {
	_init_.Initialize()

	var returns AllTypesEnum

	_jsii_.StaticInvoke(
		"jsii-calc.EnumDispenser",
		"randomIntegerLikeEnum",
		nil, // no parameters
		&returns,
	)

	return returns
}

func EnumDispenser_RandomStringLikeEnum() StringEnum {
	_init_.Initialize()

	var returns StringEnum

	_jsii_.StaticInvoke(
		"jsii-calc.EnumDispenser",
		"randomStringLikeEnum",
		nil, // no parameters
		&returns,
	)

	return returns
}

type EraseUndefinedHashValues interface {
}

// The jsii proxy struct for EraseUndefinedHashValues
type jsiiProxy_EraseUndefinedHashValues struct {
	_ byte // padding
}

func NewEraseUndefinedHashValues() EraseUndefinedHashValues {
	_init_.Initialize()

	j := jsiiProxy_EraseUndefinedHashValues{}

	_jsii_.Create(
		"jsii-calc.EraseUndefinedHashValues",
		nil, // no parameters
		[]_jsii_.FQN{},
		nil, // no overrides
		&j,
	)

	return &j
}

// Returns \`true\` if \`key\` is defined in \`opts\`.
//
// Used to check that undefined/null hash values
// are being erased when sending values from native code to JS.
func EraseUndefinedHashValues_DoesKeyExist(opts EraseUndefinedHashValuesOptions, key string) bool {
	_init_.Initialize()

	var returns bool

	_jsii_.StaticInvoke(
		"jsii-calc.EraseUndefinedHashValues",
		"doesKeyExist",
		[]interface{}{opts, key},
		&returns,
	)

	return returns
}

// We expect "prop1" to be erased.
func EraseUndefinedHashValues_Prop1IsNull() map[string]interface{} {
	_init_.Initialize()

	var returns map[string]interface{}

	_jsii_.StaticInvoke(
		"jsii-calc.EraseUndefinedHashValues",
		"prop1IsNull",
		nil, // no parameters
		&returns,
	)

	return returns
}

// We expect "prop2" to be erased.
func EraseUndefinedHashValues_Prop2IsUndefined() map[string]interface{} {
	_init_.Initialize()

	var returns map[string]interface{}

	_jsii_.StaticInvoke(
		"jsii-calc.EraseUndefinedHashValues",
		"prop2IsUndefined",
		nil, // no parameters
		&returns,
	)

	return returns
}

type EraseUndefinedHashValuesOptions struct {
	Option1 string \`json:"option1"\`
	Option2 string \`json:"option2"\`
}

// Experimental.
type ExperimentalClass interface {
	MutableProperty() float64
	SetMutableProperty(val float64)
	ReadonlyProperty() string
	Method()
}

// The jsii proxy struct for ExperimentalClass
type jsiiProxy_ExperimentalClass struct {
	_ byte // padding
}

func (j *jsiiProxy_ExperimentalClass) MutableProperty() float64 {
	var returns float64
	_jsii_.Get(
		j,
		"mutableProperty",
		&returns,
	)
	return returns
}

func (j *jsiiProxy_ExperimentalClass) ReadonlyProperty() string {
	var returns string
	_jsii_.Get(
		j,
		"readonlyProperty",
		&returns,
	)
	return returns
}


// Experimental.
func NewExperimentalClass(readonlyString string, mutableNumber float64) ExperimentalClass {
	_init_.Initialize()

	j := jsiiProxy_ExperimentalClass{}

	_jsii_.Create(
		"jsii-calc.ExperimentalClass",
		[]interface{}{readonlyString, mutableNumber},
		[]_jsii_.FQN{},
		nil, // no overrides
		&j,
	)

	return &j
}

func (j *jsiiProxy_ExperimentalClass) SetMutableProperty(val float64) {
	_jsii_.Set(
		j,
		"mutableProperty",
		val,
	)
}

// Experimental.
func (e *jsiiProxy_ExperimentalClass) Method() {
	_jsii_.InvokeVoid(
		e,
		"method",
		nil, // no parameters
	)
}

// Experimental.
type ExperimentalEnum string

const (
	ExperimentalEnum_OPTION_A ExperimentalEnum = "OPTION_A"
	ExperimentalEnum_OPTION_B ExperimentalEnum = "OPTION_B"
)

// Experimental.
type ExperimentalStruct struct {
	// Experimental.
	ReadonlyProperty string \`json:"readonlyProperty"\`
}

type ExportedBaseClass interface {
	Success() bool
}

// The jsii proxy struct for ExportedBaseClass
type jsiiProxy_ExportedBaseClass struct {
	_ byte // padding
}

func (j *jsiiProxy_ExportedBaseClass) Success() bool {
	var returns bool
	_jsii_.Get(
		j,
		"success",
		&returns,
	)
	return returns
}


func NewExportedBaseClass(success bool) ExportedBaseClass {
	_init_.Initialize()

	j := jsiiProxy_ExportedBaseClass{}

	_jsii_.Create(
		"jsii-calc.ExportedBaseClass",
		[]interface{}{success},
		[]_jsii_.FQN{},
		nil, // no overrides
		&j,
	)

	return &j
}

type ExtendsInternalInterface struct {
	Boom bool \`json:"boom"\`
	Prop string \`json:"prop"\`
}

type ExternalClass interface {
	MutableProperty() float64
	SetMutableProperty(val float64)
	ReadonlyProperty() string
	Method()
}

// The jsii proxy struct for ExternalClass
type jsiiProxy_ExternalClass struct {
	_ byte // padding
}

func (j *jsiiProxy_ExternalClass) MutableProperty() float64 {
	var returns float64
	_jsii_.Get(
		j,
		"mutableProperty",
		&returns,
	)
	return returns
}

func (j *jsiiProxy_ExternalClass) ReadonlyProperty() string {
	var returns string
	_jsii_.Get(
		j,
		"readonlyProperty",
		&returns,
	)
	return returns
}


func NewExternalClass(readonlyString string, mutableNumber float64) ExternalClass {
	_init_.Initialize()

	j := jsiiProxy_ExternalClass{}

	_jsii_.Create(
		"jsii-calc.ExternalClass",
		[]interface{}{readonlyString, mutableNumber},
		[]_jsii_.FQN{},
		nil, // no overrides
		&j,
	)

	return &j
}

func (j *jsiiProxy_ExternalClass) SetMutableProperty(val float64) {
	_jsii_.Set(
		j,
		"mutableProperty",
		val,
	)
}

func (e *jsiiProxy_ExternalClass) Method() {
	_jsii_.InvokeVoid(
		e,
		"method",
		nil, // no parameters
	)
}

type ExternalEnum string

const (
	ExternalEnum_OPTION_A ExternalEnum = "OPTION_A"
	ExternalEnum_OPTION_B ExternalEnum = "OPTION_B"
)

type ExternalStruct struct {
	ReadonlyProperty string \`json:"readonlyProperty"\`
}

type GiveMeStructs interface {
	StructLiteral() scopejsiicalclib.StructWithOnlyOptionals
	DerivedToFirst(derived DerivedStruct) scopejsiicalclib.MyFirstStruct
	ReadDerivedNonPrimitive(derived DerivedStruct) DoubleTrouble
	ReadFirstNumber(first scopejsiicalclib.MyFirstStruct) float64
}

// The jsii proxy struct for GiveMeStructs
type jsiiProxy_GiveMeStructs struct {
	_ byte // padding
}

func (j *jsiiProxy_GiveMeStructs) StructLiteral() scopejsiicalclib.StructWithOnlyOptionals {
	var returns scopejsiicalclib.StructWithOnlyOptionals
	_jsii_.Get(
		j,
		"structLiteral",
		&returns,
	)
	return returns
}


func NewGiveMeStructs() GiveMeStructs {
	_init_.Initialize()

	j := jsiiProxy_GiveMeStructs{}

	_jsii_.Create(
		"jsii-calc.GiveMeStructs",
		nil, // no parameters
		[]_jsii_.FQN{},
		nil, // no overrides
		&j,
	)

	return &j
}

// Accepts a struct of type DerivedStruct and returns a struct of type FirstStruct.
func (g *jsiiProxy_GiveMeStructs) DerivedToFirst(derived DerivedStruct) scopejsiicalclib.MyFirstStruct {
	var returns scopejsiicalclib.MyFirstStruct

	_jsii_.Invoke(
		g,
		"derivedToFirst",
		[]interface{}{derived},
		&returns,
	)

	return returns
}

// Returns the boolean from a DerivedStruct struct.
func (g *jsiiProxy_GiveMeStructs) ReadDerivedNonPrimitive(derived DerivedStruct) DoubleTrouble {
	var returns DoubleTrouble

	_jsii_.Invoke(
		g,
		"readDerivedNonPrimitive",
		[]interface{}{derived},
		&returns,
	)

	return returns
}

// Returns the "anumber" from a MyFirstStruct struct;
func (g *jsiiProxy_GiveMeStructs) ReadFirstNumber(first scopejsiicalclib.MyFirstStruct) float64 {
	var returns float64

	_jsii_.Invoke(
		g,
		"readFirstNumber",
		[]interface{}{first},
		&returns,
	)

	return returns
}

// These are some arguments you can pass to a method.
type Greetee struct {
	// The name of the greetee.
	Name string \`json:"name"\`
}

type GreetingAugmenter interface {
	BetterGreeting(friendly scopejsiicalclib.IFriendly) string
}

// The jsii proxy struct for GreetingAugmenter
type jsiiProxy_GreetingAugmenter struct {
	_ byte // padding
}

func NewGreetingAugmenter() GreetingAugmenter {
	_init_.Initialize()

	j := jsiiProxy_GreetingAugmenter{}

	_jsii_.Create(
		"jsii-calc.GreetingAugmenter",
		nil, // no parameters
		[]_jsii_.FQN{},
		nil, // no overrides
		&j,
	)

	return &j
}

func (g *jsiiProxy_GreetingAugmenter) BetterGreeting(friendly scopejsiicalclib.IFriendly) string {
	var returns string

	_jsii_.Invoke(
		g,
		"betterGreeting",
		[]interface{}{friendly},
		&returns,
	)

	return returns
}

// We can return an anonymous interface implementation from an override without losing the interface declarations.
type IAnonymousImplementationProvider interface {
	ProvideAsClass() Implementation
	ProvideAsInterface() IAnonymouslyImplementMe
}

// The jsii proxy for IAnonymousImplementationProvider
type jsiiProxy_IAnonymousImplementationProvider struct {
	_ byte // padding
}

func (i *jsiiProxy_IAnonymousImplementationProvider) ProvideAsClass() Implementation {
	var returns Implementation

	_jsii_.Invoke(
		i,
		"provideAsClass",
		nil, // no parameters
		&returns,
	)

	return returns
}

func (i *jsiiProxy_IAnonymousImplementationProvider) ProvideAsInterface() IAnonymouslyImplementMe {
	var returns IAnonymouslyImplementMe

	_jsii_.Invoke(
		i,
		"provideAsInterface",
		nil, // no parameters
		&returns,
	)

	return returns
}

type IAnonymouslyImplementMe interface {
	Verb() string
	Value() float64
}

// The jsii proxy for IAnonymouslyImplementMe
type jsiiProxy_IAnonymouslyImplementMe struct {
	_ byte // padding
}

func (i *jsiiProxy_IAnonymouslyImplementMe) Verb() string {
	var returns string

	_jsii_.Invoke(
		i,
		"verb",
		nil, // no parameters
		&returns,
	)

	return returns
}

func (j *jsiiProxy_IAnonymouslyImplementMe) Value() float64 {
	var returns float64
	_jsii_.Get(
		j,
		"value",
		&returns,
	)
	return returns
}

type IAnotherPublicInterface interface {
	A() string
}

// The jsii proxy for IAnotherPublicInterface
type jsiiProxy_IAnotherPublicInterface struct {
	_ byte // padding
}

func (j *jsiiProxy_IAnotherPublicInterface) A() string {
	var returns string
	_jsii_.Get(
		j,
		"a",
		&returns,
	)
	return returns
}

func (j *jsiiProxy_IAnotherPublicInterface) SetA(val string) {
	_jsii_.Set(
		j,
		"a",
		val,
	)
}

type IBell interface {
	Ring()
}

// The jsii proxy for IBell
type jsiiProxy_IBell struct {
	_ byte // padding
}

func (i *jsiiProxy_IBell) Ring() {
	_jsii_.InvokeVoid(
		i,
		"ring",
		nil, // no parameters
	)
}

// Takes the object parameter as an interface.
type IBellRinger interface {
	YourTurn(bell IBell)
}

// The jsii proxy for IBellRinger
type jsiiProxy_IBellRinger struct {
	_ byte // padding
}

func (i *jsiiProxy_IBellRinger) YourTurn(bell IBell) {
	_jsii_.InvokeVoid(
		i,
		"yourTurn",
		[]interface{}{bell},
	)
}

// Takes the object parameter as a calss.
type IConcreteBellRinger interface {
	YourTurn(bell Bell)
}

// The jsii proxy for IConcreteBellRinger
type jsiiProxy_IConcreteBellRinger struct {
	_ byte // padding
}

func (i *jsiiProxy_IConcreteBellRinger) YourTurn(bell Bell) {
	_jsii_.InvokeVoid(
		i,
		"yourTurn",
		[]interface{}{bell},
	)
}

// Deprecated: useless interface
type IDeprecatedInterface interface {
	// Deprecated: services no purpose
	Method()
	// Deprecated: could be better
	MutableProperty() float64
}

// The jsii proxy for IDeprecatedInterface
type jsiiProxy_IDeprecatedInterface struct {
	_ byte // padding
}

func (i *jsiiProxy_IDeprecatedInterface) Method() {
	_jsii_.InvokeVoid(
		i,
		"method",
		nil, // no parameters
	)
}

func (j *jsiiProxy_IDeprecatedInterface) MutableProperty() float64 {
	var returns float64
	_jsii_.Get(
		j,
		"mutableProperty",
		&returns,
	)
	return returns
}

func (j *jsiiProxy_IDeprecatedInterface) SetMutableProperty(val float64) {
	_jsii_.Set(
		j,
		"mutableProperty",
		val,
	)
}

// Experimental.
type IExperimentalInterface interface {
	// Experimental.
	Method()
	// Experimental.
	MutableProperty() float64
}

// The jsii proxy for IExperimentalInterface
type jsiiProxy_IExperimentalInterface struct {
	_ byte // padding
}

func (i *jsiiProxy_IExperimentalInterface) Method() {
	_jsii_.InvokeVoid(
		i,
		"method",
		nil, // no parameters
	)
}

func (j *jsiiProxy_IExperimentalInterface) MutableProperty() float64 {
	var returns float64
	_jsii_.Get(
		j,
		"mutableProperty",
		&returns,
	)
	return returns
}

func (j *jsiiProxy_IExperimentalInterface) SetMutableProperty(val float64) {
	_jsii_.Set(
		j,
		"mutableProperty",
		val,
	)
}

type IExtendsPrivateInterface interface {
	MoreThings() []string
	Private() string
}

// The jsii proxy for IExtendsPrivateInterface
type jsiiProxy_IExtendsPrivateInterface struct {
	_ byte // padding
}

func (j *jsiiProxy_IExtendsPrivateInterface) MoreThings() []string {
	var returns []string
	_jsii_.Get(
		j,
		"moreThings",
		&returns,
	)
	return returns
}

func (j *jsiiProxy_IExtendsPrivateInterface) Private() string {
	var returns string
	_jsii_.Get(
		j,
		"private",
		&returns,
	)
	return returns
}

func (j *jsiiProxy_IExtendsPrivateInterface) SetPrivate(val string) {
	_jsii_.Set(
		j,
		"private",
		val,
	)
}

type IExternalInterface interface {
	Method()
	MutableProperty() float64
}

// The jsii proxy for IExternalInterface
type jsiiProxy_IExternalInterface struct {
	_ byte // padding
}

func (i *jsiiProxy_IExternalInterface) Method() {
	_jsii_.InvokeVoid(
		i,
		"method",
		nil, // no parameters
	)
}

func (j *jsiiProxy_IExternalInterface) MutableProperty() float64 {
	var returns float64
	_jsii_.Get(
		j,
		"mutableProperty",
		&returns,
	)
	return returns
}

func (j *jsiiProxy_IExternalInterface) SetMutableProperty(val float64) {
	_jsii_.Set(
		j,
		"mutableProperty",
		val,
	)
}

// Even friendlier classes can implement this interface.
type IFriendlier interface {
	scopejsiicalclib.IFriendly
	// Say farewell.
	Farewell() string
	// Say goodbye.
	//
	// Returns: A goodbye blessing.
	Goodbye() string
}

// The jsii proxy for IFriendlier
type jsiiProxy_IFriendlier struct {
	scopejsiicalclib.IFriendly // extends @scope/jsii-calc-lib.IFriendly
}

func (i *jsiiProxy_IFriendlier) Farewell() string {
	var returns string

	_jsii_.Invoke(
		i,
		"farewell",
		nil, // no parameters
		&returns,
	)

	return returns
}

func (i *jsiiProxy_IFriendlier) Goodbye() string {
	var returns string

	_jsii_.Invoke(
		i,
		"goodbye",
		nil, // no parameters
		&returns,
	)

	return returns
}

type IFriendlyRandomGenerator interface {
	scopejsiicalclib.IFriendly
	IRandomNumberGenerator
}

// The jsii proxy for IFriendlyRandomGenerator
type jsiiProxy_IFriendlyRandomGenerator struct {
	scopejsiicalclib.IFriendly // extends @scope/jsii-calc-lib.IFriendly
	jsiiProxy_IRandomNumberGenerator // extends jsii-calc.IRandomNumberGenerator
}

func (i *jsiiProxy_IFriendlyRandomGenerator) Hello() string {
	var returns string

	_jsii_.Invoke(
		i,
		"hello",
		nil, // no parameters
		&returns,
	)

	return returns
}

func (i *jsiiProxy_IFriendlyRandomGenerator) Next() float64 {
	var returns float64

	_jsii_.Invoke(
		i,
		"next",
		nil, // no parameters
		&returns,
	)

	return returns
}

// awslabs/jsii#220 Abstract return type.
type IInterfaceImplementedByAbstractClass interface {
	PropFromInterface() string
}

// The jsii proxy for IInterfaceImplementedByAbstractClass
type jsiiProxy_IInterfaceImplementedByAbstractClass struct {
	_ byte // padding
}

func (j *jsiiProxy_IInterfaceImplementedByAbstractClass) PropFromInterface() string {
	var returns string
	_jsii_.Get(
		j,
		"propFromInterface",
		&returns,
	)
	return returns
}

// Even though this interface has only properties, it is disqualified from being a datatype because it inherits from an interface that is not a datatype.
type IInterfaceThatShouldNotBeADataType interface {
	IInterfaceWithMethods
	OtherValue() string
}

// The jsii proxy for IInterfaceThatShouldNotBeADataType
type jsiiProxy_IInterfaceThatShouldNotBeADataType struct {
	jsiiProxy_IInterfaceWithMethods // extends jsii-calc.IInterfaceWithMethods
}

func (j *jsiiProxy_IInterfaceThatShouldNotBeADataType) OtherValue() string {
	var returns string
	_jsii_.Get(
		j,
		"otherValue",
		&returns,
	)
	return returns
}

type IInterfaceWithInternal interface {
	Visible()
}

// The jsii proxy for IInterfaceWithInternal
type jsiiProxy_IInterfaceWithInternal struct {
	_ byte // padding
}

func (i *jsiiProxy_IInterfaceWithInternal) Visible() {
	_jsii_.InvokeVoid(
		i,
		"visible",
		nil, // no parameters
	)
}

type IInterfaceWithMethods interface {
	DoThings()
	Value() string
}

// The jsii proxy for IInterfaceWithMethods
type jsiiProxy_IInterfaceWithMethods struct {
	_ byte // padding
}

func (i *jsiiProxy_IInterfaceWithMethods) DoThings() {
	_jsii_.InvokeVoid(
		i,
		"doThings",
		nil, // no parameters
	)
}

func (j *jsiiProxy_IInterfaceWithMethods) Value() string {
	var returns string
	_jsii_.Get(
		j,
		"value",
		&returns,
	)
	return returns
}

// awslabs/jsii#175 Interface proxies (and builders) do not respect optional arguments in methods.
type IInterfaceWithOptionalMethodArguments interface {
	Hello(arg1 string, arg2 float64)
}

// The jsii proxy for IInterfaceWithOptionalMethodArguments
type jsiiProxy_IInterfaceWithOptionalMethodArguments struct {
	_ byte // padding
}

func (i *jsiiProxy_IInterfaceWithOptionalMethodArguments) Hello(arg1 string, arg2 float64) {
	_jsii_.InvokeVoid(
		i,
		"hello",
		[]interface{}{arg1, arg2},
	)
}

type IInterfaceWithProperties interface {
	ReadOnlyString() string
	ReadWriteString() string
}

// The jsii proxy for IInterfaceWithProperties
type jsiiProxy_IInterfaceWithProperties struct {
	_ byte // padding
}

func (j *jsiiProxy_IInterfaceWithProperties) ReadOnlyString() string {
	var returns string
	_jsii_.Get(
		j,
		"readOnlyString",
		&returns,
	)
	return returns
}

func (j *jsiiProxy_IInterfaceWithProperties) ReadWriteString() string {
	var returns string
	_jsii_.Get(
		j,
		"readWriteString",
		&returns,
	)
	return returns
}

func (j *jsiiProxy_IInterfaceWithProperties) SetReadWriteString(val string) {
	_jsii_.Set(
		j,
		"readWriteString",
		val,
	)
}

type IInterfaceWithPropertiesExtension interface {
	IInterfaceWithProperties
	Foo() float64
}

// The jsii proxy for IInterfaceWithPropertiesExtension
type jsiiProxy_IInterfaceWithPropertiesExtension struct {
	jsiiProxy_IInterfaceWithProperties // extends jsii-calc.IInterfaceWithProperties
}

func (j *jsiiProxy_IInterfaceWithPropertiesExtension) Foo() float64 {
	var returns float64
	_jsii_.Get(
		j,
		"foo",
		&returns,
	)
	return returns
}

func (j *jsiiProxy_IInterfaceWithPropertiesExtension) SetFoo(val float64) {
	_jsii_.Set(
		j,
		"foo",
		val,
	)
}

type Ijsii417Derived interface {
	Ijsii417PublicBaseOfBase
	Bar()
	Baz()
	Property() string
}

// The jsii proxy for Ijsii417Derived
type jsiiProxy_Ijsii417Derived struct {
	jsiiProxy_Ijsii417PublicBaseOfBase // extends jsii-calc.IJSII417PublicBaseOfBase
}

func (i *jsiiProxy_Ijsii417Derived) Bar() {
	_jsii_.InvokeVoid(
		i,
		"bar",
		nil, // no parameters
	)
}

func (i *jsiiProxy_Ijsii417Derived) Baz() {
	_jsii_.InvokeVoid(
		i,
		"baz",
		nil, // no parameters
	)
}

func (j *jsiiProxy_Ijsii417Derived) Property() string {
	var returns string
	_jsii_.Get(
		j,
		"property",
		&returns,
	)
	return returns
}

type Ijsii417PublicBaseOfBase interface {
	Foo()
	HasRoot() bool
}

// The jsii proxy for Ijsii417PublicBaseOfBase
type jsiiProxy_Ijsii417PublicBaseOfBase struct {
	_ byte // padding
}

func (i *jsiiProxy_Ijsii417PublicBaseOfBase) Foo() {
	_jsii_.InvokeVoid(
		i,
		"foo",
		nil, // no parameters
	)
}

func (j *jsiiProxy_Ijsii417PublicBaseOfBase) HasRoot() bool {
	var returns bool
	_jsii_.Get(
		j,
		"hasRoot",
		&returns,
	)
	return returns
}

type IJsii487External interface {
}

// The jsii proxy for IJsii487External
type jsiiProxy_IJsii487External struct {
	_ byte // padding
}

type IJsii487External2 interface {
}

// The jsii proxy for IJsii487External2
type jsiiProxy_IJsii487External2 struct {
	_ byte // padding
}

type IJsii496 interface {
}

// The jsii proxy for IJsii496
type jsiiProxy_IJsii496 struct {
	_ byte // padding
}

type IMutableObjectLiteral interface {
	Value() string
}

// The jsii proxy for IMutableObjectLiteral
type jsiiProxy_IMutableObjectLiteral struct {
	_ byte // padding
}

func (j *jsiiProxy_IMutableObjectLiteral) Value() string {
	var returns string
	_jsii_.Get(
		j,
		"value",
		&returns,
	)
	return returns
}

func (j *jsiiProxy_IMutableObjectLiteral) SetValue(val string) {
	_jsii_.Set(
		j,
		"value",
		val,
	)
}

type INonInternalInterface interface {
	IAnotherPublicInterface
	B() string
	C() string
}

// The jsii proxy for INonInternalInterface
type jsiiProxy_INonInternalInterface struct {
	jsiiProxy_IAnotherPublicInterface // extends jsii-calc.IAnotherPublicInterface
}

func (j *jsiiProxy_INonInternalInterface) B() string {
	var returns string
	_jsii_.Get(
		j,
		"b",
		&returns,
	)
	return returns
}

func (j *jsiiProxy_INonInternalInterface) SetB(val string) {
	_jsii_.Set(
		j,
		"b",
		val,
	)
}

func (j *jsiiProxy_INonInternalInterface) C() string {
	var returns string
	_jsii_.Get(
		j,
		"c",
		&returns,
	)
	return returns
}

func (j *jsiiProxy_INonInternalInterface) SetC(val string) {
	_jsii_.Set(
		j,
		"c",
		val,
	)
}

// Make sure that setters are properly called on objects with interfaces.
type IObjectWithProperty interface {
	WasSet() bool
	Property() string
}

// The jsii proxy for IObjectWithProperty
type jsiiProxy_IObjectWithProperty struct {
	_ byte // padding
}

func (i *jsiiProxy_IObjectWithProperty) WasSet() bool {
	var returns bool

	_jsii_.Invoke(
		i,
		"wasSet",
		nil, // no parameters
		&returns,
	)

	return returns
}

func (j *jsiiProxy_IObjectWithProperty) Property() string {
	var returns string
	_jsii_.Get(
		j,
		"property",
		&returns,
	)
	return returns
}

func (j *jsiiProxy_IObjectWithProperty) SetProperty(val string) {
	_jsii_.Set(
		j,
		"property",
		val,
	)
}

// Checks that optional result from interface method code generates correctly.
type IOptionalMethod interface {
	Optional() string
}

// The jsii proxy for IOptionalMethod
type jsiiProxy_IOptionalMethod struct {
	_ byte // padding
}

func (i *jsiiProxy_IOptionalMethod) Optional() string {
	var returns string

	_jsii_.Invoke(
		i,
		"optional",
		nil, // no parameters
		&returns,
	)

	return returns
}

type IPrivatelyImplemented interface {
	Success() bool
}

// The jsii proxy for IPrivatelyImplemented
type jsiiProxy_IPrivatelyImplemented struct {
	_ byte // padding
}

func (j *jsiiProxy_IPrivatelyImplemented) Success() bool {
	var returns bool
	_jsii_.Get(
		j,
		"success",
		&returns,
	)
	return returns
}

type IPublicInterface interface {
	Bye() string
}

// The jsii proxy for IPublicInterface
type jsiiProxy_IPublicInterface struct {
	_ byte // padding
}

func (i *jsiiProxy_IPublicInterface) Bye() string {
	var returns string

	_jsii_.Invoke(
		i,
		"bye",
		nil, // no parameters
		&returns,
	)

	return returns
}

type IPublicInterface2 interface {
	Ciao() string
}

// The jsii proxy for IPublicInterface2
type jsiiProxy_IPublicInterface2 struct {
	_ byte // padding
}

func (i *jsiiProxy_IPublicInterface2) Ciao() string {
	var returns string

	_jsii_.Invoke(
		i,
		"ciao",
		nil, // no parameters
		&returns,
	)

	return returns
}

// Generates random numbers.
type IRandomNumberGenerator interface {
	// Returns another random number.
	//
	// Returns: A random number.
	Next() float64
}

// The jsii proxy for IRandomNumberGenerator
type jsiiProxy_IRandomNumberGenerator struct {
	_ byte // padding
}

func (i *jsiiProxy_IRandomNumberGenerator) Next() float64 {
	var returns float64

	_jsii_.Invoke(
		i,
		"next",
		nil, // no parameters
		&returns,
	)

	return returns
}

// Returns a subclass of a known class which implements an interface.
type IReturnJsii976 interface {
	Foo() float64
}

// The jsii proxy for IReturnJsii976
type jsiiProxy_IReturnJsii976 struct {
	_ byte // padding
}

func (j *jsiiProxy_IReturnJsii976) Foo() float64 {
	var returns float64
	_jsii_.Get(
		j,
		"foo",
		&returns,
	)
	return returns
}

type IReturnsNumber interface {
	ObtainNumber() scopejsiicalclib.IDoublable
	NumberProp() scopejsiicalclib.Number
}

// The jsii proxy for IReturnsNumber
type jsiiProxy_IReturnsNumber struct {
	_ byte // padding
}

func (i *jsiiProxy_IReturnsNumber) ObtainNumber() scopejsiicalclib.IDoublable {
	var returns scopejsiicalclib.IDoublable

	_jsii_.Invoke(
		i,
		"obtainNumber",
		nil, // no parameters
		&returns,
	)

	return returns
}

func (j *jsiiProxy_IReturnsNumber) NumberProp() scopejsiicalclib.Number {
	var returns scopejsiicalclib.Number
	_jsii_.Get(
		j,
		"numberProp",
		&returns,
	)
	return returns
}

type IStableInterface interface {
	Method()
	MutableProperty() float64
}

// The jsii proxy for IStableInterface
type jsiiProxy_IStableInterface struct {
	_ byte // padding
}

func (i *jsiiProxy_IStableInterface) Method() {
	_jsii_.InvokeVoid(
		i,
		"method",
		nil, // no parameters
	)
}

func (j *jsiiProxy_IStableInterface) MutableProperty() float64 {
	var returns float64
	_jsii_.Get(
		j,
		"mutableProperty",
		&returns,
	)
	return returns
}

func (j *jsiiProxy_IStableInterface) SetMutableProperty(val float64) {
	_jsii_.Set(
		j,
		"mutableProperty",
		val,
	)
}

// Verifies that a "pure" implementation of an interface works correctly.
type IStructReturningDelegate interface {
	ReturnStruct() StructB
}

// The jsii proxy for IStructReturningDelegate
type jsiiProxy_IStructReturningDelegate struct {
	_ byte // padding
}

func (i *jsiiProxy_IStructReturningDelegate) ReturnStruct() StructB {
	var returns StructB

	_jsii_.Invoke(
		i,
		"returnStruct",
		nil, // no parameters
		&returns,
	)

	return returns
}

// Implement this interface.
type IWallClock interface {
	// Returns the current time, formatted as an ISO-8601 string.
	Iso8601Now() string
}

// The jsii proxy for IWallClock
type jsiiProxy_IWallClock struct {
	_ byte // padding
}

func (i *jsiiProxy_IWallClock) Iso8601Now() string {
	var returns string

	_jsii_.Invoke(
		i,
		"iso8601Now",
		nil, // no parameters
		&returns,
	)

	return returns
}

type ImplementInternalInterface interface {
	Prop() string
	SetProp(val string)
}

// The jsii proxy struct for ImplementInternalInterface
type jsiiProxy_ImplementInternalInterface struct {
	_ byte // padding
}

func (j *jsiiProxy_ImplementInternalInterface) Prop() string {
	var returns string
	_jsii_.Get(
		j,
		"prop",
		&returns,
	)
	return returns
}


func NewImplementInternalInterface() ImplementInternalInterface {
	_init_.Initialize()

	j := jsiiProxy_ImplementInternalInterface{}

	_jsii_.Create(
		"jsii-calc.ImplementInternalInterface",
		nil, // no parameters
		[]_jsii_.FQN{},
		nil, // no overrides
		&j,
	)

	return &j
}

func (j *jsiiProxy_ImplementInternalInterface) SetProp(val string) {
	_jsii_.Set(
		j,
		"prop",
		val,
	)
}

type Implementation interface {
	Value() float64
}

// The jsii proxy struct for Implementation
type jsiiProxy_Implementation struct {
	_ byte // padding
}

func (j *jsiiProxy_Implementation) Value() float64 {
	var returns float64
	_jsii_.Get(
		j,
		"value",
		&returns,
	)
	return returns
}


func NewImplementation() Implementation {
	_init_.Initialize()

	j := jsiiProxy_Implementation{}

	_jsii_.Create(
		"jsii-calc.Implementation",
		nil, // no parameters
		[]_jsii_.FQN{},
		nil, // no overrides
		&j,
	)

	return &j
}

type ImplementsInterfaceWithInternal interface {
	IInterfaceWithInternal
	Visible()
}

// The jsii proxy struct for ImplementsInterfaceWithInternal
type jsiiProxy_ImplementsInterfaceWithInternal struct {
	jsiiProxy_IInterfaceWithInternal // implements jsii-calc.IInterfaceWithInternal
}

func NewImplementsInterfaceWithInternal() ImplementsInterfaceWithInternal {
	_init_.Initialize()

	j := jsiiProxy_ImplementsInterfaceWithInternal{}

	_jsii_.Create(
		"jsii-calc.ImplementsInterfaceWithInternal",
		nil, // no parameters
		[]_jsii_.FQN{"jsii-calc.IInterfaceWithInternal"},
		nil, // no overrides
		&j,
	)

	return &j
}

func (i *jsiiProxy_ImplementsInterfaceWithInternal) Visible() {
	_jsii_.InvokeVoid(
		i,
		"visible",
		nil, // no parameters
	)
}

type ImplementsInterfaceWithInternalSubclass interface {
	ImplementsInterfaceWithInternal
}

// The jsii proxy struct for ImplementsInterfaceWithInternalSubclass
type jsiiProxy_ImplementsInterfaceWithInternalSubclass struct {
	jsiiProxy_ImplementsInterfaceWithInternal // extends jsii-calc.ImplementsInterfaceWithInternal
}

func NewImplementsInterfaceWithInternalSubclass() ImplementsInterfaceWithInternalSubclass {
	_init_.Initialize()

	j := jsiiProxy_ImplementsInterfaceWithInternalSubclass{}

	_jsii_.Create(
		"jsii-calc.ImplementsInterfaceWithInternalSubclass",
		nil, // no parameters
		[]_jsii_.FQN{},
		nil, // no overrides
		&j,
	)

	return &j
}

type ImplementsPrivateInterface interface {
	Private() string
	SetPrivate(val string)
}

// The jsii proxy struct for ImplementsPrivateInterface
type jsiiProxy_ImplementsPrivateInterface struct {
	_ byte // padding
}

func (j *jsiiProxy_ImplementsPrivateInterface) Private() string {
	var returns string
	_jsii_.Get(
		j,
		"private",
		&returns,
	)
	return returns
}


func NewImplementsPrivateInterface() ImplementsPrivateInterface {
	_init_.Initialize()

	j := jsiiProxy_ImplementsPrivateInterface{}

	_jsii_.Create(
		"jsii-calc.ImplementsPrivateInterface",
		nil, // no parameters
		[]_jsii_.FQN{},
		nil, // no overrides
		&j,
	)

	return &j
}

func (j *jsiiProxy_ImplementsPrivateInterface) SetPrivate(val string) {
	_jsii_.Set(
		j,
		"private",
		val,
	)
}

type ImplictBaseOfBase struct {
	Foo scopejsiicalcbaseofbase.Very \`json:"foo"\`
	Bar string \`json:"bar"\`
	Goo string \`json:"goo"\`
}

// ToVeryBaseProps is a convenience function to obtain a new scopejsiicalcbaseofbase.VeryBaseProps from this ImplictBaseOfBase.
func (i *ImplictBaseOfBase) ToVeryBaseProps() scopejsiicalcbaseofbase.VeryBaseProps {
	return scopejsiicalcbaseofbase.VeryBaseProps {
		Foo: i.Foo,
	}
}

// ToBaseProps is a convenience function to obtain a new jcb.BaseProps from this ImplictBaseOfBase.
func (i *ImplictBaseOfBase) ToBaseProps() jcb.BaseProps {
	return jcb.BaseProps {
		Foo: i.Foo,
		Bar: i.Bar,
	}
}

type InbetweenClass interface {
	PublicClass
	IPublicInterface2
	Ciao() string
}

// The jsii proxy struct for InbetweenClass
type jsiiProxy_InbetweenClass struct {
	jsiiProxy_PublicClass // extends jsii-calc.PublicClass
	jsiiProxy_IPublicInterface2 // implements jsii-calc.IPublicInterface2
}

func NewInbetweenClass() InbetweenClass {
	_init_.Initialize()

	j := jsiiProxy_InbetweenClass{}

	_jsii_.Create(
		"jsii-calc.InbetweenClass",
		nil, // no parameters
		[]_jsii_.FQN{"jsii-calc.IPublicInterface2"},
		nil, // no overrides
		&j,
	)

	return &j
}

func (i *jsiiProxy_InbetweenClass) Ciao() string {
	var returns string

	_jsii_.Invoke(
		i,
		"ciao",
		nil, // no parameters
		&returns,
	)

	return returns
}

// Verifies that collections of interfaces or structs are correctly handled.
//
// See: https://github.com/aws/jsii/issues/1196
type InterfaceCollections interface {
}

// The jsii proxy struct for InterfaceCollections
type jsiiProxy_InterfaceCollections struct {
	_ byte // padding
}

func InterfaceCollections_ListOfInterfaces() []IBell {
	_init_.Initialize()

	var returns []IBell

	_jsii_.StaticInvoke(
		"jsii-calc.InterfaceCollections",
		"listOfInterfaces",
		nil, // no parameters
		&returns,
	)

	return returns
}

func InterfaceCollections_ListOfStructs() []StructA {
	_init_.Initialize()

	var returns []StructA

	_jsii_.StaticInvoke(
		"jsii-calc.InterfaceCollections",
		"listOfStructs",
		nil, // no parameters
		&returns,
	)

	return returns
}

func InterfaceCollections_MapOfInterfaces() map[string]IBell {
	_init_.Initialize()

	var returns map[string]IBell

	_jsii_.StaticInvoke(
		"jsii-calc.InterfaceCollections",
		"mapOfInterfaces",
		nil, // no parameters
		&returns,
	)

	return returns
}

func InterfaceCollections_MapOfStructs() map[string]StructA {
	_init_.Initialize()

	var returns map[string]StructA

	_jsii_.StaticInvoke(
		"jsii-calc.InterfaceCollections",
		"mapOfStructs",
		nil, // no parameters
		&returns,
	)

	return returns
}

// We can return arrays of interfaces See aws/aws-cdk#2362.
type InterfacesMaker interface {
}

// The jsii proxy struct for InterfacesMaker
type jsiiProxy_InterfacesMaker struct {
	_ byte // padding
}

func InterfacesMaker_MakeInterfaces(count float64) []scopejsiicalclib.IDoublable {
	_init_.Initialize()

	var returns []scopejsiicalclib.IDoublable

	_jsii_.StaticInvoke(
		"jsii-calc.InterfacesMaker",
		"makeInterfaces",
		[]interface{}{count},
		&returns,
	)

	return returns
}

// Checks the "same instance" isomorphism is preserved within the constructor.
//
// Create a subclass of this, and assert that \`this.myself()\` actually returns
// \`this\` from within the constructor.
type Isomorphism interface {
	Myself() Isomorphism
}

// The jsii proxy struct for Isomorphism
type jsiiProxy_Isomorphism struct {
	_ byte // padding
}

func NewIsomorphism() Isomorphism {
	_init_.Initialize()

	j := jsiiProxy_Isomorphism{}

	_jsii_.Create(
		"jsii-calc.Isomorphism",
		nil, // no parameters
		[]_jsii_.FQN{},
		nil, // no overrides
		&j,
	)

	return &j
}

func (i *jsiiProxy_Isomorphism) Myself() Isomorphism {
	var returns Isomorphism

	_jsii_.Invoke(
		i,
		"myself",
		nil, // no parameters
		&returns,
	)

	return returns
}

// Docstrings with period.
// See: https://github.com/aws/jsii/issues/2638
//
type Issue2638 interface {
}

// The jsii proxy struct for Issue2638
type jsiiProxy_Issue2638 struct {
	_ byte // padding
}

// First sentence.
//
// Second sentence. Third sentence.
func NewIssue2638() Issue2638 {
	_init_.Initialize()

	j := jsiiProxy_Issue2638{}

	_jsii_.Create(
		"jsii-calc.Issue2638",
		nil, // no parameters
		[]_jsii_.FQN{},
		nil, // no overrides
		&j,
	)

	return &j
}

type Issue2638B interface {
}

// The jsii proxy struct for Issue2638B
type jsiiProxy_Issue2638B struct {
	_ byte // padding
}

func NewIssue2638B() Issue2638B {
	_init_.Initialize()

	j := jsiiProxy_Issue2638B{}

	_jsii_.Create(
		"jsii-calc.Issue2638B",
		nil, // no parameters
		[]_jsii_.FQN{},
		nil, // no overrides
		&j,
	)

	return &j
}

type Jsii417Derived interface {
	Jsii417PublicBaseOfBase
	Property() string
	Bar()
	Baz()
}

// The jsii proxy struct for Jsii417Derived
type jsiiProxy_Jsii417Derived struct {
	jsiiProxy_Jsii417PublicBaseOfBase // extends jsii-calc.JSII417PublicBaseOfBase
}

func (j *jsiiProxy_Jsii417Derived) Property() string {
	var returns string
	_jsii_.Get(
		j,
		"property",
		&returns,
	)
	return returns
}


func NewJsii417Derived(property string) Jsii417Derived {
	_init_.Initialize()

	j := jsiiProxy_Jsii417Derived{}

	_jsii_.Create(
		"jsii-calc.JSII417Derived",
		[]interface{}{property},
		[]_jsii_.FQN{},
		nil, // no overrides
		&j,
	)

	return &j
}

func (j *jsiiProxy_Jsii417Derived) Bar() {
	_jsii_.InvokeVoid(
		j,
		"bar",
		nil, // no parameters
	)
}

func (j *jsiiProxy_Jsii417Derived) Baz() {
	_jsii_.InvokeVoid(
		j,
		"baz",
		nil, // no parameters
	)
}

type Jsii417PublicBaseOfBase interface {
	HasRoot() bool
	Foo()
}

// The jsii proxy struct for Jsii417PublicBaseOfBase
type jsiiProxy_Jsii417PublicBaseOfBase struct {
	_ byte // padding
}

func (j *jsiiProxy_Jsii417PublicBaseOfBase) HasRoot() bool {
	var returns bool
	_jsii_.Get(
		j,
		"hasRoot",
		&returns,
	)
	return returns
}


func NewJsii417PublicBaseOfBase() Jsii417PublicBaseOfBase {
	_init_.Initialize()

	j := jsiiProxy_Jsii417PublicBaseOfBase{}

	_jsii_.Create(
		"jsii-calc.JSII417PublicBaseOfBase",
		nil, // no parameters
		[]_jsii_.FQN{},
		nil, // no overrides
		&j,
	)

	return &j
}

func Jsii417PublicBaseOfBase_MakeInstance() Jsii417PublicBaseOfBase {
	_init_.Initialize()

	var returns Jsii417PublicBaseOfBase

	_jsii_.StaticInvoke(
		"jsii-calc.JSII417PublicBaseOfBase",
		"makeInstance",
		nil, // no parameters
		&returns,
	)

	return returns
}

func (j *jsiiProxy_Jsii417PublicBaseOfBase) Foo() {
	_jsii_.InvokeVoid(
		j,
		"foo",
		nil, // no parameters
	)
}

type JsObjectLiteralForInterface interface {
	GiveMeFriendly() scopejsiicalclib.IFriendly
	GiveMeFriendlyGenerator() IFriendlyRandomGenerator
}

// The jsii proxy struct for JsObjectLiteralForInterface
type jsiiProxy_JsObjectLiteralForInterface struct {
	_ byte // padding
}

func NewJsObjectLiteralForInterface() JsObjectLiteralForInterface {
	_init_.Initialize()

	j := jsiiProxy_JsObjectLiteralForInterface{}

	_jsii_.Create(
		"jsii-calc.JSObjectLiteralForInterface",
		nil, // no parameters
		[]_jsii_.FQN{},
		nil, // no overrides
		&j,
	)

	return &j
}

func (j *jsiiProxy_JsObjectLiteralForInterface) GiveMeFriendly() scopejsiicalclib.IFriendly {
	var returns scopejsiicalclib.IFriendly

	_jsii_.Invoke(
		j,
		"giveMeFriendly",
		nil, // no parameters
		&returns,
	)

	return returns
}

func (j *jsiiProxy_JsObjectLiteralForInterface) GiveMeFriendlyGenerator() IFriendlyRandomGenerator {
	var returns IFriendlyRandomGenerator

	_jsii_.Invoke(
		j,
		"giveMeFriendlyGenerator",
		nil, // no parameters
		&returns,
	)

	return returns
}

type JsObjectLiteralToNative interface {
	ReturnLiteral() JsObjectLiteralToNativeClass
}

// The jsii proxy struct for JsObjectLiteralToNative
type jsiiProxy_JsObjectLiteralToNative struct {
	_ byte // padding
}

func NewJsObjectLiteralToNative() JsObjectLiteralToNative {
	_init_.Initialize()

	j := jsiiProxy_JsObjectLiteralToNative{}

	_jsii_.Create(
		"jsii-calc.JSObjectLiteralToNative",
		nil, // no parameters
		[]_jsii_.FQN{},
		nil, // no overrides
		&j,
	)

	return &j
}

func (j *jsiiProxy_JsObjectLiteralToNative) ReturnLiteral() JsObjectLiteralToNativeClass {
	var returns JsObjectLiteralToNativeClass

	_jsii_.Invoke(
		j,
		"returnLiteral",
		nil, // no parameters
		&returns,
	)

	return returns
}

type JsObjectLiteralToNativeClass interface {
	PropA() string
	SetPropA(val string)
	PropB() float64
	SetPropB(val float64)
}

// The jsii proxy struct for JsObjectLiteralToNativeClass
type jsiiProxy_JsObjectLiteralToNativeClass struct {
	_ byte // padding
}

func (j *jsiiProxy_JsObjectLiteralToNativeClass) PropA() string {
	var returns string
	_jsii_.Get(
		j,
		"propA",
		&returns,
	)
	return returns
}

func (j *jsiiProxy_JsObjectLiteralToNativeClass) PropB() float64 {
	var returns float64
	_jsii_.Get(
		j,
		"propB",
		&returns,
	)
	return returns
}


func NewJsObjectLiteralToNativeClass() JsObjectLiteralToNativeClass {
	_init_.Initialize()

	j := jsiiProxy_JsObjectLiteralToNativeClass{}

	_jsii_.Create(
		"jsii-calc.JSObjectLiteralToNativeClass",
		nil, // no parameters
		[]_jsii_.FQN{},
		nil, // no overrides
		&j,
	)

	return &j
}

func (j *jsiiProxy_JsObjectLiteralToNativeClass) SetPropA(val string) {
	_jsii_.Set(
		j,
		"propA",
		val,
	)
}

func (j *jsiiProxy_JsObjectLiteralToNativeClass) SetPropB(val float64) {
	_jsii_.Set(
		j,
		"propB",
		val,
	)
}

type JavaReservedWords interface {
	While() string
	SetWhile(val string)
	Abstract()
	Assert()
	Boolean()
	Break()
	Byte()
	Case()
	Catch()
	Char()
	Class()
	Const()
	Continue()
	Default()
	Do()
	Double()
	Else()
	Enum()
	Extends()
	False()
	Final()
	Finally()
	Float()
	For()
	Goto()
	If()
	Implements()
	Import()
	Instanceof()
	Int()
	Interface()
	Long()
	Native()
	New()
	Null()
	Package()
	Private()
	Protected()
	Public()
	Return()
	Short()
	Static()
	Strictfp()
	Super()
	Switch()
	Synchronized()
	This()
	Throw()
	Throws()
	Transient()
	True()
	Try()
	Void()
	Volatile()
}

// The jsii proxy struct for JavaReservedWords
type jsiiProxy_JavaReservedWords struct {
	_ byte // padding
}

func (j *jsiiProxy_JavaReservedWords) While() string {
	var returns string
	_jsii_.Get(
		j,
		"while",
		&returns,
	)
	return returns
}


func NewJavaReservedWords() JavaReservedWords {
	_init_.Initialize()

	j := jsiiProxy_JavaReservedWords{}

	_jsii_.Create(
		"jsii-calc.JavaReservedWords",
		nil, // no parameters
		[]_jsii_.FQN{},
		nil, // no overrides
		&j,
	)

	return &j
}

func (j *jsiiProxy_JavaReservedWords) SetWhile(val string) {
	_jsii_.Set(
		j,
		"while",
		val,
	)
}

func (j *jsiiProxy_JavaReservedWords) Abstract() {
	_jsii_.InvokeVoid(
		j,
		"abstract",
		nil, // no parameters
	)
}

func (j *jsiiProxy_JavaReservedWords) Assert() {
	_jsii_.InvokeVoid(
		j,
		"assert",
		nil, // no parameters
	)
}

func (j *jsiiProxy_JavaReservedWords) Boolean() {
	_jsii_.InvokeVoid(
		j,
		"boolean",
		nil, // no parameters
	)
}

func (j *jsiiProxy_JavaReservedWords) Break() {
	_jsii_.InvokeVoid(
		j,
		"break",
		nil, // no parameters
	)
}

func (j *jsiiProxy_JavaReservedWords) Byte() {
	_jsii_.InvokeVoid(
		j,
		"byte",
		nil, // no parameters
	)
}

func (j *jsiiProxy_JavaReservedWords) Case() {
	_jsii_.InvokeVoid(
		j,
		"case",
		nil, // no parameters
	)
}

func (j *jsiiProxy_JavaReservedWords) Catch() {
	_jsii_.InvokeVoid(
		j,
		"catch",
		nil, // no parameters
	)
}

func (j *jsiiProxy_JavaReservedWords) Char() {
	_jsii_.InvokeVoid(
		j,
		"char",
		nil, // no parameters
	)
}

func (j *jsiiProxy_JavaReservedWords) Class() {
	_jsii_.InvokeVoid(
		j,
		"class",
		nil, // no parameters
	)
}

func (j *jsiiProxy_JavaReservedWords) Const() {
	_jsii_.InvokeVoid(
		j,
		"const",
		nil, // no parameters
	)
}

func (j *jsiiProxy_JavaReservedWords) Continue() {
	_jsii_.InvokeVoid(
		j,
		"continue",
		nil, // no parameters
	)
}

func (j *jsiiProxy_JavaReservedWords) Default() {
	_jsii_.InvokeVoid(
		j,
		"default",
		nil, // no parameters
	)
}

func (j *jsiiProxy_JavaReservedWords) Do() {
	_jsii_.InvokeVoid(
		j,
		"do",
		nil, // no parameters
	)
}

func (j *jsiiProxy_JavaReservedWords) Double() {
	_jsii_.InvokeVoid(
		j,
		"double",
		nil, // no parameters
	)
}

func (j *jsiiProxy_JavaReservedWords) Else() {
	_jsii_.InvokeVoid(
		j,
		"else",
		nil, // no parameters
	)
}

func (j *jsiiProxy_JavaReservedWords) Enum() {
	_jsii_.InvokeVoid(
		j,
		"enum",
		nil, // no parameters
	)
}

func (j *jsiiProxy_JavaReservedWords) Extends() {
	_jsii_.InvokeVoid(
		j,
		"extends",
		nil, // no parameters
	)
}

func (j *jsiiProxy_JavaReservedWords) False() {
	_jsii_.InvokeVoid(
		j,
		"false",
		nil, // no parameters
	)
}

func (j *jsiiProxy_JavaReservedWords) Final() {
	_jsii_.InvokeVoid(
		j,
		"final",
		nil, // no parameters
	)
}

func (j *jsiiProxy_JavaReservedWords) Finally() {
	_jsii_.InvokeVoid(
		j,
		"finally",
		nil, // no parameters
	)
}

func (j *jsiiProxy_JavaReservedWords) Float() {
	_jsii_.InvokeVoid(
		j,
		"float",
		nil, // no parameters
	)
}

func (j *jsiiProxy_JavaReservedWords) For() {
	_jsii_.InvokeVoid(
		j,
		"for",
		nil, // no parameters
	)
}

func (j *jsiiProxy_JavaReservedWords) Goto() {
	_jsii_.InvokeVoid(
		j,
		"goto",
		nil, // no parameters
	)
}

func (j *jsiiProxy_JavaReservedWords) If() {
	_jsii_.InvokeVoid(
		j,
		"if",
		nil, // no parameters
	)
}

func (j *jsiiProxy_JavaReservedWords) Implements() {
	_jsii_.InvokeVoid(
		j,
		"implements",
		nil, // no parameters
	)
}

func (j *jsiiProxy_JavaReservedWords) Import() {
	_jsii_.InvokeVoid(
		j,
		"import",
		nil, // no parameters
	)
}

func (j *jsiiProxy_JavaReservedWords) Instanceof() {
	_jsii_.InvokeVoid(
		j,
		"instanceof",
		nil, // no parameters
	)
}

func (j *jsiiProxy_JavaReservedWords) Int() {
	_jsii_.InvokeVoid(
		j,
		"int",
		nil, // no parameters
	)
}

func (j *jsiiProxy_JavaReservedWords) Interface() {
	_jsii_.InvokeVoid(
		j,
		"interface",
		nil, // no parameters
	)
}

func (j *jsiiProxy_JavaReservedWords) Long() {
	_jsii_.InvokeVoid(
		j,
		"long",
		nil, // no parameters
	)
}

func (j *jsiiProxy_JavaReservedWords) Native() {
	_jsii_.InvokeVoid(
		j,
		"native",
		nil, // no parameters
	)
}

func (j *jsiiProxy_JavaReservedWords) New() {
	_jsii_.InvokeVoid(
		j,
		"new",
		nil, // no parameters
	)
}

func (j *jsiiProxy_JavaReservedWords) Null() {
	_jsii_.InvokeVoid(
		j,
		"null",
		nil, // no parameters
	)
}

func (j *jsiiProxy_JavaReservedWords) Package() {
	_jsii_.InvokeVoid(
		j,
		"package",
		nil, // no parameters
	)
}

func (j *jsiiProxy_JavaReservedWords) Private() {
	_jsii_.InvokeVoid(
		j,
		"private",
		nil, // no parameters
	)
}

func (j *jsiiProxy_JavaReservedWords) Protected() {
	_jsii_.InvokeVoid(
		j,
		"protected",
		nil, // no parameters
	)
}

func (j *jsiiProxy_JavaReservedWords) Public() {
	_jsii_.InvokeVoid(
		j,
		"public",
		nil, // no parameters
	)
}

func (j *jsiiProxy_JavaReservedWords) Return() {
	_jsii_.InvokeVoid(
		j,
		"return",
		nil, // no parameters
	)
}

func (j *jsiiProxy_JavaReservedWords) Short() {
	_jsii_.InvokeVoid(
		j,
		"short",
		nil, // no parameters
	)
}

func (j *jsiiProxy_JavaReservedWords) Static() {
	_jsii_.InvokeVoid(
		j,
		"static",
		nil, // no parameters
	)
}

func (j *jsiiProxy_JavaReservedWords) Strictfp() {
	_jsii_.InvokeVoid(
		j,
		"strictfp",
		nil, // no parameters
	)
}

func (j *jsiiProxy_JavaReservedWords) Super() {
	_jsii_.InvokeVoid(
		j,
		"super",
		nil, // no parameters
	)
}

func (j *jsiiProxy_JavaReservedWords) Switch() {
	_jsii_.InvokeVoid(
		j,
		"switch",
		nil, // no parameters
	)
}

func (j *jsiiProxy_JavaReservedWords) Synchronized() {
	_jsii_.InvokeVoid(
		j,
		"synchronized",
		nil, // no parameters
	)
}

func (j *jsiiProxy_JavaReservedWords) This() {
	_jsii_.InvokeVoid(
		j,
		"this",
		nil, // no parameters
	)
}

func (j *jsiiProxy_JavaReservedWords) Throw() {
	_jsii_.InvokeVoid(
		j,
		"throw",
		nil, // no parameters
	)
}

func (j *jsiiProxy_JavaReservedWords) Throws() {
	_jsii_.InvokeVoid(
		j,
		"throws",
		nil, // no parameters
	)
}

func (j *jsiiProxy_JavaReservedWords) Transient() {
	_jsii_.InvokeVoid(
		j,
		"transient",
		nil, // no parameters
	)
}

func (j *jsiiProxy_JavaReservedWords) True() {
	_jsii_.InvokeVoid(
		j,
		"true",
		nil, // no parameters
	)
}

func (j *jsiiProxy_JavaReservedWords) Try() {
	_jsii_.InvokeVoid(
		j,
		"try",
		nil, // no parameters
	)
}

func (j *jsiiProxy_JavaReservedWords) Void() {
	_jsii_.InvokeVoid(
		j,
		"void",
		nil, // no parameters
	)
}

func (j *jsiiProxy_JavaReservedWords) Volatile() {
	_jsii_.InvokeVoid(
		j,
		"volatile",
		nil, // no parameters
	)
}

type Jsii487Derived interface {
	IJsii487External
	IJsii487External2
}

// The jsii proxy struct for Jsii487Derived
type jsiiProxy_Jsii487Derived struct {
	jsiiProxy_IJsii487External // implements jsii-calc.IJsii487External
	jsiiProxy_IJsii487External2 // implements jsii-calc.IJsii487External2
}

func NewJsii487Derived() Jsii487Derived {
	_init_.Initialize()

	j := jsiiProxy_Jsii487Derived{}

	_jsii_.Create(
		"jsii-calc.Jsii487Derived",
		nil, // no parameters
		[]_jsii_.FQN{"jsii-calc.IJsii487External2", "jsii-calc.IJsii487External"},
		nil, // no overrides
		&j,
	)

	return &j
}

type Jsii496Derived interface {
	IJsii496
}

// The jsii proxy struct for Jsii496Derived
type jsiiProxy_Jsii496Derived struct {
	jsiiProxy_IJsii496 // implements jsii-calc.IJsii496
}

func NewJsii496Derived() Jsii496Derived {
	_init_.Initialize()

	j := jsiiProxy_Jsii496Derived{}

	_jsii_.Create(
		"jsii-calc.Jsii496Derived",
		nil, // no parameters
		[]_jsii_.FQN{"jsii-calc.IJsii496"},
		nil, // no overrides
		&j,
	)

	return &j
}

// Host runtime version should be set via JSII_AGENT.
type JsiiAgent interface {
}

// The jsii proxy struct for JsiiAgent
type jsiiProxy_JsiiAgent struct {
	_ byte // padding
}

func NewJsiiAgent() JsiiAgent {
	_init_.Initialize()

	j := jsiiProxy_JsiiAgent{}

	_jsii_.Create(
		"jsii-calc.JsiiAgent",
		nil, // no parameters
		[]_jsii_.FQN{},
		nil, // no overrides
		&j,
	)

	return &j
}

func JsiiAgent_Value() string {
	_init_.Initialize()
	var returns string
	_jsii_.StaticGet(
		"jsii-calc.JsiiAgent",
		"value",
		&returns,
	)
	return returns
}

// Make sure structs are un-decorated on the way in.
// See: https://github.com/aws/aws-cdk/issues/5066
//
type JsonFormatter interface {
}

// The jsii proxy struct for JsonFormatter
type jsiiProxy_JsonFormatter struct {
	_ byte // padding
}

func JsonFormatter_AnyArray() interface{} {
	_init_.Initialize()

	var returns interface{}

	_jsii_.StaticInvoke(
		"jsii-calc.JsonFormatter",
		"anyArray",
		nil, // no parameters
		&returns,
	)

	return returns
}

func JsonFormatter_AnyBooleanFalse() interface{} {
	_init_.Initialize()

	var returns interface{}

	_jsii_.StaticInvoke(
		"jsii-calc.JsonFormatter",
		"anyBooleanFalse",
		nil, // no parameters
		&returns,
	)

	return returns
}

func JsonFormatter_AnyBooleanTrue() interface{} {
	_init_.Initialize()

	var returns interface{}

	_jsii_.StaticInvoke(
		"jsii-calc.JsonFormatter",
		"anyBooleanTrue",
		nil, // no parameters
		&returns,
	)

	return returns
}

func JsonFormatter_AnyDate() interface{} {
	_init_.Initialize()

	var returns interface{}

	_jsii_.StaticInvoke(
		"jsii-calc.JsonFormatter",
		"anyDate",
		nil, // no parameters
		&returns,
	)

	return returns
}

func JsonFormatter_AnyEmptyString() interface{} {
	_init_.Initialize()

	var returns interface{}

	_jsii_.StaticInvoke(
		"jsii-calc.JsonFormatter",
		"anyEmptyString",
		nil, // no parameters
		&returns,
	)

	return returns
}

func JsonFormatter_AnyFunction() interface{} {
	_init_.Initialize()

	var returns interface{}

	_jsii_.StaticInvoke(
		"jsii-calc.JsonFormatter",
		"anyFunction",
		nil, // no parameters
		&returns,
	)

	return returns
}

func JsonFormatter_AnyHash() interface{} {
	_init_.Initialize()

	var returns interface{}

	_jsii_.StaticInvoke(
		"jsii-calc.JsonFormatter",
		"anyHash",
		nil, // no parameters
		&returns,
	)

	return returns
}

func JsonFormatter_AnyNull() interface{} {
	_init_.Initialize()

	var returns interface{}

	_jsii_.StaticInvoke(
		"jsii-calc.JsonFormatter",
		"anyNull",
		nil, // no parameters
		&returns,
	)

	return returns
}

func JsonFormatter_AnyNumber() interface{} {
	_init_.Initialize()

	var returns interface{}

	_jsii_.StaticInvoke(
		"jsii-calc.JsonFormatter",
		"anyNumber",
		nil, // no parameters
		&returns,
	)

	return returns
}

func JsonFormatter_AnyRef() interface{} {
	_init_.Initialize()

	var returns interface{}

	_jsii_.StaticInvoke(
		"jsii-calc.JsonFormatter",
		"anyRef",
		nil, // no parameters
		&returns,
	)

	return returns
}

func JsonFormatter_AnyString() interface{} {
	_init_.Initialize()

	var returns interface{}

	_jsii_.StaticInvoke(
		"jsii-calc.JsonFormatter",
		"anyString",
		nil, // no parameters
		&returns,
	)

	return returns
}

func JsonFormatter_AnyUndefined() interface{} {
	_init_.Initialize()

	var returns interface{}

	_jsii_.StaticInvoke(
		"jsii-calc.JsonFormatter",
		"anyUndefined",
		nil, // no parameters
		&returns,
	)

	return returns
}

func JsonFormatter_AnyZero() interface{} {
	_init_.Initialize()

	var returns interface{}

	_jsii_.StaticInvoke(
		"jsii-calc.JsonFormatter",
		"anyZero",
		nil, // no parameters
		&returns,
	)

	return returns
}

func JsonFormatter_Stringify(value interface{}) string {
	_init_.Initialize()

	var returns string

	_jsii_.StaticInvoke(
		"jsii-calc.JsonFormatter",
		"stringify",
		[]interface{}{value},
		&returns,
	)

	return returns
}

// Validates that nested classes get correct code generation for the occasional forward reference.
type LevelOne interface {
	Props() LevelOneProps
}

// The jsii proxy struct for LevelOne
type jsiiProxy_LevelOne struct {
	_ byte // padding
}

func (j *jsiiProxy_LevelOne) Props() LevelOneProps {
	var returns LevelOneProps
	_jsii_.Get(
		j,
		"props",
		&returns,
	)
	return returns
}


func NewLevelOne(props LevelOneProps) LevelOne {
	_init_.Initialize()

	j := jsiiProxy_LevelOne{}

	_jsii_.Create(
		"jsii-calc.LevelOne",
		[]interface{}{props},
		[]_jsii_.FQN{},
		nil, // no overrides
		&j,
	)

	return &j
}

type LevelOne_PropBooleanValue struct {
	Value bool \`json:"value"\`
}

type LevelOne_PropProperty struct {
	Prop LevelOne_PropBooleanValue \`json:"prop"\`
}

type LevelOneProps struct {
	Prop LevelOne_PropProperty \`json:"prop"\`
}

// jsii#298: show default values in sphinx documentation, and respect newlines.
type LoadBalancedFargateServiceProps struct {
	// The container port of the application load balancer attached to your Fargate service.
	//
	// Corresponds to container port mapping.
	ContainerPort float64 \`json:"containerPort"\`
	// The number of cpu units used by the task.
	//
	// Valid values, which determines your range of valid values for the memory parameter:
	// 256 (.25 vCPU) - Available memory values: 0.5GB, 1GB, 2GB
	// 512 (.5 vCPU) - Available memory values: 1GB, 2GB, 3GB, 4GB
	// 1024 (1 vCPU) - Available memory values: 2GB, 3GB, 4GB, 5GB, 6GB, 7GB, 8GB
	// 2048 (2 vCPU) - Available memory values: Between 4GB and 16GB in 1GB increments
	// 4096 (4 vCPU) - Available memory values: Between 8GB and 30GB in 1GB increments
	//
	// This default is set in the underlying FargateTaskDefinition construct.
	Cpu string \`json:"cpu"\`
	// The amount (in MiB) of memory used by the task.
	//
	// This field is required and you must use one of the following values, which determines your range of valid values
	// for the cpu parameter:
	//
	// 0.5GB, 1GB, 2GB - Available cpu values: 256 (.25 vCPU)
	//
	// 1GB, 2GB, 3GB, 4GB - Available cpu values: 512 (.5 vCPU)
	//
	// 2GB, 3GB, 4GB, 5GB, 6GB, 7GB, 8GB - Available cpu values: 1024 (1 vCPU)
	//
	// Between 4GB and 16GB in 1GB increments - Available cpu values: 2048 (2 vCPU)
	//
	// Between 8GB and 30GB in 1GB increments - Available cpu values: 4096 (4 vCPU)
	//
	// This default is set in the underlying FargateTaskDefinition construct.
	MemoryMiB string \`json:"memoryMiB"\`
	// Determines whether the Application Load Balancer will be internet-facing.
	PublicLoadBalancer bool \`json:"publicLoadBalancer"\`
	// Determines whether your Fargate Service will be assigned a public IP address.
	PublicTasks bool \`json:"publicTasks"\`
}

type MethodNamedProperty interface {
	Elite() float64
	Property() string
}

// The jsii proxy struct for MethodNamedProperty
type jsiiProxy_MethodNamedProperty struct {
	_ byte // padding
}

func (j *jsiiProxy_MethodNamedProperty) Elite() float64 {
	var returns float64
	_jsii_.Get(
		j,
		"elite",
		&returns,
	)
	return returns
}


func NewMethodNamedProperty() MethodNamedProperty {
	_init_.Initialize()

	j := jsiiProxy_MethodNamedProperty{}

	_jsii_.Create(
		"jsii-calc.MethodNamedProperty",
		nil, // no parameters
		[]_jsii_.FQN{},
		nil, // no overrides
		&j,
	)

	return &j
}

func (m *jsiiProxy_MethodNamedProperty) Property() string {
	var returns string

	_jsii_.Invoke(
		m,
		"property",
		nil, // no parameters
		&returns,
	)

	return returns
}

// The "*" binary operation.
type Multiply interface {
	BinaryOperation
	IFriendlier
	IRandomNumberGenerator
	Value() float64
	Farewell() string
	Goodbye() string
	Next() float64
	ToString() string
}

// The jsii proxy struct for Multiply
type jsiiProxy_Multiply struct {
	jsiiProxy_BinaryOperation // extends jsii-calc.BinaryOperation
	jsiiProxy_IFriendlier // implements jsii-calc.IFriendlier
	jsiiProxy_IRandomNumberGenerator // implements jsii-calc.IRandomNumberGenerator
}

func (j *jsiiProxy_Multiply) Value() float64 {
	var returns float64
	_jsii_.Get(
		j,
		"value",
		&returns,
	)
	return returns
}

func (j *jsiiProxy_Multiply) Lhs() scopejsiicalclib.NumericValue {
	var returns scopejsiicalclib.NumericValue
	_jsii_.Get(
		j,
		"lhs",
		&returns,
	)
	return returns
}

func (j *jsiiProxy_Multiply) Rhs() scopejsiicalclib.NumericValue {
	var returns scopejsiicalclib.NumericValue
	_jsii_.Get(
		j,
		"rhs",
		&returns,
	)
	return returns
}


// Creates a BinaryOperation.
func NewMultiply(lhs scopejsiicalclib.NumericValue, rhs scopejsiicalclib.NumericValue) Multiply {
	_init_.Initialize()

	j := jsiiProxy_Multiply{}

	_jsii_.Create(
		"jsii-calc.Multiply",
		[]interface{}{lhs, rhs},
		[]_jsii_.FQN{"jsii-calc.IFriendlier", "jsii-calc.IRandomNumberGenerator"},
		nil, // no overrides
		&j,
	)

	return &j
}

// Say farewell.
func (m *jsiiProxy_Multiply) Farewell() string {
	var returns string

	_jsii_.Invoke(
		m,
		"farewell",
		nil, // no parameters
		&returns,
	)

	return returns
}

// Say goodbye.
func (m *jsiiProxy_Multiply) Goodbye() string {
	var returns string

	_jsii_.Invoke(
		m,
		"goodbye",
		nil, // no parameters
		&returns,
	)

	return returns
}

// Returns another random number.
func (m *jsiiProxy_Multiply) Next() float64 {
	var returns float64

	_jsii_.Invoke(
		m,
		"next",
		nil, // no parameters
		&returns,
	)

	return returns
}

// (deprecated) String representation of the value.
func (m *jsiiProxy_Multiply) ToString() string {
	var returns string

	_jsii_.Invoke(
		m,
		"toString",
		nil, // no parameters
		&returns,
	)

	return returns
}

// (deprecated) Say hello!
func (m *jsiiProxy_Multiply) Hello() string {
	var returns string

	_jsii_.Invoke(
		m,
		"hello",
		nil, // no parameters
		&returns,
	)

	return returns
}

// Returns: the name of the class (to verify native type names are created for derived classes).
func (m *jsiiProxy_Multiply) TypeName() interface{} {
	var returns interface{}

	_jsii_.Invoke(
		m,
		"typeName",
		nil, // no parameters
		&returns,
	)

	return returns
}

// The negation operation ("-value").
type Negate interface {
	UnaryOperation
	IFriendlier
	Value() float64
	Farewell() string
	Goodbye() string
	Hello() string
	ToString() string
}

// The jsii proxy struct for Negate
type jsiiProxy_Negate struct {
	jsiiProxy_UnaryOperation // extends jsii-calc.UnaryOperation
	jsiiProxy_IFriendlier // implements jsii-calc.IFriendlier
}

func (j *jsiiProxy_Negate) Value() float64 {
	var returns float64
	_jsii_.Get(
		j,
		"value",
		&returns,
	)
	return returns
}

func (j *jsiiProxy_Negate) Operand() scopejsiicalclib.NumericValue {
	var returns scopejsiicalclib.NumericValue
	_jsii_.Get(
		j,
		"operand",
		&returns,
	)
	return returns
}


func NewNegate(operand scopejsiicalclib.NumericValue) Negate {
	_init_.Initialize()

	j := jsiiProxy_Negate{}

	_jsii_.Create(
		"jsii-calc.Negate",
		[]interface{}{operand},
		[]_jsii_.FQN{"jsii-calc.IFriendlier"},
		nil, // no overrides
		&j,
	)

	return &j
}

// Say farewell.
func (n *jsiiProxy_Negate) Farewell() string {
	var returns string

	_jsii_.Invoke(
		n,
		"farewell",
		nil, // no parameters
		&returns,
	)

	return returns
}

// Say goodbye.
func (n *jsiiProxy_Negate) Goodbye() string {
	var returns string

	_jsii_.Invoke(
		n,
		"goodbye",
		nil, // no parameters
		&returns,
	)

	return returns
}

// (deprecated) Say hello!
func (n *jsiiProxy_Negate) Hello() string {
	var returns string

	_jsii_.Invoke(
		n,
		"hello",
		nil, // no parameters
		&returns,
	)

	return returns
}

// (deprecated) String representation of the value.
func (n *jsiiProxy_Negate) ToString() string {
	var returns string

	_jsii_.Invoke(
		n,
		"toString",
		nil, // no parameters
		&returns,
	)

	return returns
}

// Returns: the name of the class (to verify native type names are created for derived classes).
func (n *jsiiProxy_Negate) TypeName() interface{} {
	var returns interface{}

	_jsii_.Invoke(
		n,
		"typeName",
		nil, // no parameters
		&returns,
	)

	return returns
}

type NestedClassInstance interface {
}

// The jsii proxy struct for NestedClassInstance
type jsiiProxy_NestedClassInstance struct {
	_ byte // padding
}

func NestedClassInstance_MakeInstance() customsubmodulename.NestingClass_NestedClass {
	_init_.Initialize()

	var returns customsubmodulename.NestingClass_NestedClass

	_jsii_.StaticInvoke(
		"jsii-calc.NestedClassInstance",
		"makeInstance",
		nil, // no parameters
		&returns,
	)

	return returns
}

type NestedStruct struct {
	// When provided, must be > 0.
	NumberProp float64 \`json:"numberProp"\`
}

// Test fixture to verify that jsii modules can use the node standard library.
type NodeStandardLibrary interface {
	OsPlatform() string
	CryptoSha256() string
	FsReadFile() string
	FsReadFileSync() string
}

// The jsii proxy struct for NodeStandardLibrary
type jsiiProxy_NodeStandardLibrary struct {
	_ byte // padding
}

func (j *jsiiProxy_NodeStandardLibrary) OsPlatform() string {
	var returns string
	_jsii_.Get(
		j,
		"osPlatform",
		&returns,
	)
	return returns
}


func NewNodeStandardLibrary() NodeStandardLibrary {
	_init_.Initialize()

	j := jsiiProxy_NodeStandardLibrary{}

	_jsii_.Create(
		"jsii-calc.NodeStandardLibrary",
		nil, // no parameters
		[]_jsii_.FQN{},
		nil, // no overrides
		&j,
	)

	return &j
}

// Uses node.js "crypto" module to calculate sha256 of a string.
//
// Returns: "6a2da20943931e9834fc12cfe5bb47bbd9ae43489a30726962b576f4e3993e50"
func (n *jsiiProxy_NodeStandardLibrary) CryptoSha256() string {
	var returns string

	_jsii_.Invoke(
		n,
		"cryptoSha256",
		nil, // no parameters
		&returns,
	)

	return returns
}

// Reads a local resource file (resource.txt) asynchronously.
//
// Returns: "Hello, resource!"
func (n *jsiiProxy_NodeStandardLibrary) FsReadFile() string {
	var returns string

	_jsii_.Invoke(
		n,
		"fsReadFile",
		nil, // no parameters
		&returns,
	)

	return returns
}

// Sync version of fsReadFile.
//
// Returns: "Hello, resource! SYNC!"
func (n *jsiiProxy_NodeStandardLibrary) FsReadFileSync() string {
	var returns string

	_jsii_.Invoke(
		n,
		"fsReadFileSync",
		nil, // no parameters
		&returns,
	)

	return returns
}

// jsii#282, aws-cdk#157: null should be treated as "undefined".
type NullShouldBeTreatedAsUndefined interface {
	ChangeMeToUndefined() string
	SetChangeMeToUndefined(val string)
	GiveMeUndefined(value interface{})
	GiveMeUndefinedInsideAnObject(input NullShouldBeTreatedAsUndefinedData)
	VerifyPropertyIsUndefined()
}

// The jsii proxy struct for NullShouldBeTreatedAsUndefined
type jsiiProxy_NullShouldBeTreatedAsUndefined struct {
	_ byte // padding
}

func (j *jsiiProxy_NullShouldBeTreatedAsUndefined) ChangeMeToUndefined() string {
	var returns string
	_jsii_.Get(
		j,
		"changeMeToUndefined",
		&returns,
	)
	return returns
}


func NewNullShouldBeTreatedAsUndefined(_param1 string, optional interface{}) NullShouldBeTreatedAsUndefined {
	_init_.Initialize()

	j := jsiiProxy_NullShouldBeTreatedAsUndefined{}

	_jsii_.Create(
		"jsii-calc.NullShouldBeTreatedAsUndefined",
		[]interface{}{_param1, optional},
		[]_jsii_.FQN{},
		nil, // no overrides
		&j,
	)

	return &j
}

func (j *jsiiProxy_NullShouldBeTreatedAsUndefined) SetChangeMeToUndefined(val string) {
	_jsii_.Set(
		j,
		"changeMeToUndefined",
		val,
	)
}

func (n *jsiiProxy_NullShouldBeTreatedAsUndefined) GiveMeUndefined(value interface{}) {
	_jsii_.InvokeVoid(
		n,
		"giveMeUndefined",
		[]interface{}{value},
	)
}

func (n *jsiiProxy_NullShouldBeTreatedAsUndefined) GiveMeUndefinedInsideAnObject(input NullShouldBeTreatedAsUndefinedData) {
	_jsii_.InvokeVoid(
		n,
		"giveMeUndefinedInsideAnObject",
		[]interface{}{input},
	)
}

func (n *jsiiProxy_NullShouldBeTreatedAsUndefined) VerifyPropertyIsUndefined() {
	_jsii_.InvokeVoid(
		n,
		"verifyPropertyIsUndefined",
		nil, // no parameters
	)
}

type NullShouldBeTreatedAsUndefinedData struct {
	ArrayWithThreeElementsAndUndefinedAsSecondArgument []interface{} \`json:"arrayWithThreeElementsAndUndefinedAsSecondArgument"\`
	ThisShouldBeUndefined interface{} \`json:"thisShouldBeUndefined"\`
}

// This allows us to test that a reference can be stored for objects that implement interfaces.
type NumberGenerator interface {
	Generator() IRandomNumberGenerator
	SetGenerator(val IRandomNumberGenerator)
	IsSameGenerator(gen IRandomNumberGenerator) bool
	NextTimes100() float64
}

// The jsii proxy struct for NumberGenerator
type jsiiProxy_NumberGenerator struct {
	_ byte // padding
}

func (j *jsiiProxy_NumberGenerator) Generator() IRandomNumberGenerator {
	var returns IRandomNumberGenerator
	_jsii_.Get(
		j,
		"generator",
		&returns,
	)
	return returns
}


func NewNumberGenerator(generator IRandomNumberGenerator) NumberGenerator {
	_init_.Initialize()

	j := jsiiProxy_NumberGenerator{}

	_jsii_.Create(
		"jsii-calc.NumberGenerator",
		[]interface{}{generator},
		[]_jsii_.FQN{},
		nil, // no overrides
		&j,
	)

	return &j
}

func (j *jsiiProxy_NumberGenerator) SetGenerator(val IRandomNumberGenerator) {
	_jsii_.Set(
		j,
		"generator",
		val,
	)
}

func (n *jsiiProxy_NumberGenerator) IsSameGenerator(gen IRandomNumberGenerator) bool {
	var returns bool

	_jsii_.Invoke(
		n,
		"isSameGenerator",
		[]interface{}{gen},
		&returns,
	)

	return returns
}

func (n *jsiiProxy_NumberGenerator) NextTimes100() float64 {
	var returns float64

	_jsii_.Invoke(
		n,
		"nextTimes100",
		nil, // no parameters
		&returns,
	)

	return returns
}

// Verify that object references can be passed inside collections.
type ObjectRefsInCollections interface {
	SumFromArray(values []scopejsiicalclib.NumericValue) float64
	SumFromMap(values map[string]scopejsiicalclib.NumericValue) float64
}

// The jsii proxy struct for ObjectRefsInCollections
type jsiiProxy_ObjectRefsInCollections struct {
	_ byte // padding
}

func NewObjectRefsInCollections() ObjectRefsInCollections {
	_init_.Initialize()

	j := jsiiProxy_ObjectRefsInCollections{}

	_jsii_.Create(
		"jsii-calc.ObjectRefsInCollections",
		nil, // no parameters
		[]_jsii_.FQN{},
		nil, // no overrides
		&j,
	)

	return &j
}

// Returns the sum of all values.
func (o *jsiiProxy_ObjectRefsInCollections) SumFromArray(values []scopejsiicalclib.NumericValue) float64 {
	var returns float64

	_jsii_.Invoke(
		o,
		"sumFromArray",
		[]interface{}{values},
		&returns,
	)

	return returns
}

// Returns the sum of all values in a map.
func (o *jsiiProxy_ObjectRefsInCollections) SumFromMap(values map[string]scopejsiicalclib.NumericValue) float64 {
	var returns float64

	_jsii_.Invoke(
		o,
		"sumFromMap",
		[]interface{}{values},
		&returns,
	)

	return returns
}

type ObjectWithPropertyProvider interface {
}

// The jsii proxy struct for ObjectWithPropertyProvider
type jsiiProxy_ObjectWithPropertyProvider struct {
	_ byte // padding
}

func ObjectWithPropertyProvider_Provide() IObjectWithProperty {
	_init_.Initialize()

	var returns IObjectWithProperty

	_jsii_.StaticInvoke(
		"jsii-calc.ObjectWithPropertyProvider",
		"provide",
		nil, // no parameters
		&returns,
	)

	return returns
}

// Old class.
// Deprecated: Use the new class or the old class whatever you want because
// whatever you like is always the best
type Old interface {
	DoAThing()
}

// The jsii proxy struct for Old
type jsiiProxy_Old struct {
	_ byte // padding
}

// Deprecated: Use the new class or the old class whatever you want because
// whatever you like is always the best
func NewOld() Old {
	_init_.Initialize()

	j := jsiiProxy_Old{}

	_jsii_.Create(
		"jsii-calc.Old",
		nil, // no parameters
		[]_jsii_.FQN{},
		nil, // no overrides
		&j,
	)

	return &j
}

// Doo wop that thing.
// Deprecated: Use the new class or the old class whatever you want because
// whatever you like is always the best
func (o *jsiiProxy_Old) DoAThing() {
	_jsii_.InvokeVoid(
		o,
		"doAThing",
		nil, // no parameters
	)
}

type OptionalArgumentInvoker interface {
	InvokeWithOptional()
	InvokeWithoutOptional()
}

// The jsii proxy struct for OptionalArgumentInvoker
type jsiiProxy_OptionalArgumentInvoker struct {
	_ byte // padding
}

func NewOptionalArgumentInvoker(delegate IInterfaceWithOptionalMethodArguments) OptionalArgumentInvoker {
	_init_.Initialize()

	j := jsiiProxy_OptionalArgumentInvoker{}

	_jsii_.Create(
		"jsii-calc.OptionalArgumentInvoker",
		[]interface{}{delegate},
		[]_jsii_.FQN{},
		nil, // no overrides
		&j,
	)

	return &j
}

func (o *jsiiProxy_OptionalArgumentInvoker) InvokeWithOptional() {
	_jsii_.InvokeVoid(
		o,
		"invokeWithOptional",
		nil, // no parameters
	)
}

func (o *jsiiProxy_OptionalArgumentInvoker) InvokeWithoutOptional() {
	_jsii_.InvokeVoid(
		o,
		"invokeWithoutOptional",
		nil, // no parameters
	)
}

type OptionalConstructorArgument interface {
	Arg1() float64
	Arg2() string
	Arg3() string
}

// The jsii proxy struct for OptionalConstructorArgument
type jsiiProxy_OptionalConstructorArgument struct {
	_ byte // padding
}

func (j *jsiiProxy_OptionalConstructorArgument) Arg1() float64 {
	var returns float64
	_jsii_.Get(
		j,
		"arg1",
		&returns,
	)
	return returns
}

func (j *jsiiProxy_OptionalConstructorArgument) Arg2() string {
	var returns string
	_jsii_.Get(
		j,
		"arg2",
		&returns,
	)
	return returns
}

func (j *jsiiProxy_OptionalConstructorArgument) Arg3() string {
	var returns string
	_jsii_.Get(
		j,
		"arg3",
		&returns,
	)
	return returns
}


func NewOptionalConstructorArgument(arg1 float64, arg2 string, arg3 string) OptionalConstructorArgument {
	_init_.Initialize()

	j := jsiiProxy_OptionalConstructorArgument{}

	_jsii_.Create(
		"jsii-calc.OptionalConstructorArgument",
		[]interface{}{arg1, arg2, arg3},
		[]_jsii_.FQN{},
		nil, // no overrides
		&j,
	)

	return &j
}

type OptionalStruct struct {
	Field string \`json:"field"\`
}

type OptionalStructConsumer interface {
	FieldValue() string
	ParameterWasUndefined() bool
}

// The jsii proxy struct for OptionalStructConsumer
type jsiiProxy_OptionalStructConsumer struct {
	_ byte // padding
}

func (j *jsiiProxy_OptionalStructConsumer) FieldValue() string {
	var returns string
	_jsii_.Get(
		j,
		"fieldValue",
		&returns,
	)
	return returns
}

func (j *jsiiProxy_OptionalStructConsumer) ParameterWasUndefined() bool {
	var returns bool
	_jsii_.Get(
		j,
		"parameterWasUndefined",
		&returns,
	)
	return returns
}


func NewOptionalStructConsumer(optionalStruct OptionalStruct) OptionalStructConsumer {
	_init_.Initialize()

	j := jsiiProxy_OptionalStructConsumer{}

	_jsii_.Create(
		"jsii-calc.OptionalStructConsumer",
		[]interface{}{optionalStruct},
		[]_jsii_.FQN{},
		nil, // no overrides
		&j,
	)

	return &j
}

// See: https://github.com/aws/jsii/issues/903
//
type OverridableProtectedMember interface {
	OverrideReadOnly() string
	OverrideReadWrite() string
	OverrideMe() string
	SwitchModes()
	ValueFromProtected() string
}

// The jsii proxy struct for OverridableProtectedMember
type jsiiProxy_OverridableProtectedMember struct {
	_ byte // padding
}

func (j *jsiiProxy_OverridableProtectedMember) OverrideReadOnly() string {
	var returns string
	_jsii_.Get(
		j,
		"overrideReadOnly",
		&returns,
	)
	return returns
}

func (j *jsiiProxy_OverridableProtectedMember) OverrideReadWrite() string {
	var returns string
	_jsii_.Get(
		j,
		"overrideReadWrite",
		&returns,
	)
	return returns
}


func NewOverridableProtectedMember() OverridableProtectedMember {
	_init_.Initialize()

	j := jsiiProxy_OverridableProtectedMember{}

	_jsii_.Create(
		"jsii-calc.OverridableProtectedMember",
		nil, // no parameters
		[]_jsii_.FQN{},
		nil, // no overrides
		&j,
	)

	return &j
}

func (j *jsiiProxy_OverridableProtectedMember) SetOverrideReadWrite(val string) {
	_jsii_.Set(
		j,
		"overrideReadWrite",
		val,
	)
}

func (o *jsiiProxy_OverridableProtectedMember) OverrideMe() string {
	var returns string

	_jsii_.Invoke(
		o,
		"overrideMe",
		nil, // no parameters
		&returns,
	)

	return returns
}

func (o *jsiiProxy_OverridableProtectedMember) SwitchModes() {
	_jsii_.InvokeVoid(
		o,
		"switchModes",
		nil, // no parameters
	)
}

func (o *jsiiProxy_OverridableProtectedMember) ValueFromProtected() string {
	var returns string

	_jsii_.Invoke(
		o,
		"valueFromProtected",
		nil, // no parameters
		&returns,
	)

	return returns
}

type OverrideReturnsObject interface {
	Test(obj IReturnsNumber) float64
}

// The jsii proxy struct for OverrideReturnsObject
type jsiiProxy_OverrideReturnsObject struct {
	_ byte // padding
}

func NewOverrideReturnsObject() OverrideReturnsObject {
	_init_.Initialize()

	j := jsiiProxy_OverrideReturnsObject{}

	_jsii_.Create(
		"jsii-calc.OverrideReturnsObject",
		nil, // no parameters
		[]_jsii_.FQN{},
		nil, // no overrides
		&j,
	)

	return &j
}

func (o *jsiiProxy_OverrideReturnsObject) Test(obj IReturnsNumber) float64 {
	var returns float64

	_jsii_.Invoke(
		o,
		"test",
		[]interface{}{obj},
		&returns,
	)

	return returns
}

// https://github.com/aws/jsii/issues/982.
type ParentStruct982 struct {
	Foo string \`json:"foo"\`
}

type PartiallyInitializedThisConsumer interface {
	ConsumePartiallyInitializedThis(obj ConstructorPassesThisOut, dt string, ev AllTypesEnum) string
}

// The jsii proxy struct for PartiallyInitializedThisConsumer
type jsiiProxy_PartiallyInitializedThisConsumer struct {
	_ byte // padding
}

func NewPartiallyInitializedThisConsumer() PartiallyInitializedThisConsumer {
	_init_.Initialize()

	j := jsiiProxy_PartiallyInitializedThisConsumer{}

	_jsii_.Create(
		"jsii-calc.PartiallyInitializedThisConsumer",
		nil, // no parameters
		[]_jsii_.FQN{},
		nil, // no overrides
		&j,
	)

	return &j
}

func (p *jsiiProxy_PartiallyInitializedThisConsumer) ConsumePartiallyInitializedThis(obj ConstructorPassesThisOut, dt string, ev AllTypesEnum) string {
	var returns string

	_jsii_.Invoke(
		p,
		"consumePartiallyInitializedThis",
		[]interface{}{obj, dt, ev},
		&returns,
	)

	return returns
}

type Polymorphism interface {
	SayHello(friendly scopejsiicalclib.IFriendly) string
}

// The jsii proxy struct for Polymorphism
type jsiiProxy_Polymorphism struct {
	_ byte // padding
}

func NewPolymorphism() Polymorphism {
	_init_.Initialize()

	j := jsiiProxy_Polymorphism{}

	_jsii_.Create(
		"jsii-calc.Polymorphism",
		nil, // no parameters
		[]_jsii_.FQN{},
		nil, // no overrides
		&j,
	)

	return &j
}

func (p *jsiiProxy_Polymorphism) SayHello(friendly scopejsiicalclib.IFriendly) string {
	var returns string

	_jsii_.Invoke(
		p,
		"sayHello",
		[]interface{}{friendly},
		&returns,
	)

	return returns
}

// The power operation.
type Power interface {
	composition.CompositeOperation
	Base() scopejsiicalclib.NumericValue
	Expression() scopejsiicalclib.NumericValue
	Pow() scopejsiicalclib.NumericValue
}

// The jsii proxy struct for Power
type jsiiProxy_Power struct {
	composition.CompositeOperation // extends jsii-calc.composition.CompositeOperation
}

func (j *jsiiProxy_Power) Base() scopejsiicalclib.NumericValue {
	var returns scopejsiicalclib.NumericValue
	_jsii_.Get(
		j,
		"base",
		&returns,
	)
	return returns
}

func (j *jsiiProxy_Power) Expression() scopejsiicalclib.NumericValue {
	var returns scopejsiicalclib.NumericValue
	_jsii_.Get(
		j,
		"expression",
		&returns,
	)
	return returns
}

func (j *jsiiProxy_Power) Pow() scopejsiicalclib.NumericValue {
	var returns scopejsiicalclib.NumericValue
	_jsii_.Get(
		j,
		"pow",
		&returns,
	)
	return returns
}


// Creates a Power operation.
func NewPower(base scopejsiicalclib.NumericValue, pow scopejsiicalclib.NumericValue) Power {
	_init_.Initialize()

	j := jsiiProxy_Power{}

	_jsii_.Create(
		"jsii-calc.Power",
		[]interface{}{base, pow},
		[]_jsii_.FQN{},
		nil, // no overrides
		&j,
	)

	return &j
}

// Reproduction for https://github.com/aws/jsii/issues/1113 Where a method or property named "property" would result in impossible to load Python code.
type PropertyNamedProperty interface {
	Property() string
	YetAnoterOne() bool
}

// The jsii proxy struct for PropertyNamedProperty
type jsiiProxy_PropertyNamedProperty struct {
	_ byte // padding
}

func (j *jsiiProxy_PropertyNamedProperty) Property() string {
	var returns string
	_jsii_.Get(
		j,
		"property",
		&returns,
	)
	return returns
}

func (j *jsiiProxy_PropertyNamedProperty) YetAnoterOne() bool {
	var returns bool
	_jsii_.Get(
		j,
		"yetAnoterOne",
		&returns,
	)
	return returns
}


func NewPropertyNamedProperty() PropertyNamedProperty {
	_init_.Initialize()

	j := jsiiProxy_PropertyNamedProperty{}

	_jsii_.Create(
		"jsii-calc.PropertyNamedProperty",
		nil, // no parameters
		[]_jsii_.FQN{},
		nil, // no overrides
		&j,
	)

	return &j
}

type PublicClass interface {
	Hello()
}

// The jsii proxy struct for PublicClass
type jsiiProxy_PublicClass struct {
	_ byte // padding
}

func NewPublicClass() PublicClass {
	_init_.Initialize()

	j := jsiiProxy_PublicClass{}

	_jsii_.Create(
		"jsii-calc.PublicClass",
		nil, // no parameters
		[]_jsii_.FQN{},
		nil, // no overrides
		&j,
	)

	return &j
}

func (p *jsiiProxy_PublicClass) Hello() {
	_jsii_.InvokeVoid(
		p,
		"hello",
		nil, // no parameters
	)
}

type PythonReservedWords interface {
	And()
	As()
	Assert()
	Async()
	Await()
	Break()
	Class()
	Continue()
	Def()
	Del()
	Elif()
	Else()
	Except()
	Finally()
	For()
	From()
	Global()
	If()
	Import()
	In()
	Is()
	Lambda()
	Nonlocal()
	Not()
	Or()
	Pass()
	Raise()
	Return()
	Try()
	While()
	With()
	Yield()
}

// The jsii proxy struct for PythonReservedWords
type jsiiProxy_PythonReservedWords struct {
	_ byte // padding
}

func NewPythonReservedWords() PythonReservedWords {
	_init_.Initialize()

	j := jsiiProxy_PythonReservedWords{}

	_jsii_.Create(
		"jsii-calc.PythonReservedWords",
		nil, // no parameters
		[]_jsii_.FQN{},
		nil, // no overrides
		&j,
	)

	return &j
}

func (p *jsiiProxy_PythonReservedWords) And() {
	_jsii_.InvokeVoid(
		p,
		"and",
		nil, // no parameters
	)
}

func (p *jsiiProxy_PythonReservedWords) As() {
	_jsii_.InvokeVoid(
		p,
		"as",
		nil, // no parameters
	)
}

func (p *jsiiProxy_PythonReservedWords) Assert() {
	_jsii_.InvokeVoid(
		p,
		"assert",
		nil, // no parameters
	)
}

func (p *jsiiProxy_PythonReservedWords) Async() {
	_jsii_.InvokeVoid(
		p,
		"async",
		nil, // no parameters
	)
}

func (p *jsiiProxy_PythonReservedWords) Await() {
	_jsii_.InvokeVoid(
		p,
		"await",
		nil, // no parameters
	)
}

func (p *jsiiProxy_PythonReservedWords) Break() {
	_jsii_.InvokeVoid(
		p,
		"break",
		nil, // no parameters
	)
}

func (p *jsiiProxy_PythonReservedWords) Class() {
	_jsii_.InvokeVoid(
		p,
		"class",
		nil, // no parameters
	)
}

func (p *jsiiProxy_PythonReservedWords) Continue() {
	_jsii_.InvokeVoid(
		p,
		"continue",
		nil, // no parameters
	)
}

func (p *jsiiProxy_PythonReservedWords) Def() {
	_jsii_.InvokeVoid(
		p,
		"def",
		nil, // no parameters
	)
}

func (p *jsiiProxy_PythonReservedWords) Del() {
	_jsii_.InvokeVoid(
		p,
		"del",
		nil, // no parameters
	)
}

func (p *jsiiProxy_PythonReservedWords) Elif() {
	_jsii_.InvokeVoid(
		p,
		"elif",
		nil, // no parameters
	)
}

func (p *jsiiProxy_PythonReservedWords) Else() {
	_jsii_.InvokeVoid(
		p,
		"else",
		nil, // no parameters
	)
}

func (p *jsiiProxy_PythonReservedWords) Except() {
	_jsii_.InvokeVoid(
		p,
		"except",
		nil, // no parameters
	)
}

func (p *jsiiProxy_PythonReservedWords) Finally() {
	_jsii_.InvokeVoid(
		p,
		"finally",
		nil, // no parameters
	)
}

func (p *jsiiProxy_PythonReservedWords) For() {
	_jsii_.InvokeVoid(
		p,
		"for",
		nil, // no parameters
	)
}

func (p *jsiiProxy_PythonReservedWords) From() {
	_jsii_.InvokeVoid(
		p,
		"from",
		nil, // no parameters
	)
}

func (p *jsiiProxy_PythonReservedWords) Global() {
	_jsii_.InvokeVoid(
		p,
		"global",
		nil, // no parameters
	)
}

func (p *jsiiProxy_PythonReservedWords) If() {
	_jsii_.InvokeVoid(
		p,
		"if",
		nil, // no parameters
	)
}

func (p *jsiiProxy_PythonReservedWords) Import() {
	_jsii_.InvokeVoid(
		p,
		"import",
		nil, // no parameters
	)
}

func (p *jsiiProxy_PythonReservedWords) In() {
	_jsii_.InvokeVoid(
		p,
		"in",
		nil, // no parameters
	)
}

func (p *jsiiProxy_PythonReservedWords) Is() {
	_jsii_.InvokeVoid(
		p,
		"is",
		nil, // no parameters
	)
}

func (p *jsiiProxy_PythonReservedWords) Lambda() {
	_jsii_.InvokeVoid(
		p,
		"lambda",
		nil, // no parameters
	)
}

func (p *jsiiProxy_PythonReservedWords) Nonlocal() {
	_jsii_.InvokeVoid(
		p,
		"nonlocal",
		nil, // no parameters
	)
}

func (p *jsiiProxy_PythonReservedWords) Not() {
	_jsii_.InvokeVoid(
		p,
		"not",
		nil, // no parameters
	)
}

func (p *jsiiProxy_PythonReservedWords) Or() {
	_jsii_.InvokeVoid(
		p,
		"or",
		nil, // no parameters
	)
}

func (p *jsiiProxy_PythonReservedWords) Pass() {
	_jsii_.InvokeVoid(
		p,
		"pass",
		nil, // no parameters
	)
}

func (p *jsiiProxy_PythonReservedWords) Raise() {
	_jsii_.InvokeVoid(
		p,
		"raise",
		nil, // no parameters
	)
}

func (p *jsiiProxy_PythonReservedWords) Return() {
	_jsii_.InvokeVoid(
		p,
		"return",
		nil, // no parameters
	)
}

func (p *jsiiProxy_PythonReservedWords) Try() {
	_jsii_.InvokeVoid(
		p,
		"try",
		nil, // no parameters
	)
}

func (p *jsiiProxy_PythonReservedWords) While() {
	_jsii_.InvokeVoid(
		p,
		"while",
		nil, // no parameters
	)
}

func (p *jsiiProxy_PythonReservedWords) With() {
	_jsii_.InvokeVoid(
		p,
		"with",
		nil, // no parameters
	)
}

func (p *jsiiProxy_PythonReservedWords) Yield() {
	_jsii_.InvokeVoid(
		p,
		"yield",
		nil, // no parameters
	)
}

// See awslabs/jsii#138.
type ReferenceEnumFromScopedPackage interface {
	Foo() scopejsiicalclib.EnumFromScopedModule
	SetFoo(val scopejsiicalclib.EnumFromScopedModule)
	LoadFoo() scopejsiicalclib.EnumFromScopedModule
	SaveFoo(value scopejsiicalclib.EnumFromScopedModule)
}

// The jsii proxy struct for ReferenceEnumFromScopedPackage
type jsiiProxy_ReferenceEnumFromScopedPackage struct {
	_ byte // padding
}

func (j *jsiiProxy_ReferenceEnumFromScopedPackage) Foo() scopejsiicalclib.EnumFromScopedModule {
	var returns scopejsiicalclib.EnumFromScopedModule
	_jsii_.Get(
		j,
		"foo",
		&returns,
	)
	return returns
}


func NewReferenceEnumFromScopedPackage() ReferenceEnumFromScopedPackage {
	_init_.Initialize()

	j := jsiiProxy_ReferenceEnumFromScopedPackage{}

	_jsii_.Create(
		"jsii-calc.ReferenceEnumFromScopedPackage",
		nil, // no parameters
		[]_jsii_.FQN{},
		nil, // no overrides
		&j,
	)

	return &j
}

func (j *jsiiProxy_ReferenceEnumFromScopedPackage) SetFoo(val scopejsiicalclib.EnumFromScopedModule) {
	_jsii_.Set(
		j,
		"foo",
		val,
	)
}

func (r *jsiiProxy_ReferenceEnumFromScopedPackage) LoadFoo() scopejsiicalclib.EnumFromScopedModule {
	var returns scopejsiicalclib.EnumFromScopedModule

	_jsii_.Invoke(
		r,
		"loadFoo",
		nil, // no parameters
		&returns,
	)

	return returns
}

func (r *jsiiProxy_ReferenceEnumFromScopedPackage) SaveFoo(value scopejsiicalclib.EnumFromScopedModule) {
	_jsii_.InvokeVoid(
		r,
		"saveFoo",
		[]interface{}{value},
	)
}

// Helps ensure the JSII kernel & runtime cooperate correctly when an un-exported instance of a class is returned with a declared type that is an exported interface, and the instance inherits from an exported class.
//
// Returns: an instance of an un-exported class that extends \`ExportedBaseClass\`, declared as \`IPrivatelyImplemented\`.
// See: https://github.com/aws/jsii/issues/320
//
type ReturnsPrivateImplementationOfInterface interface {
	PrivateImplementation() IPrivatelyImplemented
}

// The jsii proxy struct for ReturnsPrivateImplementationOfInterface
type jsiiProxy_ReturnsPrivateImplementationOfInterface struct {
	_ byte // padding
}

func (j *jsiiProxy_ReturnsPrivateImplementationOfInterface) PrivateImplementation() IPrivatelyImplemented {
	var returns IPrivatelyImplemented
	_jsii_.Get(
		j,
		"privateImplementation",
		&returns,
	)
	return returns
}


func NewReturnsPrivateImplementationOfInterface() ReturnsPrivateImplementationOfInterface {
	_init_.Initialize()

	j := jsiiProxy_ReturnsPrivateImplementationOfInterface{}

	_jsii_.Create(
		"jsii-calc.ReturnsPrivateImplementationOfInterface",
		nil, // no parameters
		[]_jsii_.FQN{},
		nil, // no overrides
		&j,
	)

	return &j
}

// This is here to check that we can pass a nested struct into a kwargs by specifying it as an in-line dictionary.
//
// This is cheating with the (current) declared types, but this is the "more
// idiomatic" way for Pythonists.
type RootStruct struct {
	// May not be empty.
	StringProp string \`json:"stringProp"\`
	NestedStruct NestedStruct \`json:"nestedStruct"\`
}

type RootStructValidator interface {
}

// The jsii proxy struct for RootStructValidator
type jsiiProxy_RootStructValidator struct {
	_ byte // padding
}

func RootStructValidator_Validate(struct_ RootStruct) {
	_init_.Initialize()

	_jsii_.StaticInvokeVoid(
		"jsii-calc.RootStructValidator",
		"validate",
		[]interface{}{struct_},
	)
}

type RuntimeTypeChecking interface {
	MethodWithDefaultedArguments(arg1 float64, arg2 string, arg3 string)
	MethodWithOptionalAnyArgument(arg interface{})
	MethodWithOptionalArguments(arg1 float64, arg2 string, arg3 string)
}

// The jsii proxy struct for RuntimeTypeChecking
type jsiiProxy_RuntimeTypeChecking struct {
	_ byte // padding
}

func NewRuntimeTypeChecking() RuntimeTypeChecking {
	_init_.Initialize()

	j := jsiiProxy_RuntimeTypeChecking{}

	_jsii_.Create(
		"jsii-calc.RuntimeTypeChecking",
		nil, // no parameters
		[]_jsii_.FQN{},
		nil, // no overrides
		&j,
	)

	return &j
}

func (r *jsiiProxy_RuntimeTypeChecking) MethodWithDefaultedArguments(arg1 float64, arg2 string, arg3 string) {
	_jsii_.InvokeVoid(
		r,
		"methodWithDefaultedArguments",
		[]interface{}{arg1, arg2, arg3},
	)
}

func (r *jsiiProxy_RuntimeTypeChecking) MethodWithOptionalAnyArgument(arg interface{}) {
	_jsii_.InvokeVoid(
		r,
		"methodWithOptionalAnyArgument",
		[]interface{}{arg},
	)
}

// Used to verify verification of number of method arguments.
func (r *jsiiProxy_RuntimeTypeChecking) MethodWithOptionalArguments(arg1 float64, arg2 string, arg3 string) {
	_jsii_.InvokeVoid(
		r,
		"methodWithOptionalArguments",
		[]interface{}{arg1, arg2, arg3},
	)
}

type SecondLevelStruct struct {
	// It's long and required.
	DeeperRequiredProp string \`json:"deeperRequiredProp"\`
	// It's long, but you'll almost never pass it.
	DeeperOptionalProp string \`json:"deeperOptionalProp"\`
}

// Test that a single instance can be returned under two different FQNs.
//
// JSII clients can instantiate 2 different strongly-typed wrappers for the same
// object. Unfortunately, this will break object equality, but if we didn't do
// this it would break runtime type checks in the JVM or CLR.
type SingleInstanceTwoTypes interface {
	Interface1() InbetweenClass
	Interface2() IPublicInterface
}

// The jsii proxy struct for SingleInstanceTwoTypes
type jsiiProxy_SingleInstanceTwoTypes struct {
	_ byte // padding
}

func NewSingleInstanceTwoTypes() SingleInstanceTwoTypes {
	_init_.Initialize()

	j := jsiiProxy_SingleInstanceTwoTypes{}

	_jsii_.Create(
		"jsii-calc.SingleInstanceTwoTypes",
		nil, // no parameters
		[]_jsii_.FQN{},
		nil, // no overrides
		&j,
	)

	return &j
}

func (s *jsiiProxy_SingleInstanceTwoTypes) Interface1() InbetweenClass {
	var returns InbetweenClass

	_jsii_.Invoke(
		s,
		"interface1",
		nil, // no parameters
		&returns,
	)

	return returns
}

func (s *jsiiProxy_SingleInstanceTwoTypes) Interface2() IPublicInterface {
	var returns IPublicInterface

	_jsii_.Invoke(
		s,
		"interface2",
		nil, // no parameters
		&returns,
	)

	return returns
}

// Verifies that singleton enums are handled correctly.
//
// https://github.com/aws/jsii/issues/231
type SingletonInt interface {
	IsSingletonInt(value float64) bool
}

// The jsii proxy struct for SingletonInt
type jsiiProxy_SingletonInt struct {
	_ byte // padding
}

func (s *jsiiProxy_SingletonInt) IsSingletonInt(value float64) bool {
	var returns bool

	_jsii_.Invoke(
		s,
		"isSingletonInt",
		[]interface{}{value},
		&returns,
	)

	return returns
}

// A singleton integer.
type SingletonIntEnum string

const (
	SingletonIntEnum_SINGLETON_INT SingletonIntEnum = "SINGLETON_INT"
)

// Verifies that singleton enums are handled correctly.
//
// https://github.com/aws/jsii/issues/231
type SingletonString interface {
	IsSingletonString(value string) bool
}

// The jsii proxy struct for SingletonString
type jsiiProxy_SingletonString struct {
	_ byte // padding
}

func (s *jsiiProxy_SingletonString) IsSingletonString(value string) bool {
	var returns bool

	_jsii_.Invoke(
		s,
		"isSingletonString",
		[]interface{}{value},
		&returns,
	)

	return returns
}

// A singleton string.
type SingletonStringEnum string

const (
	SingletonStringEnum_SINGLETON_STRING SingletonStringEnum = "SINGLETON_STRING"
)

type SmellyStruct struct {
	Property string \`json:"property"\`
	YetAnoterOne bool \`json:"yetAnoterOne"\`
}

type SomeTypeJsii976 interface {
}

// The jsii proxy struct for SomeTypeJsii976
type jsiiProxy_SomeTypeJsii976 struct {
	_ byte // padding
}

func NewSomeTypeJsii976() SomeTypeJsii976 {
	_init_.Initialize()

	j := jsiiProxy_SomeTypeJsii976{}

	_jsii_.Create(
		"jsii-calc.SomeTypeJsii976",
		nil, // no parameters
		[]_jsii_.FQN{},
		nil, // no overrides
		&j,
	)

	return &j
}

func SomeTypeJsii976_ReturnAnonymous() interface{} {
	_init_.Initialize()

	var returns interface{}

	_jsii_.StaticInvoke(
		"jsii-calc.SomeTypeJsii976",
		"returnAnonymous",
		nil, // no parameters
		&returns,
	)

	return returns
}

func SomeTypeJsii976_ReturnReturn() IReturnJsii976 {
	_init_.Initialize()

	var returns IReturnJsii976

	_jsii_.StaticInvoke(
		"jsii-calc.SomeTypeJsii976",
		"returnReturn",
		nil, // no parameters
		&returns,
	)

	return returns
}

type StableClass interface {
	MutableProperty() float64
	SetMutableProperty(val float64)
	ReadonlyProperty() string
	Method()
}

// The jsii proxy struct for StableClass
type jsiiProxy_StableClass struct {
	_ byte // padding
}

func (j *jsiiProxy_StableClass) MutableProperty() float64 {
	var returns float64
	_jsii_.Get(
		j,
		"mutableProperty",
		&returns,
	)
	return returns
}

func (j *jsiiProxy_StableClass) ReadonlyProperty() string {
	var returns string
	_jsii_.Get(
		j,
		"readonlyProperty",
		&returns,
	)
	return returns
}


func NewStableClass(readonlyString string, mutableNumber float64) StableClass {
	_init_.Initialize()

	j := jsiiProxy_StableClass{}

	_jsii_.Create(
		"jsii-calc.StableClass",
		[]interface{}{readonlyString, mutableNumber},
		[]_jsii_.FQN{},
		nil, // no overrides
		&j,
	)

	return &j
}

func (j *jsiiProxy_StableClass) SetMutableProperty(val float64) {
	_jsii_.Set(
		j,
		"mutableProperty",
		val,
	)
}

func (s *jsiiProxy_StableClass) Method() {
	_jsii_.InvokeVoid(
		s,
		"method",
		nil, // no parameters
	)
}

type StableEnum string

const (
	StableEnum_OPTION_A StableEnum = "OPTION_A"
	StableEnum_OPTION_B StableEnum = "OPTION_B"
)

type StableStruct struct {
	ReadonlyProperty string \`json:"readonlyProperty"\`
}

// This is used to validate the ability to use \`this\` from within a static context.
//
// https://github.com/awslabs/aws-cdk/issues/2304
type StaticContext interface {
}

// The jsii proxy struct for StaticContext
type jsiiProxy_StaticContext struct {
	_ byte // padding
}

func StaticContext_CanAccessStaticContext() bool {
	_init_.Initialize()

	var returns bool

	_jsii_.StaticInvoke(
		"jsii-calc.StaticContext",
		"canAccessStaticContext",
		nil, // no parameters
		&returns,
	)

	return returns
}

func StaticContext_StaticVariable() bool {
	_init_.Initialize()
	var returns bool
	_jsii_.StaticGet(
		"jsii-calc.StaticContext",
		"staticVariable",
		&returns,
	)
	return returns
}

func StaticContext_SetStaticVariable(val bool) {
	_init_.Initialize()
	_jsii_.StaticSet(
		"jsii-calc.StaticContext",
		"staticVariable",
		val,
	)
}

type StaticHelloChild interface {
	StaticHelloParent
}

// The jsii proxy struct for StaticHelloChild
type jsiiProxy_StaticHelloChild struct {
	jsiiProxy_StaticHelloParent // extends jsii-calc.StaticHelloParent
}

func StaticHelloChild_Method() {
	_init_.Initialize()

	_jsii_.StaticInvokeVoid(
		"jsii-calc.StaticHelloChild",
		"method",
		nil, // no parameters
	)
}

func StaticHelloChild_Property() float64 {
	_init_.Initialize()
	var returns float64
	_jsii_.StaticGet(
		"jsii-calc.StaticHelloChild",
		"property",
		&returns,
	)
	return returns
}

// Static methods that override parent class are technically overrides (the inheritance of statics is part of the ES6 specification), but certain other languages such as Java do not carry statics in the inheritance chain at all, so they cannot be overridden, only hidden.
//
// The difference is fairly minor (for typical use-cases, the end result is the
// same), however this has implications on what the generated code should look
// like.
type StaticHelloParent interface {
}

// The jsii proxy struct for StaticHelloParent
type jsiiProxy_StaticHelloParent struct {
	_ byte // padding
}

func NewStaticHelloParent() StaticHelloParent {
	_init_.Initialize()

	j := jsiiProxy_StaticHelloParent{}

	_jsii_.Create(
		"jsii-calc.StaticHelloParent",
		nil, // no parameters
		[]_jsii_.FQN{},
		nil, // no overrides
		&j,
	)

	return &j
}

func StaticHelloParent_Method() {
	_init_.Initialize()

	_jsii_.StaticInvokeVoid(
		"jsii-calc.StaticHelloParent",
		"method",
		nil, // no parameters
	)
}

func StaticHelloParent_Property() float64 {
	_init_.Initialize()
	var returns float64
	_jsii_.StaticGet(
		"jsii-calc.StaticHelloParent",
		"property",
		&returns,
	)
	return returns
}

type Statics interface {
	Value() string
	JustMethod() string
}

// The jsii proxy struct for Statics
type jsiiProxy_Statics struct {
	_ byte // padding
}

func (j *jsiiProxy_Statics) Value() string {
	var returns string
	_jsii_.Get(
		j,
		"value",
		&returns,
	)
	return returns
}


func NewStatics(value string) Statics {
	_init_.Initialize()

	j := jsiiProxy_Statics{}

	_jsii_.Create(
		"jsii-calc.Statics",
		[]interface{}{value},
		[]_jsii_.FQN{},
		nil, // no overrides
		&j,
	)

	return &j
}

// Jsdocs for static method.
func Statics_StaticMethod(name string) string {
	_init_.Initialize()

	var returns string

	_jsii_.StaticInvoke(
		"jsii-calc.Statics",
		"staticMethod",
		[]interface{}{name},
		&returns,
	)

	return returns
}

func Statics_Bar() float64 {
	_init_.Initialize()
	var returns float64
	_jsii_.StaticGet(
		"jsii-calc.Statics",
		"BAR",
		&returns,
	)
	return returns
}

func Statics_ConstObj() DoubleTrouble {
	_init_.Initialize()
	var returns DoubleTrouble
	_jsii_.StaticGet(
		"jsii-calc.Statics",
		"ConstObj",
		&returns,
	)
	return returns
}

func Statics_Foo() string {
	_init_.Initialize()
	var returns string
	_jsii_.StaticGet(
		"jsii-calc.Statics",
		"Foo",
		&returns,
	)
	return returns
}

func Statics_Instance() Statics {
	_init_.Initialize()
	var returns Statics
	_jsii_.StaticGet(
		"jsii-calc.Statics",
		"instance",
		&returns,
	)
	return returns
}

func Statics_SetInstance(val Statics) {
	_init_.Initialize()
	_jsii_.StaticSet(
		"jsii-calc.Statics",
		"instance",
		val,
	)
}

func Statics_NonConstStatic() float64 {
	_init_.Initialize()
	var returns float64
	_jsii_.StaticGet(
		"jsii-calc.Statics",
		"nonConstStatic",
		&returns,
	)
	return returns
}

func Statics_SetNonConstStatic(val float64) {
	_init_.Initialize()
	_jsii_.StaticSet(
		"jsii-calc.Statics",
		"nonConstStatic",
		val,
	)
}

func Statics_ZooBar() map[string]string {
	_init_.Initialize()
	var returns map[string]string
	_jsii_.StaticGet(
		"jsii-calc.Statics",
		"zooBar",
		&returns,
	)
	return returns
}

func (s *jsiiProxy_Statics) JustMethod() string {
	var returns string

	_jsii_.Invoke(
		s,
		"justMethod",
		nil, // no parameters
		&returns,
	)

	return returns
}

type StringEnum string

const (
	StringEnum_A StringEnum = "A"
	StringEnum_B StringEnum = "B"
	StringEnum_C StringEnum = "C"
)

type StripInternal interface {
	YouSeeMe() string
	SetYouSeeMe(val string)
}

// The jsii proxy struct for StripInternal
type jsiiProxy_StripInternal struct {
	_ byte // padding
}

func (j *jsiiProxy_StripInternal) YouSeeMe() string {
	var returns string
	_jsii_.Get(
		j,
		"youSeeMe",
		&returns,
	)
	return returns
}


func NewStripInternal() StripInternal {
	_init_.Initialize()

	j := jsiiProxy_StripInternal{}

	_jsii_.Create(
		"jsii-calc.StripInternal",
		nil, // no parameters
		[]_jsii_.FQN{},
		nil, // no overrides
		&j,
	)

	return &j
}

func (j *jsiiProxy_StripInternal) SetYouSeeMe(val string) {
	_jsii_.Set(
		j,
		"youSeeMe",
		val,
	)
}

// We can serialize and deserialize structs without silently ignoring optional fields.
type StructA struct {
	RequiredString string \`json:"requiredString"\`
	OptionalNumber float64 \`json:"optionalNumber"\`
	OptionalString string \`json:"optionalString"\`
}

// This intentionally overlaps with StructA (where only requiredString is provided) to test htat the kernel properly disambiguates those.
type StructB struct {
	RequiredString string \`json:"requiredString"\`
	OptionalBoolean bool \`json:"optionalBoolean"\`
	OptionalStructA StructA \`json:"optionalStructA"\`
}

// Verifies that, in languages that do keyword lifting (e.g: Python), having a struct member with the same name as a positional parameter results in the correct code being emitted.
//
// See: https://github.com/aws/aws-cdk/issues/4302
type StructParameterType struct {
	Scope string \`json:"scope"\`
	Props bool \`json:"props"\`
}

// Just because we can.
type StructPassing interface {
}

// The jsii proxy struct for StructPassing
type jsiiProxy_StructPassing struct {
	_ byte // padding
}

func NewStructPassing() StructPassing {
	_init_.Initialize()

	j := jsiiProxy_StructPassing{}

	_jsii_.Create(
		"jsii-calc.StructPassing",
		nil, // no parameters
		[]_jsii_.FQN{},
		nil, // no overrides
		&j,
	)

	return &j
}

func StructPassing_HowManyVarArgsDidIPass(_positional float64, inputs ...TopLevelStruct) float64 {
	_init_.Initialize()

	args := []interface{}{_positional}
	for _, a := range inputs {
		args = append(args, a)
	}

	var returns float64

	_jsii_.StaticInvoke(
		"jsii-calc.StructPassing",
		"howManyVarArgsDidIPass",
		args,
		&returns,
	)

	return returns
}

func StructPassing_RoundTrip(_positional float64, input TopLevelStruct) TopLevelStruct {
	_init_.Initialize()

	var returns TopLevelStruct

	_jsii_.StaticInvoke(
		"jsii-calc.StructPassing",
		"roundTrip",
		[]interface{}{_positional, input},
		&returns,
	)

	return returns
}

type StructUnionConsumer interface {
}

// The jsii proxy struct for StructUnionConsumer
type jsiiProxy_StructUnionConsumer struct {
	_ byte // padding
}

func StructUnionConsumer_IsStructA(struct_ interface{}) bool {
	_init_.Initialize()

	var returns bool

	_jsii_.StaticInvoke(
		"jsii-calc.StructUnionConsumer",
		"isStructA",
		[]interface{}{struct_},
		&returns,
	)

	return returns
}

func StructUnionConsumer_IsStructB(struct_ interface{}) bool {
	_init_.Initialize()

	var returns bool

	_jsii_.StaticInvoke(
		"jsii-calc.StructUnionConsumer",
		"isStructB",
		[]interface{}{struct_},
		&returns,
	)

	return returns
}

type StructWithEnum struct {
	// An enum value.
	Foo StringEnum \`json:"foo"\`
	// Optional enum value (of type integer).
	Bar AllTypesEnum \`json:"bar"\`
}

type StructWithJavaReservedWords struct {
	Default string \`json:"default"\`
	Assert string \`json:"assert"\`
	Result string \`json:"result"\`
	That string \`json:"that"\`
}

// An operation that sums multiple values.
type Sum interface {
	composition.CompositeOperation
	Expression() scopejsiicalclib.NumericValue
	Parts() []scopejsiicalclib.NumericValue
	SetParts(val []scopejsiicalclib.NumericValue)
}

// The jsii proxy struct for Sum
type jsiiProxy_Sum struct {
	composition.CompositeOperation // extends jsii-calc.composition.CompositeOperation
}

func (j *jsiiProxy_Sum) Expression() scopejsiicalclib.NumericValue {
	var returns scopejsiicalclib.NumericValue
	_jsii_.Get(
		j,
		"expression",
		&returns,
	)
	return returns
}

func (j *jsiiProxy_Sum) Parts() []scopejsiicalclib.NumericValue {
	var returns []scopejsiicalclib.NumericValue
	_jsii_.Get(
		j,
		"parts",
		&returns,
	)
	return returns
}


func NewSum() Sum {
	_init_.Initialize()

	j := jsiiProxy_Sum{}

	_jsii_.Create(
		"jsii-calc.Sum",
		nil, // no parameters
		[]_jsii_.FQN{},
		nil, // no overrides
		&j,
	)

	return &j
}

func (j *jsiiProxy_Sum) SetParts(val []scopejsiicalclib.NumericValue) {
	_jsii_.Set(
		j,
		"parts",
		val,
	)
}

type SupportsNiceJavaBuilder interface {
	SupportsNiceJavaBuilderWithRequiredProps
	Id() float64
	Rest() []string
}

// The jsii proxy struct for SupportsNiceJavaBuilder
type jsiiProxy_SupportsNiceJavaBuilder struct {
	jsiiProxy_SupportsNiceJavaBuilderWithRequiredProps // extends jsii-calc.SupportsNiceJavaBuilderWithRequiredProps
}

func (j *jsiiProxy_SupportsNiceJavaBuilder) Id() float64 {
	var returns float64
	_jsii_.Get(
		j,
		"id",
		&returns,
	)
	return returns
}

func (j *jsiiProxy_SupportsNiceJavaBuilder) Rest() []string {
	var returns []string
	_jsii_.Get(
		j,
		"rest",
		&returns,
	)
	return returns
}


func NewSupportsNiceJavaBuilder(id float64, defaultBar float64, props SupportsNiceJavaBuilderProps, rest ...string) SupportsNiceJavaBuilder {
	_init_.Initialize()

<<<<<<< HEAD
	args := []interface{}{id, defaultBar, props}
	for _, a := range rest {
		args = append(args, a)
	}

	s := supportsNiceJavaBuilder_jsiiProxy{}
=======
	j := jsiiProxy_SupportsNiceJavaBuilder{}
>>>>>>> daca06f7

	_jsii_.Create(
		"jsii-calc.SupportsNiceJavaBuilder",
		args,
		[]_jsii_.FQN{},
		nil, // no overrides
		&j,
	)

	return &j
}

type SupportsNiceJavaBuilderProps struct {
	// Some number, like 42.
	Bar float64 \`json:"bar"\`
	// An \`id\` field here is terrible API design, because the constructor of \`SupportsNiceJavaBuilder\` already has a parameter named \`id\`.
	//
	// But here we are, doing it like we didn't care.
	Id string \`json:"id"\`
}

// We can generate fancy builders in Java for classes which take a mix of positional & struct parameters.
type SupportsNiceJavaBuilderWithRequiredProps interface {
	Bar() float64
	Id() float64
	PropId() string
}

// The jsii proxy struct for SupportsNiceJavaBuilderWithRequiredProps
type jsiiProxy_SupportsNiceJavaBuilderWithRequiredProps struct {
	_ byte // padding
}

func (j *jsiiProxy_SupportsNiceJavaBuilderWithRequiredProps) Bar() float64 {
	var returns float64
	_jsii_.Get(
		j,
		"bar",
		&returns,
	)
	return returns
}

func (j *jsiiProxy_SupportsNiceJavaBuilderWithRequiredProps) Id() float64 {
	var returns float64
	_jsii_.Get(
		j,
		"id",
		&returns,
	)
	return returns
}

func (j *jsiiProxy_SupportsNiceJavaBuilderWithRequiredProps) PropId() string {
	var returns string
	_jsii_.Get(
		j,
		"propId",
		&returns,
	)
	return returns
}


func NewSupportsNiceJavaBuilderWithRequiredProps(id float64, props SupportsNiceJavaBuilderProps) SupportsNiceJavaBuilderWithRequiredProps {
	_init_.Initialize()

	j := jsiiProxy_SupportsNiceJavaBuilderWithRequiredProps{}

	_jsii_.Create(
		"jsii-calc.SupportsNiceJavaBuilderWithRequiredProps",
		[]interface{}{id, props},
		[]_jsii_.FQN{},
		nil, // no overrides
		&j,
	)

	return &j
}

type SyncVirtualMethods interface {
	A() float64
	SetA(val float64)
	CallerIsProperty() float64
	SetCallerIsProperty(val float64)
	OtherProperty() string
	SetOtherProperty(val string)
	ReadonlyProperty() string
	TheProperty() string
	SetTheProperty(val string)
	ValueOfOtherProperty() string
	SetValueOfOtherProperty(val string)
	CallerIsAsync() float64
	CallerIsMethod() float64
	ModifyOtherProperty(value string)
	ModifyValueOfTheProperty(value string)
	ReadA() float64
	RetrieveOtherProperty() string
	RetrieveReadOnlyProperty() string
	RetrieveValueOfTheProperty() string
	VirtualMethod(n float64) float64
	WriteA(value float64)
}

// The jsii proxy struct for SyncVirtualMethods
type jsiiProxy_SyncVirtualMethods struct {
	_ byte // padding
}

func (j *jsiiProxy_SyncVirtualMethods) A() float64 {
	var returns float64
	_jsii_.Get(
		j,
		"a",
		&returns,
	)
	return returns
}

func (j *jsiiProxy_SyncVirtualMethods) CallerIsProperty() float64 {
	var returns float64
	_jsii_.Get(
		j,
		"callerIsProperty",
		&returns,
	)
	return returns
}

func (j *jsiiProxy_SyncVirtualMethods) OtherProperty() string {
	var returns string
	_jsii_.Get(
		j,
		"otherProperty",
		&returns,
	)
	return returns
}

func (j *jsiiProxy_SyncVirtualMethods) ReadonlyProperty() string {
	var returns string
	_jsii_.Get(
		j,
		"readonlyProperty",
		&returns,
	)
	return returns
}

func (j *jsiiProxy_SyncVirtualMethods) TheProperty() string {
	var returns string
	_jsii_.Get(
		j,
		"theProperty",
		&returns,
	)
	return returns
}

func (j *jsiiProxy_SyncVirtualMethods) ValueOfOtherProperty() string {
	var returns string
	_jsii_.Get(
		j,
		"valueOfOtherProperty",
		&returns,
	)
	return returns
}


func NewSyncVirtualMethods() SyncVirtualMethods {
	_init_.Initialize()

	j := jsiiProxy_SyncVirtualMethods{}

	_jsii_.Create(
		"jsii-calc.SyncVirtualMethods",
		nil, // no parameters
		[]_jsii_.FQN{},
		nil, // no overrides
		&j,
	)

	return &j
}

func (j *jsiiProxy_SyncVirtualMethods) SetA(val float64) {
	_jsii_.Set(
		j,
		"a",
		val,
	)
}

func (j *jsiiProxy_SyncVirtualMethods) SetCallerIsProperty(val float64) {
	_jsii_.Set(
		j,
		"callerIsProperty",
		val,
	)
}

func (j *jsiiProxy_SyncVirtualMethods) SetOtherProperty(val string) {
	_jsii_.Set(
		j,
		"otherProperty",
		val,
	)
}

func (j *jsiiProxy_SyncVirtualMethods) SetTheProperty(val string) {
	_jsii_.Set(
		j,
		"theProperty",
		val,
	)
}

func (j *jsiiProxy_SyncVirtualMethods) SetValueOfOtherProperty(val string) {
	_jsii_.Set(
		j,
		"valueOfOtherProperty",
		val,
	)
}

func (s *jsiiProxy_SyncVirtualMethods) CallerIsAsync() float64 {
	var returns float64

	_jsii_.Invoke(
		s,
		"callerIsAsync",
		nil, // no parameters
		&returns,
	)

	return returns
}

func (s *jsiiProxy_SyncVirtualMethods) CallerIsMethod() float64 {
	var returns float64

	_jsii_.Invoke(
		s,
		"callerIsMethod",
		nil, // no parameters
		&returns,
	)

	return returns
}

func (s *jsiiProxy_SyncVirtualMethods) ModifyOtherProperty(value string) {
	_jsii_.InvokeVoid(
		s,
		"modifyOtherProperty",
		[]interface{}{value},
	)
}

func (s *jsiiProxy_SyncVirtualMethods) ModifyValueOfTheProperty(value string) {
	_jsii_.InvokeVoid(
		s,
		"modifyValueOfTheProperty",
		[]interface{}{value},
	)
}

func (s *jsiiProxy_SyncVirtualMethods) ReadA() float64 {
	var returns float64

	_jsii_.Invoke(
		s,
		"readA",
		nil, // no parameters
		&returns,
	)

	return returns
}

func (s *jsiiProxy_SyncVirtualMethods) RetrieveOtherProperty() string {
	var returns string

	_jsii_.Invoke(
		s,
		"retrieveOtherProperty",
		nil, // no parameters
		&returns,
	)

	return returns
}

func (s *jsiiProxy_SyncVirtualMethods) RetrieveReadOnlyProperty() string {
	var returns string

	_jsii_.Invoke(
		s,
		"retrieveReadOnlyProperty",
		nil, // no parameters
		&returns,
	)

	return returns
}

func (s *jsiiProxy_SyncVirtualMethods) RetrieveValueOfTheProperty() string {
	var returns string

	_jsii_.Invoke(
		s,
		"retrieveValueOfTheProperty",
		nil, // no parameters
		&returns,
	)

	return returns
}

func (s *jsiiProxy_SyncVirtualMethods) VirtualMethod(n float64) float64 {
	var returns float64

	_jsii_.Invoke(
		s,
		"virtualMethod",
		[]interface{}{n},
		&returns,
	)

	return returns
}

func (s *jsiiProxy_SyncVirtualMethods) WriteA(value float64) {
	_jsii_.InvokeVoid(
		s,
		"writeA",
		[]interface{}{value},
	)
}

type TestStructWithEnum interface {
	StructWithFoo() StructWithEnum
	StructWithFooBar() StructWithEnum
	IsStringEnumA(input StructWithEnum) bool
	IsStringEnumB(input StructWithEnum) bool
}

// The jsii proxy struct for TestStructWithEnum
type jsiiProxy_TestStructWithEnum struct {
	_ byte // padding
}

func (j *jsiiProxy_TestStructWithEnum) StructWithFoo() StructWithEnum {
	var returns StructWithEnum
	_jsii_.Get(
		j,
		"structWithFoo",
		&returns,
	)
	return returns
}

func (j *jsiiProxy_TestStructWithEnum) StructWithFooBar() StructWithEnum {
	var returns StructWithEnum
	_jsii_.Get(
		j,
		"structWithFooBar",
		&returns,
	)
	return returns
}


func NewTestStructWithEnum() TestStructWithEnum {
	_init_.Initialize()

	j := jsiiProxy_TestStructWithEnum{}

	_jsii_.Create(
		"jsii-calc.TestStructWithEnum",
		nil, // no parameters
		[]_jsii_.FQN{},
		nil, // no overrides
		&j,
	)

	return &j
}

// Returns true if \`foo\` is \`StringEnum.A\`.
func (t *jsiiProxy_TestStructWithEnum) IsStringEnumA(input StructWithEnum) bool {
	var returns bool

	_jsii_.Invoke(
		t,
		"isStringEnumA",
		[]interface{}{input},
		&returns,
	)

	return returns
}

// Returns true if \`foo\` is \`StringEnum.B\` and \`bar\` is \`AllTypesEnum.THIS_IS_GREAT\`.
func (t *jsiiProxy_TestStructWithEnum) IsStringEnumB(input StructWithEnum) bool {
	var returns bool

	_jsii_.Invoke(
		t,
		"isStringEnumB",
		[]interface{}{input},
		&returns,
	)

	return returns
}

type Thrower interface {
	ThrowError()
}

// The jsii proxy struct for Thrower
type jsiiProxy_Thrower struct {
	_ byte // padding
}

func NewThrower() Thrower {
	_init_.Initialize()

	j := jsiiProxy_Thrower{}

	_jsii_.Create(
		"jsii-calc.Thrower",
		nil, // no parameters
		[]_jsii_.FQN{},
		nil, // no overrides
		&j,
	)

	return &j
}

func (t *jsiiProxy_Thrower) ThrowError() {
	_jsii_.InvokeVoid(
		t,
		"throwError",
		nil, // no parameters
	)
}

type TopLevelStruct struct {
	// This is a required field.
	Required string \`json:"required"\`
	// A union to really stress test our serialization.
	SecondLevel interface{} \`json:"secondLevel"\`
	// You don't have to pass this.
	Optional string \`json:"optional"\`
}

// Checks the current file permissions are cool (no funky UMASK down-scoping happened).
// See: https://github.com/aws/jsii/issues/1765
//
type UmaskCheck interface {
}

// The jsii proxy struct for UmaskCheck
type jsiiProxy_UmaskCheck struct {
	_ byte // padding
}

// This should return 0o644 (-rw-r--r--).
func UmaskCheck_Mode() float64 {
	_init_.Initialize()

	var returns float64

	_jsii_.StaticInvoke(
		"jsii-calc.UmaskCheck",
		"mode",
		nil, // no parameters
		&returns,
	)

	return returns
}

// An operation on a single operand.
type UnaryOperation interface {
	scopejsiicalclib.Operation
	Operand() scopejsiicalclib.NumericValue
}

// The jsii proxy struct for UnaryOperation
type jsiiProxy_UnaryOperation struct {
	scopejsiicalclib.Operation // extends @scope/jsii-calc-lib.Operation
}

func (j *jsiiProxy_UnaryOperation) Operand() scopejsiicalclib.NumericValue {
	var returns scopejsiicalclib.NumericValue
	_jsii_.Get(
		j,
		"operand",
		&returns,
	)
	return returns
}


func NewUnaryOperation(operand scopejsiicalclib.NumericValue) UnaryOperation {
	_init_.Initialize()

	j := jsiiProxy_UnaryOperation{}

	_jsii_.Create(
		"jsii-calc.UnaryOperation",
		[]interface{}{operand},
		[]_jsii_.FQN{},
		nil, // no overrides
		&j,
	)

	return &j
}

type UnionProperties struct {
	Bar interface{} \`json:"bar"\`
	Foo interface{} \`json:"foo"\`
}

// Ensures submodule-imported types from dependencies can be used correctly.
type UpcasingReflectable interface {
	customsubmodulename.IReflectable
	Entries() []customsubmodulename.ReflectableEntry
}

// The jsii proxy struct for UpcasingReflectable
type jsiiProxy_UpcasingReflectable struct {
	customsubmodulename.IReflectable // implements @scope/jsii-calc-lib.submodule.IReflectable
}

func (j *jsiiProxy_UpcasingReflectable) Entries() []customsubmodulename.ReflectableEntry {
	var returns []customsubmodulename.ReflectableEntry
	_jsii_.Get(
		j,
		"entries",
		&returns,
	)
	return returns
}


func NewUpcasingReflectable(delegate map[string]interface{}) UpcasingReflectable {
	_init_.Initialize()

	j := jsiiProxy_UpcasingReflectable{}

	_jsii_.Create(
		"jsii-calc.UpcasingReflectable",
		[]interface{}{delegate},
		[]_jsii_.FQN{"@scope/jsii-calc-lib.submodule.IReflectable"},
		nil, // no overrides
		&j,
	)

	return &j
}

func UpcasingReflectable_Reflector() customsubmodulename.Reflector {
	_init_.Initialize()
	var returns customsubmodulename.Reflector
	_jsii_.StaticGet(
		"jsii-calc.UpcasingReflectable",
		"reflector",
		&returns,
	)
	return returns
}

type UseBundledDependency interface {
	Value() interface{}
}

// The jsii proxy struct for UseBundledDependency
type jsiiProxy_UseBundledDependency struct {
	_ byte // padding
}

func NewUseBundledDependency() UseBundledDependency {
	_init_.Initialize()

	j := jsiiProxy_UseBundledDependency{}

	_jsii_.Create(
		"jsii-calc.UseBundledDependency",
		nil, // no parameters
		[]_jsii_.FQN{},
		nil, // no overrides
		&j,
	)

	return &j
}

func (u *jsiiProxy_UseBundledDependency) Value() interface{} {
	var returns interface{}

	_jsii_.Invoke(
		u,
		"value",
		nil, // no parameters
		&returns,
	)

	return returns
}

// Depend on a type from jsii-calc-base as a test for awslabs/jsii#128.
type UseCalcBase interface {
	Hello() jcb.Base
}

// The jsii proxy struct for UseCalcBase
type jsiiProxy_UseCalcBase struct {
	_ byte // padding
}

func NewUseCalcBase() UseCalcBase {
	_init_.Initialize()

	j := jsiiProxy_UseCalcBase{}

	_jsii_.Create(
		"jsii-calc.UseCalcBase",
		nil, // no parameters
		[]_jsii_.FQN{},
		nil, // no overrides
		&j,
	)

	return &j
}

func (u *jsiiProxy_UseCalcBase) Hello() jcb.Base {
	var returns jcb.Base

	_jsii_.Invoke(
		u,
		"hello",
		nil, // no parameters
		&returns,
	)

	return returns
}

type UsesInterfaceWithProperties interface {
	Obj() IInterfaceWithProperties
	JustRead() string
	ReadStringAndNumber(ext IInterfaceWithPropertiesExtension) string
	WriteAndRead(value string) string
}

// The jsii proxy struct for UsesInterfaceWithProperties
type jsiiProxy_UsesInterfaceWithProperties struct {
	_ byte // padding
}

func (j *jsiiProxy_UsesInterfaceWithProperties) Obj() IInterfaceWithProperties {
	var returns IInterfaceWithProperties
	_jsii_.Get(
		j,
		"obj",
		&returns,
	)
	return returns
}


func NewUsesInterfaceWithProperties(obj IInterfaceWithProperties) UsesInterfaceWithProperties {
	_init_.Initialize()

	j := jsiiProxy_UsesInterfaceWithProperties{}

	_jsii_.Create(
		"jsii-calc.UsesInterfaceWithProperties",
		[]interface{}{obj},
		[]_jsii_.FQN{},
		nil, // no overrides
		&j,
	)

	return &j
}

func (u *jsiiProxy_UsesInterfaceWithProperties) JustRead() string {
	var returns string

	_jsii_.Invoke(
		u,
		"justRead",
		nil, // no parameters
		&returns,
	)

	return returns
}

func (u *jsiiProxy_UsesInterfaceWithProperties) ReadStringAndNumber(ext IInterfaceWithPropertiesExtension) string {
	var returns string

	_jsii_.Invoke(
		u,
		"readStringAndNumber",
		[]interface{}{ext},
		&returns,
	)

	return returns
}

func (u *jsiiProxy_UsesInterfaceWithProperties) WriteAndRead(value string) string {
	var returns string

	_jsii_.Invoke(
		u,
		"writeAndRead",
		[]interface{}{value},
		&returns,
	)

	return returns
}

type VariadicInvoker interface {
	AsArray(values ...float64) []float64
}

// The jsii proxy struct for VariadicInvoker
type jsiiProxy_VariadicInvoker struct {
	_ byte // padding
}

func NewVariadicInvoker(method VariadicMethod) VariadicInvoker {
	_init_.Initialize()

	j := jsiiProxy_VariadicInvoker{}

	_jsii_.Create(
		"jsii-calc.VariadicInvoker",
		[]interface{}{method},
		[]_jsii_.FQN{},
		nil, // no overrides
		&j,
	)

	return &j
}

<<<<<<< HEAD
func (v *variadicInvoker_jsiiProxy) AsArray(values ...float64) []float64 {
	args := []interface{}{}
	for _, a := range values {
		args = append(args, a)
	}

=======
func (v *jsiiProxy_VariadicInvoker) AsArray(values float64) []float64 {
>>>>>>> daca06f7
	var returns []float64

	_jsii_.Invoke(
		v,
		"asArray",
		args,
		&returns,
	)

	return returns
}

type VariadicMethod interface {
	AsArray(first float64, others ...float64) []float64
}

// The jsii proxy struct for VariadicMethod
type jsiiProxy_VariadicMethod struct {
	_ byte // padding
}

func NewVariadicMethod(prefix ...float64) VariadicMethod {
	_init_.Initialize()

<<<<<<< HEAD
	args := []interface{}{}
	for _, a := range prefix {
		args = append(args, a)
	}

	v := variadicMethod_jsiiProxy{}
=======
	j := jsiiProxy_VariadicMethod{}
>>>>>>> daca06f7

	_jsii_.Create(
		"jsii-calc.VariadicMethod",
		args,
		[]_jsii_.FQN{},
		nil, // no overrides
		&j,
	)

	return &j
}

<<<<<<< HEAD
func (v *variadicMethod_jsiiProxy) AsArray(first float64, others ...float64) []float64 {
	args := []interface{}{first}
	for _, a := range others {
		args = append(args, a)
	}

=======
func (v *jsiiProxy_VariadicMethod) AsArray(first float64, others float64) []float64 {
>>>>>>> daca06f7
	var returns []float64

	_jsii_.Invoke(
		v,
		"asArray",
		args,
		&returns,
	)

	return returns
}

type VirtualMethodPlayground interface {
	OverrideMeAsync(index float64) float64
	OverrideMeSync(index float64) float64
	ParallelSumAsync(count float64) float64
	SerialSumAsync(count float64) float64
	SumSync(count float64) float64
}

// The jsii proxy struct for VirtualMethodPlayground
type jsiiProxy_VirtualMethodPlayground struct {
	_ byte // padding
}

func NewVirtualMethodPlayground() VirtualMethodPlayground {
	_init_.Initialize()

	j := jsiiProxy_VirtualMethodPlayground{}

	_jsii_.Create(
		"jsii-calc.VirtualMethodPlayground",
		nil, // no parameters
		[]_jsii_.FQN{},
		nil, // no overrides
		&j,
	)

	return &j
}

func (v *jsiiProxy_VirtualMethodPlayground) OverrideMeAsync(index float64) float64 {
	var returns float64

	_jsii_.Invoke(
		v,
		"overrideMeAsync",
		[]interface{}{index},
		&returns,
	)

	return returns
}

func (v *jsiiProxy_VirtualMethodPlayground) OverrideMeSync(index float64) float64 {
	var returns float64

	_jsii_.Invoke(
		v,
		"overrideMeSync",
		[]interface{}{index},
		&returns,
	)

	return returns
}

func (v *jsiiProxy_VirtualMethodPlayground) ParallelSumAsync(count float64) float64 {
	var returns float64

	_jsii_.Invoke(
		v,
		"parallelSumAsync",
		[]interface{}{count},
		&returns,
	)

	return returns
}

func (v *jsiiProxy_VirtualMethodPlayground) SerialSumAsync(count float64) float64 {
	var returns float64

	_jsii_.Invoke(
		v,
		"serialSumAsync",
		[]interface{}{count},
		&returns,
	)

	return returns
}

func (v *jsiiProxy_VirtualMethodPlayground) SumSync(count float64) float64 {
	var returns float64

	_jsii_.Invoke(
		v,
		"sumSync",
		[]interface{}{count},
		&returns,
	)

	return returns
}

// This test is used to validate the runtimes can return correctly from a void callback.
//
// - Implement \`overrideMe\` (method does not have to do anything).
// - Invoke \`callMe\`
// - Verify that \`methodWasCalled\` is \`true\`.
type VoidCallback interface {
	MethodWasCalled() bool
	CallMe()
	OverrideMe()
}

// The jsii proxy struct for VoidCallback
type jsiiProxy_VoidCallback struct {
	_ byte // padding
}

func (j *jsiiProxy_VoidCallback) MethodWasCalled() bool {
	var returns bool
	_jsii_.Get(
		j,
		"methodWasCalled",
		&returns,
	)
	return returns
}


func NewVoidCallback() VoidCallback {
	_init_.Initialize()

	j := jsiiProxy_VoidCallback{}

	_jsii_.Create(
		"jsii-calc.VoidCallback",
		nil, // no parameters
		[]_jsii_.FQN{},
		nil, // no overrides
		&j,
	)

	return &j
}

func (v *jsiiProxy_VoidCallback) CallMe() {
	_jsii_.InvokeVoid(
		v,
		"callMe",
		nil, // no parameters
	)
}

func (v *jsiiProxy_VoidCallback) OverrideMe() {
	_jsii_.InvokeVoid(
		v,
		"overrideMe",
		nil, // no parameters
	)
}

// Verifies that private property declarations in constructor arguments are hidden.
type WithPrivatePropertyInConstructor interface {
	Success() bool
}

// The jsii proxy struct for WithPrivatePropertyInConstructor
type jsiiProxy_WithPrivatePropertyInConstructor struct {
	_ byte // padding
}

func (j *jsiiProxy_WithPrivatePropertyInConstructor) Success() bool {
	var returns bool
	_jsii_.Get(
		j,
		"success",
		&returns,
	)
	return returns
}


func NewWithPrivatePropertyInConstructor(privateField string) WithPrivatePropertyInConstructor {
	_init_.Initialize()

	j := jsiiProxy_WithPrivatePropertyInConstructor{}

	_jsii_.Create(
		"jsii-calc.WithPrivatePropertyInConstructor",
		[]interface{}{privateField},
		[]_jsii_.FQN{},
		nil, // no overrides
		&j,
	)

	return &j
}


`;

exports[`Generated code for "jsii-calc": <outDir>/go/jsiicalc/jsiicalc.init.go 1`] = `
package jsiicalc

import (
	"reflect"

	_jsii_ "github.com/aws/jsii-runtime-go"
)

func init() {
	_jsii_.RegisterClass(
		"jsii-calc.AbstractClass",
		reflect.TypeOf((*AbstractClass)(nil)).Elem(),
		[]_jsii_.Member{
			_jsii_.MemberMethod{JsiiMethod: "abstractMethod", GoMethod: "AbstractMethod"},
			_jsii_.MemberProperty{JsiiProperty: "abstractProperty", GoGetter: "AbstractProperty"},
			_jsii_.MemberMethod{JsiiMethod: "nonAbstractMethod", GoMethod: "NonAbstractMethod"},
			_jsii_.MemberProperty{JsiiProperty: "propFromInterface", GoGetter: "PropFromInterface"},
		},
		func() interface{} {
			j := jsiiProxy_AbstractClass{}
			_jsii_.InitJsiiProxy(&j.jsiiProxy_AbstractClassBase)
			_jsii_.InitJsiiProxy(&j.jsiiProxy_IInterfaceImplementedByAbstractClass)
			return &j
		},
	)
	_jsii_.RegisterClass(
		"jsii-calc.AbstractClassBase",
		reflect.TypeOf((*AbstractClassBase)(nil)).Elem(),
		[]_jsii_.Member{
			_jsii_.MemberProperty{JsiiProperty: "abstractProperty", GoGetter: "AbstractProperty"},
		},
		func() interface{} {
			return &jsiiProxy_AbstractClassBase{}
		},
	)
	_jsii_.RegisterClass(
		"jsii-calc.AbstractClassReturner",
		reflect.TypeOf((*AbstractClassReturner)(nil)).Elem(),
		[]_jsii_.Member{
			_jsii_.MemberMethod{JsiiMethod: "giveMeAbstract", GoMethod: "GiveMeAbstract"},
			_jsii_.MemberMethod{JsiiMethod: "giveMeInterface", GoMethod: "GiveMeInterface"},
			_jsii_.MemberProperty{JsiiProperty: "returnAbstractFromProperty", GoGetter: "ReturnAbstractFromProperty"},
		},
		func() interface{} {
			return &jsiiProxy_AbstractClassReturner{}
		},
	)
	_jsii_.RegisterClass(
		"jsii-calc.AbstractSuite",
		reflect.TypeOf((*AbstractSuite)(nil)).Elem(),
		[]_jsii_.Member{
			_jsii_.MemberProperty{JsiiProperty: "property", GoGetter: "Property"},
			_jsii_.MemberMethod{JsiiMethod: "someMethod", GoMethod: "SomeMethod"},
			_jsii_.MemberMethod{JsiiMethod: "workItAll", GoMethod: "WorkItAll"},
		},
		func() interface{} {
			return &jsiiProxy_AbstractSuite{}
		},
	)
	_jsii_.RegisterClass(
		"jsii-calc.Add",
		reflect.TypeOf((*Add)(nil)).Elem(),
		[]_jsii_.Member{
			_jsii_.MemberMethod{JsiiMethod: "hello", GoMethod: "Hello"},
			_jsii_.MemberProperty{JsiiProperty: "lhs", GoGetter: "Lhs"},
			_jsii_.MemberProperty{JsiiProperty: "rhs", GoGetter: "Rhs"},
			_jsii_.MemberMethod{JsiiMethod: "toString", GoMethod: "ToString"},
			_jsii_.MemberMethod{JsiiMethod: "typeName", GoMethod: "TypeName"},
			_jsii_.MemberProperty{JsiiProperty: "value", GoGetter: "Value"},
		},
		func() interface{} {
			j := jsiiProxy_Add{}
			_jsii_.InitJsiiProxy(&j.jsiiProxy_BinaryOperation)
			return &j
		},
	)
	_jsii_.RegisterClass(
		"jsii-calc.AllTypes",
		reflect.TypeOf((*AllTypes)(nil)).Elem(),
		[]_jsii_.Member{
			_jsii_.MemberProperty{JsiiProperty: "anyArrayProperty", GoGetter: "AnyArrayProperty"},
			_jsii_.MemberMethod{JsiiMethod: "anyIn", GoMethod: "AnyIn"},
			_jsii_.MemberProperty{JsiiProperty: "anyMapProperty", GoGetter: "AnyMapProperty"},
			_jsii_.MemberMethod{JsiiMethod: "anyOut", GoMethod: "AnyOut"},
			_jsii_.MemberProperty{JsiiProperty: "anyProperty", GoGetter: "AnyProperty"},
			_jsii_.MemberProperty{JsiiProperty: "arrayProperty", GoGetter: "ArrayProperty"},
			_jsii_.MemberProperty{JsiiProperty: "booleanProperty", GoGetter: "BooleanProperty"},
			_jsii_.MemberProperty{JsiiProperty: "dateProperty", GoGetter: "DateProperty"},
			_jsii_.MemberMethod{JsiiMethod: "enumMethod", GoMethod: "EnumMethod"},
			_jsii_.MemberProperty{JsiiProperty: "enumProperty", GoGetter: "EnumProperty"},
			_jsii_.MemberProperty{JsiiProperty: "enumPropertyValue", GoGetter: "EnumPropertyValue"},
			_jsii_.MemberProperty{JsiiProperty: "jsonProperty", GoGetter: "JsonProperty"},
			_jsii_.MemberProperty{JsiiProperty: "mapProperty", GoGetter: "MapProperty"},
			_jsii_.MemberProperty{JsiiProperty: "numberProperty", GoGetter: "NumberProperty"},
			_jsii_.MemberProperty{JsiiProperty: "optionalEnumValue", GoGetter: "OptionalEnumValue"},
			_jsii_.MemberProperty{JsiiProperty: "stringProperty", GoGetter: "StringProperty"},
			_jsii_.MemberProperty{JsiiProperty: "unionArrayProperty", GoGetter: "UnionArrayProperty"},
			_jsii_.MemberProperty{JsiiProperty: "unionMapProperty", GoGetter: "UnionMapProperty"},
			_jsii_.MemberProperty{JsiiProperty: "unionProperty", GoGetter: "UnionProperty"},
			_jsii_.MemberProperty{JsiiProperty: "unknownArrayProperty", GoGetter: "UnknownArrayProperty"},
			_jsii_.MemberProperty{JsiiProperty: "unknownMapProperty", GoGetter: "UnknownMapProperty"},
			_jsii_.MemberProperty{JsiiProperty: "unknownProperty", GoGetter: "UnknownProperty"},
		},
		func() interface{} {
			return &jsiiProxy_AllTypes{}
		},
	)
	_jsii_.RegisterEnum(
		"jsii-calc.AllTypesEnum",
		reflect.TypeOf((*AllTypesEnum)(nil)).Elem(),
		map[string]interface{}{
			"MY_ENUM_VALUE": AllTypesEnum_MY_ENUM_VALUE,
			"YOUR_ENUM_VALUE": AllTypesEnum_YOUR_ENUM_VALUE,
			"THIS_IS_GREAT": AllTypesEnum_THIS_IS_GREAT,
		},
	)
	_jsii_.RegisterClass(
		"jsii-calc.AllowedMethodNames",
		reflect.TypeOf((*AllowedMethodNames)(nil)).Elem(),
		[]_jsii_.Member{
			_jsii_.MemberMethod{JsiiMethod: "getBar", GoMethod: "GetBar"},
			_jsii_.MemberMethod{JsiiMethod: "getFoo", GoMethod: "GetFoo"},
			_jsii_.MemberMethod{JsiiMethod: "setBar", GoMethod: "SetBar"},
			_jsii_.MemberMethod{JsiiMethod: "setFoo", GoMethod: "SetFoo"},
		},
		func() interface{} {
			return &jsiiProxy_AllowedMethodNames{}
		},
	)
	_jsii_.RegisterClass(
		"jsii-calc.AmbiguousParameters",
		reflect.TypeOf((*AmbiguousParameters)(nil)).Elem(),
		[]_jsii_.Member{
			_jsii_.MemberProperty{JsiiProperty: "props", GoGetter: "Props"},
			_jsii_.MemberProperty{JsiiProperty: "scope", GoGetter: "Scope"},
		},
		func() interface{} {
			return &jsiiProxy_AmbiguousParameters{}
		},
	)
	_jsii_.RegisterClass(
		"jsii-calc.AnonymousImplementationProvider",
		reflect.TypeOf((*AnonymousImplementationProvider)(nil)).Elem(),
		[]_jsii_.Member{
			_jsii_.MemberMethod{JsiiMethod: "provideAsClass", GoMethod: "ProvideAsClass"},
			_jsii_.MemberMethod{JsiiMethod: "provideAsInterface", GoMethod: "ProvideAsInterface"},
		},
		func() interface{} {
			j := jsiiProxy_AnonymousImplementationProvider{}
			_jsii_.InitJsiiProxy(&j.jsiiProxy_IAnonymousImplementationProvider)
			return &j
		},
	)
	_jsii_.RegisterClass(
		"jsii-calc.AsyncVirtualMethods",
		reflect.TypeOf((*AsyncVirtualMethods)(nil)).Elem(),
		[]_jsii_.Member{
			_jsii_.MemberMethod{JsiiMethod: "callMe", GoMethod: "CallMe"},
			_jsii_.MemberMethod{JsiiMethod: "callMe2", GoMethod: "CallMe2"},
			_jsii_.MemberMethod{JsiiMethod: "callMeDoublePromise", GoMethod: "CallMeDoublePromise"},
			_jsii_.MemberMethod{JsiiMethod: "dontOverrideMe", GoMethod: "DontOverrideMe"},
			_jsii_.MemberMethod{JsiiMethod: "overrideMe", GoMethod: "OverrideMe"},
			_jsii_.MemberMethod{JsiiMethod: "overrideMeToo", GoMethod: "OverrideMeToo"},
		},
		func() interface{} {
			return &jsiiProxy_AsyncVirtualMethods{}
		},
	)
	_jsii_.RegisterClass(
		"jsii-calc.AugmentableClass",
		reflect.TypeOf((*AugmentableClass)(nil)).Elem(),
		[]_jsii_.Member{
			_jsii_.MemberMethod{JsiiMethod: "methodOne", GoMethod: "MethodOne"},
			_jsii_.MemberMethod{JsiiMethod: "methodTwo", GoMethod: "MethodTwo"},
		},
		func() interface{} {
			return &jsiiProxy_AugmentableClass{}
		},
	)
	_jsii_.RegisterClass(
		"jsii-calc.BaseJsii976",
		reflect.TypeOf((*BaseJsii976)(nil)).Elem(),
		nil, // no members
		func() interface{} {
			return &jsiiProxy_BaseJsii976{}
		},
	)
	_jsii_.RegisterClass(
		"jsii-calc.Bell",
		reflect.TypeOf((*Bell)(nil)).Elem(),
		[]_jsii_.Member{
			_jsii_.MemberMethod{JsiiMethod: "ring", GoMethod: "Ring"},
			_jsii_.MemberProperty{JsiiProperty: "rung", GoGetter: "Rung"},
		},
		func() interface{} {
			j := jsiiProxy_Bell{}
			_jsii_.InitJsiiProxy(&j.jsiiProxy_IBell)
			return &j
		},
	)
	_jsii_.RegisterClass(
		"jsii-calc.BinaryOperation",
		reflect.TypeOf((*BinaryOperation)(nil)).Elem(),
		[]_jsii_.Member{
			_jsii_.MemberMethod{JsiiMethod: "hello", GoMethod: "Hello"},
			_jsii_.MemberProperty{JsiiProperty: "lhs", GoGetter: "Lhs"},
			_jsii_.MemberProperty{JsiiProperty: "rhs", GoGetter: "Rhs"},
			_jsii_.MemberMethod{JsiiMethod: "toString", GoMethod: "ToString"},
			_jsii_.MemberMethod{JsiiMethod: "typeName", GoMethod: "TypeName"},
			_jsii_.MemberProperty{JsiiProperty: "value", GoGetter: "Value"},
		},
		func() interface{} {
			j := jsiiProxy_BinaryOperation{}
			_jsii_.InitJsiiProxy(&j.Operation)
			_jsii_.InitJsiiProxy(&j.IFriendly)
			return &j
		},
	)
	_jsii_.RegisterClass(
		"jsii-calc.BurriedAnonymousObject",
		reflect.TypeOf((*BurriedAnonymousObject)(nil)).Elem(),
		[]_jsii_.Member{
			_jsii_.MemberMethod{JsiiMethod: "check", GoMethod: "Check"},
			_jsii_.MemberMethod{JsiiMethod: "giveItBack", GoMethod: "GiveItBack"},
		},
		func() interface{} {
			return &jsiiProxy_BurriedAnonymousObject{}
		},
	)
	_jsii_.RegisterClass(
		"jsii-calc.Calculator",
		reflect.TypeOf((*Calculator)(nil)).Elem(),
		[]_jsii_.Member{
			_jsii_.MemberMethod{JsiiMethod: "add", GoMethod: "Add"},
			_jsii_.MemberProperty{JsiiProperty: "curr", GoGetter: "Curr"},
			_jsii_.MemberProperty{JsiiProperty: "decorationPostfixes", GoGetter: "DecorationPostfixes"},
			_jsii_.MemberProperty{JsiiProperty: "decorationPrefixes", GoGetter: "DecorationPrefixes"},
			_jsii_.MemberProperty{JsiiProperty: "expression", GoGetter: "Expression"},
			_jsii_.MemberProperty{JsiiProperty: "maxValue", GoGetter: "MaxValue"},
			_jsii_.MemberMethod{JsiiMethod: "mul", GoMethod: "Mul"},
			_jsii_.MemberMethod{JsiiMethod: "neg", GoMethod: "Neg"},
			_jsii_.MemberProperty{JsiiProperty: "operationsLog", GoGetter: "OperationsLog"},
			_jsii_.MemberProperty{JsiiProperty: "operationsMap", GoGetter: "OperationsMap"},
			_jsii_.MemberMethod{JsiiMethod: "pow", GoMethod: "Pow"},
			_jsii_.MemberMethod{JsiiMethod: "readUnionValue", GoMethod: "ReadUnionValue"},
			_jsii_.MemberProperty{JsiiProperty: "stringStyle", GoGetter: "StringStyle"},
			_jsii_.MemberMethod{JsiiMethod: "toString", GoMethod: "ToString"},
			_jsii_.MemberMethod{JsiiMethod: "typeName", GoMethod: "TypeName"},
			_jsii_.MemberProperty{JsiiProperty: "unionProperty", GoGetter: "UnionProperty"},
			_jsii_.MemberProperty{JsiiProperty: "value", GoGetter: "Value"},
		},
		func() interface{} {
			j := jsiiProxy_Calculator{}
			_jsii_.InitJsiiProxy(&j.CompositeOperation)
			return &j
		},
	)
	_jsii_.RegisterStruct(
		"jsii-calc.CalculatorProps",
		reflect.TypeOf((*CalculatorProps)(nil)).Elem(),
	)
	_jsii_.RegisterStruct(
		"jsii-calc.ChildStruct982",
		reflect.TypeOf((*ChildStruct982)(nil)).Elem(),
	)
	_jsii_.RegisterClass(
		"jsii-calc.ClassThatImplementsTheInternalInterface",
		reflect.TypeOf((*ClassThatImplementsTheInternalInterface)(nil)).Elem(),
		[]_jsii_.Member{
			_jsii_.MemberProperty{JsiiProperty: "a", GoGetter: "A"},
			_jsii_.MemberProperty{JsiiProperty: "b", GoGetter: "B"},
			_jsii_.MemberProperty{JsiiProperty: "c", GoGetter: "C"},
			_jsii_.MemberProperty{JsiiProperty: "d", GoGetter: "D"},
		},
		func() interface{} {
			j := jsiiProxy_ClassThatImplementsTheInternalInterface{}
			_jsii_.InitJsiiProxy(&j.jsiiProxy_INonInternalInterface)
			return &j
		},
	)
	_jsii_.RegisterClass(
		"jsii-calc.ClassThatImplementsThePrivateInterface",
		reflect.TypeOf((*ClassThatImplementsThePrivateInterface)(nil)).Elem(),
		[]_jsii_.Member{
			_jsii_.MemberProperty{JsiiProperty: "a", GoGetter: "A"},
			_jsii_.MemberProperty{JsiiProperty: "b", GoGetter: "B"},
			_jsii_.MemberProperty{JsiiProperty: "c", GoGetter: "C"},
			_jsii_.MemberProperty{JsiiProperty: "e", GoGetter: "E"},
		},
		func() interface{} {
			j := jsiiProxy_ClassThatImplementsThePrivateInterface{}
			_jsii_.InitJsiiProxy(&j.jsiiProxy_INonInternalInterface)
			return &j
		},
	)
	_jsii_.RegisterClass(
		"jsii-calc.ClassWithCollections",
		reflect.TypeOf((*ClassWithCollections)(nil)).Elem(),
		[]_jsii_.Member{
			_jsii_.MemberProperty{JsiiProperty: "array", GoGetter: "Array"},
			_jsii_.MemberProperty{JsiiProperty: "map", GoGetter: "Map"},
		},
		func() interface{} {
			return &jsiiProxy_ClassWithCollections{}
		},
	)
	_jsii_.RegisterClass(
		"jsii-calc.ClassWithDocs",
		reflect.TypeOf((*ClassWithDocs)(nil)).Elem(),
		nil, // no members
		func() interface{} {
			return &jsiiProxy_ClassWithDocs{}
		},
	)
	_jsii_.RegisterClass(
		"jsii-calc.ClassWithJavaReservedWords",
		reflect.TypeOf((*ClassWithJavaReservedWords)(nil)).Elem(),
		[]_jsii_.Member{
			_jsii_.MemberMethod{JsiiMethod: "import", GoMethod: "Import"},
			_jsii_.MemberProperty{JsiiProperty: "int", GoGetter: "Int"},
		},
		func() interface{} {
			return &jsiiProxy_ClassWithJavaReservedWords{}
		},
	)
	_jsii_.RegisterClass(
		"jsii-calc.ClassWithMutableObjectLiteralProperty",
		reflect.TypeOf((*ClassWithMutableObjectLiteralProperty)(nil)).Elem(),
		[]_jsii_.Member{
			_jsii_.MemberProperty{JsiiProperty: "mutableObject", GoGetter: "MutableObject"},
		},
		func() interface{} {
			return &jsiiProxy_ClassWithMutableObjectLiteralProperty{}
		},
	)
	_jsii_.RegisterClass(
		"jsii-calc.ClassWithPrivateConstructorAndAutomaticProperties",
		reflect.TypeOf((*ClassWithPrivateConstructorAndAutomaticProperties)(nil)).Elem(),
		[]_jsii_.Member{
			_jsii_.MemberProperty{JsiiProperty: "readOnlyString", GoGetter: "ReadOnlyString"},
			_jsii_.MemberProperty{JsiiProperty: "readWriteString", GoGetter: "ReadWriteString"},
		},
		func() interface{} {
			j := jsiiProxy_ClassWithPrivateConstructorAndAutomaticProperties{}
			_jsii_.InitJsiiProxy(&j.jsiiProxy_IInterfaceWithProperties)
			return &j
		},
	)
	_jsii_.RegisterClass(
		"jsii-calc.ConfusingToJackson",
		reflect.TypeOf((*ConfusingToJackson)(nil)).Elem(),
		[]_jsii_.Member{
			_jsii_.MemberProperty{JsiiProperty: "unionProperty", GoGetter: "UnionProperty"},
		},
		func() interface{} {
			return &jsiiProxy_ConfusingToJackson{}
		},
	)
	_jsii_.RegisterStruct(
		"jsii-calc.ConfusingToJacksonStruct",
		reflect.TypeOf((*ConfusingToJacksonStruct)(nil)).Elem(),
	)
	_jsii_.RegisterClass(
		"jsii-calc.ConstructorPassesThisOut",
		reflect.TypeOf((*ConstructorPassesThisOut)(nil)).Elem(),
		nil, // no members
		func() interface{} {
			return &jsiiProxy_ConstructorPassesThisOut{}
		},
	)
	_jsii_.RegisterClass(
		"jsii-calc.Constructors",
		reflect.TypeOf((*Constructors)(nil)).Elem(),
		nil, // no members
		func() interface{} {
			return &jsiiProxy_Constructors{}
		},
	)
	_jsii_.RegisterClass(
		"jsii-calc.ConsumePureInterface",
		reflect.TypeOf((*ConsumePureInterface)(nil)).Elem(),
		[]_jsii_.Member{
			_jsii_.MemberMethod{JsiiMethod: "workItBaby", GoMethod: "WorkItBaby"},
		},
		func() interface{} {
			return &jsiiProxy_ConsumePureInterface{}
		},
	)
	_jsii_.RegisterClass(
		"jsii-calc.ConsumerCanRingBell",
		reflect.TypeOf((*ConsumerCanRingBell)(nil)).Elem(),
		[]_jsii_.Member{
			_jsii_.MemberMethod{JsiiMethod: "implementedByObjectLiteral", GoMethod: "ImplementedByObjectLiteral"},
			_jsii_.MemberMethod{JsiiMethod: "implementedByPrivateClass", GoMethod: "ImplementedByPrivateClass"},
			_jsii_.MemberMethod{JsiiMethod: "implementedByPublicClass", GoMethod: "ImplementedByPublicClass"},
			_jsii_.MemberMethod{JsiiMethod: "whenTypedAsClass", GoMethod: "WhenTypedAsClass"},
		},
		func() interface{} {
			return &jsiiProxy_ConsumerCanRingBell{}
		},
	)
	_jsii_.RegisterClass(
		"jsii-calc.ConsumersOfThisCrazyTypeSystem",
		reflect.TypeOf((*ConsumersOfThisCrazyTypeSystem)(nil)).Elem(),
		[]_jsii_.Member{
			_jsii_.MemberMethod{JsiiMethod: "consumeAnotherPublicInterface", GoMethod: "ConsumeAnotherPublicInterface"},
			_jsii_.MemberMethod{JsiiMethod: "consumeNonInternalInterface", GoMethod: "ConsumeNonInternalInterface"},
		},
		func() interface{} {
			return &jsiiProxy_ConsumersOfThisCrazyTypeSystem{}
		},
	)
	_jsii_.RegisterClass(
		"jsii-calc.DataRenderer",
		reflect.TypeOf((*DataRenderer)(nil)).Elem(),
		[]_jsii_.Member{
			_jsii_.MemberMethod{JsiiMethod: "render", GoMethod: "Render"},
			_jsii_.MemberMethod{JsiiMethod: "renderArbitrary", GoMethod: "RenderArbitrary"},
			_jsii_.MemberMethod{JsiiMethod: "renderMap", GoMethod: "RenderMap"},
		},
		func() interface{} {
			return &jsiiProxy_DataRenderer{}
		},
	)
	_jsii_.RegisterClass(
		"jsii-calc.Default",
		reflect.TypeOf((*Default)(nil)).Elem(),
		[]_jsii_.Member{
			_jsii_.MemberMethod{JsiiMethod: "pleaseCompile", GoMethod: "PleaseCompile"},
		},
		func() interface{} {
			return &jsiiProxy_Default{}
		},
	)
	_jsii_.RegisterClass(
		"jsii-calc.DefaultedConstructorArgument",
		reflect.TypeOf((*DefaultedConstructorArgument)(nil)).Elem(),
		[]_jsii_.Member{
			_jsii_.MemberProperty{JsiiProperty: "arg1", GoGetter: "Arg1"},
			_jsii_.MemberProperty{JsiiProperty: "arg2", GoGetter: "Arg2"},
			_jsii_.MemberProperty{JsiiProperty: "arg3", GoGetter: "Arg3"},
		},
		func() interface{} {
			return &jsiiProxy_DefaultedConstructorArgument{}
		},
	)
	_jsii_.RegisterClass(
		"jsii-calc.Demonstrate982",
		reflect.TypeOf((*Demonstrate982)(nil)).Elem(),
		nil, // no members
		func() interface{} {
			return &jsiiProxy_Demonstrate982{}
		},
	)
	_jsii_.RegisterClass(
		"jsii-calc.DeprecatedClass",
		reflect.TypeOf((*DeprecatedClass)(nil)).Elem(),
		[]_jsii_.Member{
			_jsii_.MemberMethod{JsiiMethod: "method", GoMethod: "Method"},
			_jsii_.MemberProperty{JsiiProperty: "mutableProperty", GoGetter: "MutableProperty"},
			_jsii_.MemberProperty{JsiiProperty: "readonlyProperty", GoGetter: "ReadonlyProperty"},
		},
		func() interface{} {
			return &jsiiProxy_DeprecatedClass{}
		},
	)
	_jsii_.RegisterEnum(
		"jsii-calc.DeprecatedEnum",
		reflect.TypeOf((*DeprecatedEnum)(nil)).Elem(),
		map[string]interface{}{
			"OPTION_A": DeprecatedEnum_OPTION_A,
			"OPTION_B": DeprecatedEnum_OPTION_B,
		},
	)
	_jsii_.RegisterStruct(
		"jsii-calc.DeprecatedStruct",
		reflect.TypeOf((*DeprecatedStruct)(nil)).Elem(),
	)
	_jsii_.RegisterStruct(
		"jsii-calc.DerivedStruct",
		reflect.TypeOf((*DerivedStruct)(nil)).Elem(),
	)
	_jsii_.RegisterStruct(
		"jsii-calc.DiamondBottom",
		reflect.TypeOf((*DiamondBottom)(nil)).Elem(),
	)
	_jsii_.RegisterStruct(
		"jsii-calc.DiamondInheritanceBaseLevelStruct",
		reflect.TypeOf((*DiamondInheritanceBaseLevelStruct)(nil)).Elem(),
	)
	_jsii_.RegisterStruct(
		"jsii-calc.DiamondInheritanceFirstMidLevelStruct",
		reflect.TypeOf((*DiamondInheritanceFirstMidLevelStruct)(nil)).Elem(),
	)
	_jsii_.RegisterStruct(
		"jsii-calc.DiamondInheritanceSecondMidLevelStruct",
		reflect.TypeOf((*DiamondInheritanceSecondMidLevelStruct)(nil)).Elem(),
	)
	_jsii_.RegisterStruct(
		"jsii-calc.DiamondInheritanceTopLevelStruct",
		reflect.TypeOf((*DiamondInheritanceTopLevelStruct)(nil)).Elem(),
	)
	_jsii_.RegisterClass(
		"jsii-calc.DisappointingCollectionSource",
		reflect.TypeOf((*DisappointingCollectionSource)(nil)).Elem(),
		nil, // no members
		func() interface{} {
			return &jsiiProxy_DisappointingCollectionSource{}
		},
	)
	_jsii_.RegisterClass(
		"jsii-calc.DoNotOverridePrivates",
		reflect.TypeOf((*DoNotOverridePrivates)(nil)).Elem(),
		[]_jsii_.Member{
			_jsii_.MemberMethod{JsiiMethod: "changePrivatePropertyValue", GoMethod: "ChangePrivatePropertyValue"},
			_jsii_.MemberMethod{JsiiMethod: "privateMethodValue", GoMethod: "PrivateMethodValue"},
			_jsii_.MemberMethod{JsiiMethod: "privatePropertyValue", GoMethod: "PrivatePropertyValue"},
		},
		func() interface{} {
			return &jsiiProxy_DoNotOverridePrivates{}
		},
	)
	_jsii_.RegisterClass(
		"jsii-calc.DoNotRecognizeAnyAsOptional",
		reflect.TypeOf((*DoNotRecognizeAnyAsOptional)(nil)).Elem(),
		[]_jsii_.Member{
			_jsii_.MemberMethod{JsiiMethod: "method", GoMethod: "Method"},
		},
		func() interface{} {
			return &jsiiProxy_DoNotRecognizeAnyAsOptional{}
		},
	)
	_jsii_.RegisterClass(
		"jsii-calc.DocumentedClass",
		reflect.TypeOf((*DocumentedClass)(nil)).Elem(),
		[]_jsii_.Member{
			_jsii_.MemberMethod{JsiiMethod: "greet", GoMethod: "Greet"},
			_jsii_.MemberMethod{JsiiMethod: "hola", GoMethod: "Hola"},
		},
		func() interface{} {
			return &jsiiProxy_DocumentedClass{}
		},
	)
	_jsii_.RegisterClass(
		"jsii-calc.DontComplainAboutVariadicAfterOptional",
		reflect.TypeOf((*DontComplainAboutVariadicAfterOptional)(nil)).Elem(),
		[]_jsii_.Member{
			_jsii_.MemberMethod{JsiiMethod: "optionalAndVariadic", GoMethod: "OptionalAndVariadic"},
		},
		func() interface{} {
			return &jsiiProxy_DontComplainAboutVariadicAfterOptional{}
		},
	)
	_jsii_.RegisterClass(
		"jsii-calc.DoubleTrouble",
		reflect.TypeOf((*DoubleTrouble)(nil)).Elem(),
		[]_jsii_.Member{
			_jsii_.MemberMethod{JsiiMethod: "hello", GoMethod: "Hello"},
			_jsii_.MemberMethod{JsiiMethod: "next", GoMethod: "Next"},
		},
		func() interface{} {
			j := jsiiProxy_DoubleTrouble{}
			_jsii_.InitJsiiProxy(&j.jsiiProxy_IFriendlyRandomGenerator)
			return &j
		},
	)
	_jsii_.RegisterClass(
		"jsii-calc.DynamicPropertyBearer",
		reflect.TypeOf((*DynamicPropertyBearer)(nil)).Elem(),
		[]_jsii_.Member{
			_jsii_.MemberProperty{JsiiProperty: "dynamicProperty", GoGetter: "DynamicProperty"},
			_jsii_.MemberProperty{JsiiProperty: "valueStore", GoGetter: "ValueStore"},
		},
		func() interface{} {
			return &jsiiProxy_DynamicPropertyBearer{}
		},
	)
	_jsii_.RegisterClass(
		"jsii-calc.DynamicPropertyBearerChild",
		reflect.TypeOf((*DynamicPropertyBearerChild)(nil)).Elem(),
		[]_jsii_.Member{
			_jsii_.MemberProperty{JsiiProperty: "dynamicProperty", GoGetter: "DynamicProperty"},
			_jsii_.MemberProperty{JsiiProperty: "originalValue", GoGetter: "OriginalValue"},
			_jsii_.MemberMethod{JsiiMethod: "overrideValue", GoMethod: "OverrideValue"},
			_jsii_.MemberProperty{JsiiProperty: "valueStore", GoGetter: "ValueStore"},
		},
		func() interface{} {
			j := jsiiProxy_DynamicPropertyBearerChild{}
			_jsii_.InitJsiiProxy(&j.jsiiProxy_DynamicPropertyBearer)
			return &j
		},
	)
	_jsii_.RegisterClass(
		"jsii-calc.Entropy",
		reflect.TypeOf((*Entropy)(nil)).Elem(),
		[]_jsii_.Member{
			_jsii_.MemberMethod{JsiiMethod: "increase", GoMethod: "Increase"},
			_jsii_.MemberMethod{JsiiMethod: "repeat", GoMethod: "Repeat"},
		},
		func() interface{} {
			return &jsiiProxy_Entropy{}
		},
	)
	_jsii_.RegisterClass(
		"jsii-calc.EnumDispenser",
		reflect.TypeOf((*EnumDispenser)(nil)).Elem(),
		nil, // no members
		func() interface{} {
			return &jsiiProxy_EnumDispenser{}
		},
	)
	_jsii_.RegisterClass(
		"jsii-calc.EraseUndefinedHashValues",
		reflect.TypeOf((*EraseUndefinedHashValues)(nil)).Elem(),
		nil, // no members
		func() interface{} {
			return &jsiiProxy_EraseUndefinedHashValues{}
		},
	)
	_jsii_.RegisterStruct(
		"jsii-calc.EraseUndefinedHashValuesOptions",
		reflect.TypeOf((*EraseUndefinedHashValuesOptions)(nil)).Elem(),
	)
	_jsii_.RegisterClass(
		"jsii-calc.ExperimentalClass",
		reflect.TypeOf((*ExperimentalClass)(nil)).Elem(),
		[]_jsii_.Member{
			_jsii_.MemberMethod{JsiiMethod: "method", GoMethod: "Method"},
			_jsii_.MemberProperty{JsiiProperty: "mutableProperty", GoGetter: "MutableProperty"},
			_jsii_.MemberProperty{JsiiProperty: "readonlyProperty", GoGetter: "ReadonlyProperty"},
		},
		func() interface{} {
			return &jsiiProxy_ExperimentalClass{}
		},
	)
	_jsii_.RegisterEnum(
		"jsii-calc.ExperimentalEnum",
		reflect.TypeOf((*ExperimentalEnum)(nil)).Elem(),
		map[string]interface{}{
			"OPTION_A": ExperimentalEnum_OPTION_A,
			"OPTION_B": ExperimentalEnum_OPTION_B,
		},
	)
	_jsii_.RegisterStruct(
		"jsii-calc.ExperimentalStruct",
		reflect.TypeOf((*ExperimentalStruct)(nil)).Elem(),
	)
	_jsii_.RegisterClass(
		"jsii-calc.ExportedBaseClass",
		reflect.TypeOf((*ExportedBaseClass)(nil)).Elem(),
		[]_jsii_.Member{
			_jsii_.MemberProperty{JsiiProperty: "success", GoGetter: "Success"},
		},
		func() interface{} {
			return &jsiiProxy_ExportedBaseClass{}
		},
	)
	_jsii_.RegisterStruct(
		"jsii-calc.ExtendsInternalInterface",
		reflect.TypeOf((*ExtendsInternalInterface)(nil)).Elem(),
	)
	_jsii_.RegisterClass(
		"jsii-calc.ExternalClass",
		reflect.TypeOf((*ExternalClass)(nil)).Elem(),
		[]_jsii_.Member{
			_jsii_.MemberMethod{JsiiMethod: "method", GoMethod: "Method"},
			_jsii_.MemberProperty{JsiiProperty: "mutableProperty", GoGetter: "MutableProperty"},
			_jsii_.MemberProperty{JsiiProperty: "readonlyProperty", GoGetter: "ReadonlyProperty"},
		},
		func() interface{} {
			return &jsiiProxy_ExternalClass{}
		},
	)
	_jsii_.RegisterEnum(
		"jsii-calc.ExternalEnum",
		reflect.TypeOf((*ExternalEnum)(nil)).Elem(),
		map[string]interface{}{
			"OPTION_A": ExternalEnum_OPTION_A,
			"OPTION_B": ExternalEnum_OPTION_B,
		},
	)
	_jsii_.RegisterStruct(
		"jsii-calc.ExternalStruct",
		reflect.TypeOf((*ExternalStruct)(nil)).Elem(),
	)
	_jsii_.RegisterClass(
		"jsii-calc.GiveMeStructs",
		reflect.TypeOf((*GiveMeStructs)(nil)).Elem(),
		[]_jsii_.Member{
			_jsii_.MemberMethod{JsiiMethod: "derivedToFirst", GoMethod: "DerivedToFirst"},
			_jsii_.MemberMethod{JsiiMethod: "readDerivedNonPrimitive", GoMethod: "ReadDerivedNonPrimitive"},
			_jsii_.MemberMethod{JsiiMethod: "readFirstNumber", GoMethod: "ReadFirstNumber"},
			_jsii_.MemberProperty{JsiiProperty: "structLiteral", GoGetter: "StructLiteral"},
		},
		func() interface{} {
			return &jsiiProxy_GiveMeStructs{}
		},
	)
	_jsii_.RegisterStruct(
		"jsii-calc.Greetee",
		reflect.TypeOf((*Greetee)(nil)).Elem(),
	)
	_jsii_.RegisterClass(
		"jsii-calc.GreetingAugmenter",
		reflect.TypeOf((*GreetingAugmenter)(nil)).Elem(),
		[]_jsii_.Member{
			_jsii_.MemberMethod{JsiiMethod: "betterGreeting", GoMethod: "BetterGreeting"},
		},
		func() interface{} {
			return &jsiiProxy_GreetingAugmenter{}
		},
	)
	_jsii_.RegisterInterface(
		"jsii-calc.IAnonymousImplementationProvider",
		reflect.TypeOf((*IAnonymousImplementationProvider)(nil)).Elem(),
		[]_jsii_.Member{
			_jsii_.MemberMethod{JsiiMethod: "provideAsClass", GoMethod: "ProvideAsClass"},
			_jsii_.MemberMethod{JsiiMethod: "provideAsInterface", GoMethod: "ProvideAsInterface"},
		},
		func() interface{} {
			return &jsiiProxy_IAnonymousImplementationProvider{}
		},
	)
	_jsii_.RegisterInterface(
		"jsii-calc.IAnonymouslyImplementMe",
		reflect.TypeOf((*IAnonymouslyImplementMe)(nil)).Elem(),
		[]_jsii_.Member{
			_jsii_.MemberProperty{JsiiProperty: "value", GoGetter: "Value"},
			_jsii_.MemberMethod{JsiiMethod: "verb", GoMethod: "Verb"},
		},
		func() interface{} {
			return &jsiiProxy_IAnonymouslyImplementMe{}
		},
	)
	_jsii_.RegisterInterface(
		"jsii-calc.IAnotherPublicInterface",
		reflect.TypeOf((*IAnotherPublicInterface)(nil)).Elem(),
		[]_jsii_.Member{
			_jsii_.MemberProperty{JsiiProperty: "a", GoGetter: "A"},
		},
		func() interface{} {
			return &jsiiProxy_IAnotherPublicInterface{}
		},
	)
	_jsii_.RegisterInterface(
		"jsii-calc.IBell",
		reflect.TypeOf((*IBell)(nil)).Elem(),
		[]_jsii_.Member{
			_jsii_.MemberMethod{JsiiMethod: "ring", GoMethod: "Ring"},
		},
		func() interface{} {
			return &jsiiProxy_IBell{}
		},
	)
	_jsii_.RegisterInterface(
		"jsii-calc.IBellRinger",
		reflect.TypeOf((*IBellRinger)(nil)).Elem(),
		[]_jsii_.Member{
			_jsii_.MemberMethod{JsiiMethod: "yourTurn", GoMethod: "YourTurn"},
		},
		func() interface{} {
			return &jsiiProxy_IBellRinger{}
		},
	)
	_jsii_.RegisterInterface(
		"jsii-calc.IConcreteBellRinger",
		reflect.TypeOf((*IConcreteBellRinger)(nil)).Elem(),
		[]_jsii_.Member{
			_jsii_.MemberMethod{JsiiMethod: "yourTurn", GoMethod: "YourTurn"},
		},
		func() interface{} {
			return &jsiiProxy_IConcreteBellRinger{}
		},
	)
	_jsii_.RegisterInterface(
		"jsii-calc.IDeprecatedInterface",
		reflect.TypeOf((*IDeprecatedInterface)(nil)).Elem(),
		[]_jsii_.Member{
			_jsii_.MemberMethod{JsiiMethod: "method", GoMethod: "Method"},
			_jsii_.MemberProperty{JsiiProperty: "mutableProperty", GoGetter: "MutableProperty"},
		},
		func() interface{} {
			return &jsiiProxy_IDeprecatedInterface{}
		},
	)
	_jsii_.RegisterInterface(
		"jsii-calc.IExperimentalInterface",
		reflect.TypeOf((*IExperimentalInterface)(nil)).Elem(),
		[]_jsii_.Member{
			_jsii_.MemberMethod{JsiiMethod: "method", GoMethod: "Method"},
			_jsii_.MemberProperty{JsiiProperty: "mutableProperty", GoGetter: "MutableProperty"},
		},
		func() interface{} {
			return &jsiiProxy_IExperimentalInterface{}
		},
	)
	_jsii_.RegisterInterface(
		"jsii-calc.IExtendsPrivateInterface",
		reflect.TypeOf((*IExtendsPrivateInterface)(nil)).Elem(),
		[]_jsii_.Member{
			_jsii_.MemberProperty{JsiiProperty: "moreThings", GoGetter: "MoreThings"},
			_jsii_.MemberProperty{JsiiProperty: "private", GoGetter: "Private"},
		},
		func() interface{} {
			return &jsiiProxy_IExtendsPrivateInterface{}
		},
	)
	_jsii_.RegisterInterface(
		"jsii-calc.IExternalInterface",
		reflect.TypeOf((*IExternalInterface)(nil)).Elem(),
		[]_jsii_.Member{
			_jsii_.MemberMethod{JsiiMethod: "method", GoMethod: "Method"},
			_jsii_.MemberProperty{JsiiProperty: "mutableProperty", GoGetter: "MutableProperty"},
		},
		func() interface{} {
			return &jsiiProxy_IExternalInterface{}
		},
	)
	_jsii_.RegisterInterface(
		"jsii-calc.IFriendlier",
		reflect.TypeOf((*IFriendlier)(nil)).Elem(),
		[]_jsii_.Member{
			_jsii_.MemberMethod{JsiiMethod: "farewell", GoMethod: "Farewell"},
			_jsii_.MemberMethod{JsiiMethod: "goodbye", GoMethod: "Goodbye"},
			_jsii_.MemberMethod{JsiiMethod: "hello", GoMethod: "Hello"},
		},
		func() interface{} {
			j := jsiiProxy_IFriendlier{}
			_jsii_.InitJsiiProxy(&j.IFriendly)
			return &j
		},
	)
	_jsii_.RegisterInterface(
		"jsii-calc.IFriendlyRandomGenerator",
		reflect.TypeOf((*IFriendlyRandomGenerator)(nil)).Elem(),
		[]_jsii_.Member{
			_jsii_.MemberMethod{JsiiMethod: "hello", GoMethod: "Hello"},
			_jsii_.MemberMethod{JsiiMethod: "next", GoMethod: "Next"},
		},
		func() interface{} {
			j := jsiiProxy_IFriendlyRandomGenerator{}
			_jsii_.InitJsiiProxy(&j.IFriendly)
			_jsii_.InitJsiiProxy(&j.jsiiProxy_IRandomNumberGenerator)
			return &j
		},
	)
	_jsii_.RegisterInterface(
		"jsii-calc.IInterfaceImplementedByAbstractClass",
		reflect.TypeOf((*IInterfaceImplementedByAbstractClass)(nil)).Elem(),
		[]_jsii_.Member{
			_jsii_.MemberProperty{JsiiProperty: "propFromInterface", GoGetter: "PropFromInterface"},
		},
		func() interface{} {
			return &jsiiProxy_IInterfaceImplementedByAbstractClass{}
		},
	)
	_jsii_.RegisterInterface(
		"jsii-calc.IInterfaceThatShouldNotBeADataType",
		reflect.TypeOf((*IInterfaceThatShouldNotBeADataType)(nil)).Elem(),
		[]_jsii_.Member{
			_jsii_.MemberMethod{JsiiMethod: "doThings", GoMethod: "DoThings"},
			_jsii_.MemberProperty{JsiiProperty: "otherValue", GoGetter: "OtherValue"},
			_jsii_.MemberProperty{JsiiProperty: "value", GoGetter: "Value"},
		},
		func() interface{} {
			j := jsiiProxy_IInterfaceThatShouldNotBeADataType{}
			_jsii_.InitJsiiProxy(&j.jsiiProxy_IInterfaceWithMethods)
			return &j
		},
	)
	_jsii_.RegisterInterface(
		"jsii-calc.IInterfaceWithInternal",
		reflect.TypeOf((*IInterfaceWithInternal)(nil)).Elem(),
		[]_jsii_.Member{
			_jsii_.MemberMethod{JsiiMethod: "visible", GoMethod: "Visible"},
		},
		func() interface{} {
			return &jsiiProxy_IInterfaceWithInternal{}
		},
	)
	_jsii_.RegisterInterface(
		"jsii-calc.IInterfaceWithMethods",
		reflect.TypeOf((*IInterfaceWithMethods)(nil)).Elem(),
		[]_jsii_.Member{
			_jsii_.MemberMethod{JsiiMethod: "doThings", GoMethod: "DoThings"},
			_jsii_.MemberProperty{JsiiProperty: "value", GoGetter: "Value"},
		},
		func() interface{} {
			return &jsiiProxy_IInterfaceWithMethods{}
		},
	)
	_jsii_.RegisterInterface(
		"jsii-calc.IInterfaceWithOptionalMethodArguments",
		reflect.TypeOf((*IInterfaceWithOptionalMethodArguments)(nil)).Elem(),
		[]_jsii_.Member{
			_jsii_.MemberMethod{JsiiMethod: "hello", GoMethod: "Hello"},
		},
		func() interface{} {
			return &jsiiProxy_IInterfaceWithOptionalMethodArguments{}
		},
	)
	_jsii_.RegisterInterface(
		"jsii-calc.IInterfaceWithProperties",
		reflect.TypeOf((*IInterfaceWithProperties)(nil)).Elem(),
		[]_jsii_.Member{
			_jsii_.MemberProperty{JsiiProperty: "readOnlyString", GoGetter: "ReadOnlyString"},
			_jsii_.MemberProperty{JsiiProperty: "readWriteString", GoGetter: "ReadWriteString"},
		},
		func() interface{} {
			return &jsiiProxy_IInterfaceWithProperties{}
		},
	)
	_jsii_.RegisterInterface(
		"jsii-calc.IInterfaceWithPropertiesExtension",
		reflect.TypeOf((*IInterfaceWithPropertiesExtension)(nil)).Elem(),
		[]_jsii_.Member{
			_jsii_.MemberProperty{JsiiProperty: "foo", GoGetter: "Foo"},
			_jsii_.MemberProperty{JsiiProperty: "readOnlyString", GoGetter: "ReadOnlyString"},
			_jsii_.MemberProperty{JsiiProperty: "readWriteString", GoGetter: "ReadWriteString"},
		},
		func() interface{} {
			j := jsiiProxy_IInterfaceWithPropertiesExtension{}
			_jsii_.InitJsiiProxy(&j.jsiiProxy_IInterfaceWithProperties)
			return &j
		},
	)
	_jsii_.RegisterInterface(
		"jsii-calc.IJSII417Derived",
		reflect.TypeOf((*Ijsii417Derived)(nil)).Elem(),
		[]_jsii_.Member{
			_jsii_.MemberMethod{JsiiMethod: "bar", GoMethod: "Bar"},
			_jsii_.MemberMethod{JsiiMethod: "baz", GoMethod: "Baz"},
			_jsii_.MemberMethod{JsiiMethod: "foo", GoMethod: "Foo"},
			_jsii_.MemberProperty{JsiiProperty: "hasRoot", GoGetter: "HasRoot"},
			_jsii_.MemberProperty{JsiiProperty: "property", GoGetter: "Property"},
		},
		func() interface{} {
			j := jsiiProxy_Ijsii417Derived{}
			_jsii_.InitJsiiProxy(&j.jsiiProxy_Ijsii417PublicBaseOfBase)
			return &j
		},
	)
	_jsii_.RegisterInterface(
		"jsii-calc.IJSII417PublicBaseOfBase",
		reflect.TypeOf((*Ijsii417PublicBaseOfBase)(nil)).Elem(),
		[]_jsii_.Member{
			_jsii_.MemberMethod{JsiiMethod: "foo", GoMethod: "Foo"},
			_jsii_.MemberProperty{JsiiProperty: "hasRoot", GoGetter: "HasRoot"},
		},
		func() interface{} {
			return &jsiiProxy_Ijsii417PublicBaseOfBase{}
		},
	)
	_jsii_.RegisterInterface(
		"jsii-calc.IJsii487External",
		reflect.TypeOf((*IJsii487External)(nil)).Elem(),
		nil, // no members
		func() interface{} {
			return &jsiiProxy_IJsii487External{}
		},
	)
	_jsii_.RegisterInterface(
		"jsii-calc.IJsii487External2",
		reflect.TypeOf((*IJsii487External2)(nil)).Elem(),
		nil, // no members
		func() interface{} {
			return &jsiiProxy_IJsii487External2{}
		},
	)
	_jsii_.RegisterInterface(
		"jsii-calc.IJsii496",
		reflect.TypeOf((*IJsii496)(nil)).Elem(),
		nil, // no members
		func() interface{} {
			return &jsiiProxy_IJsii496{}
		},
	)
	_jsii_.RegisterInterface(
		"jsii-calc.IMutableObjectLiteral",
		reflect.TypeOf((*IMutableObjectLiteral)(nil)).Elem(),
		[]_jsii_.Member{
			_jsii_.MemberProperty{JsiiProperty: "value", GoGetter: "Value"},
		},
		func() interface{} {
			return &jsiiProxy_IMutableObjectLiteral{}
		},
	)
	_jsii_.RegisterInterface(
		"jsii-calc.INonInternalInterface",
		reflect.TypeOf((*INonInternalInterface)(nil)).Elem(),
		[]_jsii_.Member{
			_jsii_.MemberProperty{JsiiProperty: "a", GoGetter: "A"},
			_jsii_.MemberProperty{JsiiProperty: "b", GoGetter: "B"},
			_jsii_.MemberProperty{JsiiProperty: "c", GoGetter: "C"},
		},
		func() interface{} {
			j := jsiiProxy_INonInternalInterface{}
			_jsii_.InitJsiiProxy(&j.jsiiProxy_IAnotherPublicInterface)
			return &j
		},
	)
	_jsii_.RegisterInterface(
		"jsii-calc.IObjectWithProperty",
		reflect.TypeOf((*IObjectWithProperty)(nil)).Elem(),
		[]_jsii_.Member{
			_jsii_.MemberProperty{JsiiProperty: "property", GoGetter: "Property"},
			_jsii_.MemberMethod{JsiiMethod: "wasSet", GoMethod: "WasSet"},
		},
		func() interface{} {
			return &jsiiProxy_IObjectWithProperty{}
		},
	)
	_jsii_.RegisterInterface(
		"jsii-calc.IOptionalMethod",
		reflect.TypeOf((*IOptionalMethod)(nil)).Elem(),
		[]_jsii_.Member{
			_jsii_.MemberMethod{JsiiMethod: "optional", GoMethod: "Optional"},
		},
		func() interface{} {
			return &jsiiProxy_IOptionalMethod{}
		},
	)
	_jsii_.RegisterInterface(
		"jsii-calc.IPrivatelyImplemented",
		reflect.TypeOf((*IPrivatelyImplemented)(nil)).Elem(),
		[]_jsii_.Member{
			_jsii_.MemberProperty{JsiiProperty: "success", GoGetter: "Success"},
		},
		func() interface{} {
			return &jsiiProxy_IPrivatelyImplemented{}
		},
	)
	_jsii_.RegisterInterface(
		"jsii-calc.IPublicInterface",
		reflect.TypeOf((*IPublicInterface)(nil)).Elem(),
		[]_jsii_.Member{
			_jsii_.MemberMethod{JsiiMethod: "bye", GoMethod: "Bye"},
		},
		func() interface{} {
			return &jsiiProxy_IPublicInterface{}
		},
	)
	_jsii_.RegisterInterface(
		"jsii-calc.IPublicInterface2",
		reflect.TypeOf((*IPublicInterface2)(nil)).Elem(),
		[]_jsii_.Member{
			_jsii_.MemberMethod{JsiiMethod: "ciao", GoMethod: "Ciao"},
		},
		func() interface{} {
			return &jsiiProxy_IPublicInterface2{}
		},
	)
	_jsii_.RegisterInterface(
		"jsii-calc.IRandomNumberGenerator",
		reflect.TypeOf((*IRandomNumberGenerator)(nil)).Elem(),
		[]_jsii_.Member{
			_jsii_.MemberMethod{JsiiMethod: "next", GoMethod: "Next"},
		},
		func() interface{} {
			return &jsiiProxy_IRandomNumberGenerator{}
		},
	)
	_jsii_.RegisterInterface(
		"jsii-calc.IReturnJsii976",
		reflect.TypeOf((*IReturnJsii976)(nil)).Elem(),
		[]_jsii_.Member{
			_jsii_.MemberProperty{JsiiProperty: "foo", GoGetter: "Foo"},
		},
		func() interface{} {
			return &jsiiProxy_IReturnJsii976{}
		},
	)
	_jsii_.RegisterInterface(
		"jsii-calc.IReturnsNumber",
		reflect.TypeOf((*IReturnsNumber)(nil)).Elem(),
		[]_jsii_.Member{
			_jsii_.MemberProperty{JsiiProperty: "numberProp", GoGetter: "NumberProp"},
			_jsii_.MemberMethod{JsiiMethod: "obtainNumber", GoMethod: "ObtainNumber"},
		},
		func() interface{} {
			return &jsiiProxy_IReturnsNumber{}
		},
	)
	_jsii_.RegisterInterface(
		"jsii-calc.IStableInterface",
		reflect.TypeOf((*IStableInterface)(nil)).Elem(),
		[]_jsii_.Member{
			_jsii_.MemberMethod{JsiiMethod: "method", GoMethod: "Method"},
			_jsii_.MemberProperty{JsiiProperty: "mutableProperty", GoGetter: "MutableProperty"},
		},
		func() interface{} {
			return &jsiiProxy_IStableInterface{}
		},
	)
	_jsii_.RegisterInterface(
		"jsii-calc.IStructReturningDelegate",
		reflect.TypeOf((*IStructReturningDelegate)(nil)).Elem(),
		[]_jsii_.Member{
			_jsii_.MemberMethod{JsiiMethod: "returnStruct", GoMethod: "ReturnStruct"},
		},
		func() interface{} {
			return &jsiiProxy_IStructReturningDelegate{}
		},
	)
	_jsii_.RegisterInterface(
		"jsii-calc.IWallClock",
		reflect.TypeOf((*IWallClock)(nil)).Elem(),
		[]_jsii_.Member{
			_jsii_.MemberMethod{JsiiMethod: "iso8601Now", GoMethod: "Iso8601Now"},
		},
		func() interface{} {
			return &jsiiProxy_IWallClock{}
		},
	)
	_jsii_.RegisterClass(
		"jsii-calc.ImplementInternalInterface",
		reflect.TypeOf((*ImplementInternalInterface)(nil)).Elem(),
		[]_jsii_.Member{
			_jsii_.MemberProperty{JsiiProperty: "prop", GoGetter: "Prop"},
		},
		func() interface{} {
			return &jsiiProxy_ImplementInternalInterface{}
		},
	)
	_jsii_.RegisterClass(
		"jsii-calc.Implementation",
		reflect.TypeOf((*Implementation)(nil)).Elem(),
		[]_jsii_.Member{
			_jsii_.MemberProperty{JsiiProperty: "value", GoGetter: "Value"},
		},
		func() interface{} {
			return &jsiiProxy_Implementation{}
		},
	)
	_jsii_.RegisterClass(
		"jsii-calc.ImplementsInterfaceWithInternal",
		reflect.TypeOf((*ImplementsInterfaceWithInternal)(nil)).Elem(),
		[]_jsii_.Member{
			_jsii_.MemberMethod{JsiiMethod: "visible", GoMethod: "Visible"},
		},
		func() interface{} {
			j := jsiiProxy_ImplementsInterfaceWithInternal{}
			_jsii_.InitJsiiProxy(&j.jsiiProxy_IInterfaceWithInternal)
			return &j
		},
	)
	_jsii_.RegisterClass(
		"jsii-calc.ImplementsInterfaceWithInternalSubclass",
		reflect.TypeOf((*ImplementsInterfaceWithInternalSubclass)(nil)).Elem(),
		[]_jsii_.Member{
			_jsii_.MemberMethod{JsiiMethod: "visible", GoMethod: "Visible"},
		},
		func() interface{} {
			j := jsiiProxy_ImplementsInterfaceWithInternalSubclass{}
			_jsii_.InitJsiiProxy(&j.jsiiProxy_ImplementsInterfaceWithInternal)
			return &j
		},
	)
	_jsii_.RegisterClass(
		"jsii-calc.ImplementsPrivateInterface",
		reflect.TypeOf((*ImplementsPrivateInterface)(nil)).Elem(),
		[]_jsii_.Member{
			_jsii_.MemberProperty{JsiiProperty: "private", GoGetter: "Private"},
		},
		func() interface{} {
			return &jsiiProxy_ImplementsPrivateInterface{}
		},
	)
	_jsii_.RegisterStruct(
		"jsii-calc.ImplictBaseOfBase",
		reflect.TypeOf((*ImplictBaseOfBase)(nil)).Elem(),
	)
	_jsii_.RegisterClass(
		"jsii-calc.InbetweenClass",
		reflect.TypeOf((*InbetweenClass)(nil)).Elem(),
		[]_jsii_.Member{
			_jsii_.MemberMethod{JsiiMethod: "ciao", GoMethod: "Ciao"},
			_jsii_.MemberMethod{JsiiMethod: "hello", GoMethod: "Hello"},
		},
		func() interface{} {
			j := jsiiProxy_InbetweenClass{}
			_jsii_.InitJsiiProxy(&j.jsiiProxy_PublicClass)
			_jsii_.InitJsiiProxy(&j.jsiiProxy_IPublicInterface2)
			return &j
		},
	)
	_jsii_.RegisterClass(
		"jsii-calc.InterfaceCollections",
		reflect.TypeOf((*InterfaceCollections)(nil)).Elem(),
		nil, // no members
		func() interface{} {
			return &jsiiProxy_InterfaceCollections{}
		},
	)
	_jsii_.RegisterClass(
		"jsii-calc.InterfacesMaker",
		reflect.TypeOf((*InterfacesMaker)(nil)).Elem(),
		nil, // no members
		func() interface{} {
			return &jsiiProxy_InterfacesMaker{}
		},
	)
	_jsii_.RegisterClass(
		"jsii-calc.Isomorphism",
		reflect.TypeOf((*Isomorphism)(nil)).Elem(),
		[]_jsii_.Member{
			_jsii_.MemberMethod{JsiiMethod: "myself", GoMethod: "Myself"},
		},
		func() interface{} {
			return &jsiiProxy_Isomorphism{}
		},
	)
	_jsii_.RegisterClass(
		"jsii-calc.Issue2638",
		reflect.TypeOf((*Issue2638)(nil)).Elem(),
		nil, // no members
		func() interface{} {
			return &jsiiProxy_Issue2638{}
		},
	)
	_jsii_.RegisterClass(
		"jsii-calc.Issue2638B",
		reflect.TypeOf((*Issue2638B)(nil)).Elem(),
		nil, // no members
		func() interface{} {
			return &jsiiProxy_Issue2638B{}
		},
	)
	_jsii_.RegisterClass(
		"jsii-calc.JSII417Derived",
		reflect.TypeOf((*Jsii417Derived)(nil)).Elem(),
		[]_jsii_.Member{
			_jsii_.MemberMethod{JsiiMethod: "bar", GoMethod: "Bar"},
			_jsii_.MemberMethod{JsiiMethod: "baz", GoMethod: "Baz"},
			_jsii_.MemberMethod{JsiiMethod: "foo", GoMethod: "Foo"},
			_jsii_.MemberProperty{JsiiProperty: "hasRoot", GoGetter: "HasRoot"},
			_jsii_.MemberProperty{JsiiProperty: "property", GoGetter: "Property"},
		},
		func() interface{} {
			j := jsiiProxy_Jsii417Derived{}
			_jsii_.InitJsiiProxy(&j.jsiiProxy_Jsii417PublicBaseOfBase)
			return &j
		},
	)
	_jsii_.RegisterClass(
		"jsii-calc.JSII417PublicBaseOfBase",
		reflect.TypeOf((*Jsii417PublicBaseOfBase)(nil)).Elem(),
		[]_jsii_.Member{
			_jsii_.MemberMethod{JsiiMethod: "foo", GoMethod: "Foo"},
			_jsii_.MemberProperty{JsiiProperty: "hasRoot", GoGetter: "HasRoot"},
		},
		func() interface{} {
			return &jsiiProxy_Jsii417PublicBaseOfBase{}
		},
	)
	_jsii_.RegisterClass(
		"jsii-calc.JSObjectLiteralForInterface",
		reflect.TypeOf((*JsObjectLiteralForInterface)(nil)).Elem(),
		[]_jsii_.Member{
			_jsii_.MemberMethod{JsiiMethod: "giveMeFriendly", GoMethod: "GiveMeFriendly"},
			_jsii_.MemberMethod{JsiiMethod: "giveMeFriendlyGenerator", GoMethod: "GiveMeFriendlyGenerator"},
		},
		func() interface{} {
			return &jsiiProxy_JsObjectLiteralForInterface{}
		},
	)
	_jsii_.RegisterClass(
		"jsii-calc.JSObjectLiteralToNative",
		reflect.TypeOf((*JsObjectLiteralToNative)(nil)).Elem(),
		[]_jsii_.Member{
			_jsii_.MemberMethod{JsiiMethod: "returnLiteral", GoMethod: "ReturnLiteral"},
		},
		func() interface{} {
			return &jsiiProxy_JsObjectLiteralToNative{}
		},
	)
	_jsii_.RegisterClass(
		"jsii-calc.JSObjectLiteralToNativeClass",
		reflect.TypeOf((*JsObjectLiteralToNativeClass)(nil)).Elem(),
		[]_jsii_.Member{
			_jsii_.MemberProperty{JsiiProperty: "propA", GoGetter: "PropA"},
			_jsii_.MemberProperty{JsiiProperty: "propB", GoGetter: "PropB"},
		},
		func() interface{} {
			return &jsiiProxy_JsObjectLiteralToNativeClass{}
		},
	)
	_jsii_.RegisterClass(
		"jsii-calc.JavaReservedWords",
		reflect.TypeOf((*JavaReservedWords)(nil)).Elem(),
		[]_jsii_.Member{
			_jsii_.MemberMethod{JsiiMethod: "abstract", GoMethod: "Abstract"},
			_jsii_.MemberMethod{JsiiMethod: "assert", GoMethod: "Assert"},
			_jsii_.MemberMethod{JsiiMethod: "boolean", GoMethod: "Boolean"},
			_jsii_.MemberMethod{JsiiMethod: "break", GoMethod: "Break"},
			_jsii_.MemberMethod{JsiiMethod: "byte", GoMethod: "Byte"},
			_jsii_.MemberMethod{JsiiMethod: "case", GoMethod: "Case"},
			_jsii_.MemberMethod{JsiiMethod: "catch", GoMethod: "Catch"},
			_jsii_.MemberMethod{JsiiMethod: "char", GoMethod: "Char"},
			_jsii_.MemberMethod{JsiiMethod: "class", GoMethod: "Class"},
			_jsii_.MemberMethod{JsiiMethod: "const", GoMethod: "Const"},
			_jsii_.MemberMethod{JsiiMethod: "continue", GoMethod: "Continue"},
			_jsii_.MemberMethod{JsiiMethod: "default", GoMethod: "Default"},
			_jsii_.MemberMethod{JsiiMethod: "do", GoMethod: "Do"},
			_jsii_.MemberMethod{JsiiMethod: "double", GoMethod: "Double"},
			_jsii_.MemberMethod{JsiiMethod: "else", GoMethod: "Else"},
			_jsii_.MemberMethod{JsiiMethod: "enum", GoMethod: "Enum"},
			_jsii_.MemberMethod{JsiiMethod: "extends", GoMethod: "Extends"},
			_jsii_.MemberMethod{JsiiMethod: "false", GoMethod: "False"},
			_jsii_.MemberMethod{JsiiMethod: "final", GoMethod: "Final"},
			_jsii_.MemberMethod{JsiiMethod: "finally", GoMethod: "Finally"},
			_jsii_.MemberMethod{JsiiMethod: "float", GoMethod: "Float"},
			_jsii_.MemberMethod{JsiiMethod: "for", GoMethod: "For"},
			_jsii_.MemberMethod{JsiiMethod: "goto", GoMethod: "Goto"},
			_jsii_.MemberMethod{JsiiMethod: "if", GoMethod: "If"},
			_jsii_.MemberMethod{JsiiMethod: "implements", GoMethod: "Implements"},
			_jsii_.MemberMethod{JsiiMethod: "import", GoMethod: "Import"},
			_jsii_.MemberMethod{JsiiMethod: "instanceof", GoMethod: "Instanceof"},
			_jsii_.MemberMethod{JsiiMethod: "int", GoMethod: "Int"},
			_jsii_.MemberMethod{JsiiMethod: "interface", GoMethod: "Interface"},
			_jsii_.MemberMethod{JsiiMethod: "long", GoMethod: "Long"},
			_jsii_.MemberMethod{JsiiMethod: "native", GoMethod: "Native"},
			_jsii_.MemberMethod{JsiiMethod: "new", GoMethod: "New"},
			_jsii_.MemberMethod{JsiiMethod: "null", GoMethod: "Null"},
			_jsii_.MemberMethod{JsiiMethod: "package", GoMethod: "Package"},
			_jsii_.MemberMethod{JsiiMethod: "private", GoMethod: "Private"},
			_jsii_.MemberMethod{JsiiMethod: "protected", GoMethod: "Protected"},
			_jsii_.MemberMethod{JsiiMethod: "public", GoMethod: "Public"},
			_jsii_.MemberMethod{JsiiMethod: "return", GoMethod: "Return"},
			_jsii_.MemberMethod{JsiiMethod: "short", GoMethod: "Short"},
			_jsii_.MemberMethod{JsiiMethod: "static", GoMethod: "Static"},
			_jsii_.MemberMethod{JsiiMethod: "strictfp", GoMethod: "Strictfp"},
			_jsii_.MemberMethod{JsiiMethod: "super", GoMethod: "Super"},
			_jsii_.MemberMethod{JsiiMethod: "switch", GoMethod: "Switch"},
			_jsii_.MemberMethod{JsiiMethod: "synchronized", GoMethod: "Synchronized"},
			_jsii_.MemberMethod{JsiiMethod: "this", GoMethod: "This"},
			_jsii_.MemberMethod{JsiiMethod: "throw", GoMethod: "Throw"},
			_jsii_.MemberMethod{JsiiMethod: "throws", GoMethod: "Throws"},
			_jsii_.MemberMethod{JsiiMethod: "transient", GoMethod: "Transient"},
			_jsii_.MemberMethod{JsiiMethod: "true", GoMethod: "True"},
			_jsii_.MemberMethod{JsiiMethod: "try", GoMethod: "Try"},
			_jsii_.MemberMethod{JsiiMethod: "void", GoMethod: "Void"},
			_jsii_.MemberMethod{JsiiMethod: "volatile", GoMethod: "Volatile"},
			_jsii_.MemberProperty{JsiiProperty: "while", GoGetter: "While"},
		},
		func() interface{} {
			return &jsiiProxy_JavaReservedWords{}
		},
	)
	_jsii_.RegisterClass(
		"jsii-calc.Jsii487Derived",
		reflect.TypeOf((*Jsii487Derived)(nil)).Elem(),
		nil, // no members
		func() interface{} {
			j := jsiiProxy_Jsii487Derived{}
			_jsii_.InitJsiiProxy(&j.jsiiProxy_IJsii487External)
			_jsii_.InitJsiiProxy(&j.jsiiProxy_IJsii487External2)
			return &j
		},
	)
	_jsii_.RegisterClass(
		"jsii-calc.Jsii496Derived",
		reflect.TypeOf((*Jsii496Derived)(nil)).Elem(),
		nil, // no members
		func() interface{} {
			j := jsiiProxy_Jsii496Derived{}
			_jsii_.InitJsiiProxy(&j.jsiiProxy_IJsii496)
			return &j
		},
	)
	_jsii_.RegisterClass(
		"jsii-calc.JsiiAgent",
		reflect.TypeOf((*JsiiAgent)(nil)).Elem(),
		nil, // no members
		func() interface{} {
			return &jsiiProxy_JsiiAgent{}
		},
	)
	_jsii_.RegisterClass(
		"jsii-calc.JsonFormatter",
		reflect.TypeOf((*JsonFormatter)(nil)).Elem(),
		nil, // no members
		func() interface{} {
			return &jsiiProxy_JsonFormatter{}
		},
	)
	_jsii_.RegisterClass(
		"jsii-calc.LevelOne",
		reflect.TypeOf((*LevelOne)(nil)).Elem(),
		[]_jsii_.Member{
			_jsii_.MemberProperty{JsiiProperty: "props", GoGetter: "Props"},
		},
		func() interface{} {
			return &jsiiProxy_LevelOne{}
		},
	)
	_jsii_.RegisterStruct(
		"jsii-calc.LevelOne.PropBooleanValue",
		reflect.TypeOf((*LevelOne_PropBooleanValue)(nil)).Elem(),
	)
	_jsii_.RegisterStruct(
		"jsii-calc.LevelOne.PropProperty",
		reflect.TypeOf((*LevelOne_PropProperty)(nil)).Elem(),
	)
	_jsii_.RegisterStruct(
		"jsii-calc.LevelOneProps",
		reflect.TypeOf((*LevelOneProps)(nil)).Elem(),
	)
	_jsii_.RegisterStruct(
		"jsii-calc.LoadBalancedFargateServiceProps",
		reflect.TypeOf((*LoadBalancedFargateServiceProps)(nil)).Elem(),
	)
	_jsii_.RegisterClass(
		"jsii-calc.MethodNamedProperty",
		reflect.TypeOf((*MethodNamedProperty)(nil)).Elem(),
		[]_jsii_.Member{
			_jsii_.MemberProperty{JsiiProperty: "elite", GoGetter: "Elite"},
			_jsii_.MemberMethod{JsiiMethod: "property", GoMethod: "Property"},
		},
		func() interface{} {
			return &jsiiProxy_MethodNamedProperty{}
		},
	)
	_jsii_.RegisterClass(
		"jsii-calc.Multiply",
		reflect.TypeOf((*Multiply)(nil)).Elem(),
		[]_jsii_.Member{
			_jsii_.MemberMethod{JsiiMethod: "farewell", GoMethod: "Farewell"},
			_jsii_.MemberMethod{JsiiMethod: "goodbye", GoMethod: "Goodbye"},
			_jsii_.MemberMethod{JsiiMethod: "hello", GoMethod: "Hello"},
			_jsii_.MemberProperty{JsiiProperty: "lhs", GoGetter: "Lhs"},
			_jsii_.MemberMethod{JsiiMethod: "next", GoMethod: "Next"},
			_jsii_.MemberProperty{JsiiProperty: "rhs", GoGetter: "Rhs"},
			_jsii_.MemberMethod{JsiiMethod: "toString", GoMethod: "ToString"},
			_jsii_.MemberMethod{JsiiMethod: "typeName", GoMethod: "TypeName"},
			_jsii_.MemberProperty{JsiiProperty: "value", GoGetter: "Value"},
		},
		func() interface{} {
			j := jsiiProxy_Multiply{}
			_jsii_.InitJsiiProxy(&j.jsiiProxy_BinaryOperation)
			_jsii_.InitJsiiProxy(&j.jsiiProxy_IFriendlier)
			_jsii_.InitJsiiProxy(&j.jsiiProxy_IRandomNumberGenerator)
			return &j
		},
	)
	_jsii_.RegisterClass(
		"jsii-calc.Negate",
		reflect.TypeOf((*Negate)(nil)).Elem(),
		[]_jsii_.Member{
			_jsii_.MemberMethod{JsiiMethod: "farewell", GoMethod: "Farewell"},
			_jsii_.MemberMethod{JsiiMethod: "goodbye", GoMethod: "Goodbye"},
			_jsii_.MemberMethod{JsiiMethod: "hello", GoMethod: "Hello"},
			_jsii_.MemberProperty{JsiiProperty: "operand", GoGetter: "Operand"},
			_jsii_.MemberMethod{JsiiMethod: "toString", GoMethod: "ToString"},
			_jsii_.MemberMethod{JsiiMethod: "typeName", GoMethod: "TypeName"},
			_jsii_.MemberProperty{JsiiProperty: "value", GoGetter: "Value"},
		},
		func() interface{} {
			j := jsiiProxy_Negate{}
			_jsii_.InitJsiiProxy(&j.jsiiProxy_UnaryOperation)
			_jsii_.InitJsiiProxy(&j.jsiiProxy_IFriendlier)
			return &j
		},
	)
	_jsii_.RegisterClass(
		"jsii-calc.NestedClassInstance",
		reflect.TypeOf((*NestedClassInstance)(nil)).Elem(),
		nil, // no members
		func() interface{} {
			return &jsiiProxy_NestedClassInstance{}
		},
	)
	_jsii_.RegisterStruct(
		"jsii-calc.NestedStruct",
		reflect.TypeOf((*NestedStruct)(nil)).Elem(),
	)
	_jsii_.RegisterClass(
		"jsii-calc.NodeStandardLibrary",
		reflect.TypeOf((*NodeStandardLibrary)(nil)).Elem(),
		[]_jsii_.Member{
			_jsii_.MemberMethod{JsiiMethod: "cryptoSha256", GoMethod: "CryptoSha256"},
			_jsii_.MemberMethod{JsiiMethod: "fsReadFile", GoMethod: "FsReadFile"},
			_jsii_.MemberMethod{JsiiMethod: "fsReadFileSync", GoMethod: "FsReadFileSync"},
			_jsii_.MemberProperty{JsiiProperty: "osPlatform", GoGetter: "OsPlatform"},
		},
		func() interface{} {
			return &jsiiProxy_NodeStandardLibrary{}
		},
	)
	_jsii_.RegisterClass(
		"jsii-calc.NullShouldBeTreatedAsUndefined",
		reflect.TypeOf((*NullShouldBeTreatedAsUndefined)(nil)).Elem(),
		[]_jsii_.Member{
			_jsii_.MemberProperty{JsiiProperty: "changeMeToUndefined", GoGetter: "ChangeMeToUndefined"},
			_jsii_.MemberMethod{JsiiMethod: "giveMeUndefined", GoMethod: "GiveMeUndefined"},
			_jsii_.MemberMethod{JsiiMethod: "giveMeUndefinedInsideAnObject", GoMethod: "GiveMeUndefinedInsideAnObject"},
			_jsii_.MemberMethod{JsiiMethod: "verifyPropertyIsUndefined", GoMethod: "VerifyPropertyIsUndefined"},
		},
		func() interface{} {
			return &jsiiProxy_NullShouldBeTreatedAsUndefined{}
		},
	)
	_jsii_.RegisterStruct(
		"jsii-calc.NullShouldBeTreatedAsUndefinedData",
		reflect.TypeOf((*NullShouldBeTreatedAsUndefinedData)(nil)).Elem(),
	)
	_jsii_.RegisterClass(
		"jsii-calc.NumberGenerator",
		reflect.TypeOf((*NumberGenerator)(nil)).Elem(),
		[]_jsii_.Member{
			_jsii_.MemberProperty{JsiiProperty: "generator", GoGetter: "Generator"},
			_jsii_.MemberMethod{JsiiMethod: "isSameGenerator", GoMethod: "IsSameGenerator"},
			_jsii_.MemberMethod{JsiiMethod: "nextTimes100", GoMethod: "NextTimes100"},
		},
		func() interface{} {
			return &jsiiProxy_NumberGenerator{}
		},
	)
	_jsii_.RegisterClass(
		"jsii-calc.ObjectRefsInCollections",
		reflect.TypeOf((*ObjectRefsInCollections)(nil)).Elem(),
		[]_jsii_.Member{
			_jsii_.MemberMethod{JsiiMethod: "sumFromArray", GoMethod: "SumFromArray"},
			_jsii_.MemberMethod{JsiiMethod: "sumFromMap", GoMethod: "SumFromMap"},
		},
		func() interface{} {
			return &jsiiProxy_ObjectRefsInCollections{}
		},
	)
	_jsii_.RegisterClass(
		"jsii-calc.ObjectWithPropertyProvider",
		reflect.TypeOf((*ObjectWithPropertyProvider)(nil)).Elem(),
		nil, // no members
		func() interface{} {
			return &jsiiProxy_ObjectWithPropertyProvider{}
		},
	)
	_jsii_.RegisterClass(
		"jsii-calc.Old",
		reflect.TypeOf((*Old)(nil)).Elem(),
		[]_jsii_.Member{
			_jsii_.MemberMethod{JsiiMethod: "doAThing", GoMethod: "DoAThing"},
		},
		func() interface{} {
			return &jsiiProxy_Old{}
		},
	)
	_jsii_.RegisterClass(
		"jsii-calc.OptionalArgumentInvoker",
		reflect.TypeOf((*OptionalArgumentInvoker)(nil)).Elem(),
		[]_jsii_.Member{
			_jsii_.MemberMethod{JsiiMethod: "invokeWithOptional", GoMethod: "InvokeWithOptional"},
			_jsii_.MemberMethod{JsiiMethod: "invokeWithoutOptional", GoMethod: "InvokeWithoutOptional"},
		},
		func() interface{} {
			return &jsiiProxy_OptionalArgumentInvoker{}
		},
	)
	_jsii_.RegisterClass(
		"jsii-calc.OptionalConstructorArgument",
		reflect.TypeOf((*OptionalConstructorArgument)(nil)).Elem(),
		[]_jsii_.Member{
			_jsii_.MemberProperty{JsiiProperty: "arg1", GoGetter: "Arg1"},
			_jsii_.MemberProperty{JsiiProperty: "arg2", GoGetter: "Arg2"},
			_jsii_.MemberProperty{JsiiProperty: "arg3", GoGetter: "Arg3"},
		},
		func() interface{} {
			return &jsiiProxy_OptionalConstructorArgument{}
		},
	)
	_jsii_.RegisterStruct(
		"jsii-calc.OptionalStruct",
		reflect.TypeOf((*OptionalStruct)(nil)).Elem(),
	)
	_jsii_.RegisterClass(
		"jsii-calc.OptionalStructConsumer",
		reflect.TypeOf((*OptionalStructConsumer)(nil)).Elem(),
		[]_jsii_.Member{
			_jsii_.MemberProperty{JsiiProperty: "fieldValue", GoGetter: "FieldValue"},
			_jsii_.MemberProperty{JsiiProperty: "parameterWasUndefined", GoGetter: "ParameterWasUndefined"},
		},
		func() interface{} {
			return &jsiiProxy_OptionalStructConsumer{}
		},
	)
	_jsii_.RegisterClass(
		"jsii-calc.OverridableProtectedMember",
		reflect.TypeOf((*OverridableProtectedMember)(nil)).Elem(),
		[]_jsii_.Member{
			_jsii_.MemberMethod{JsiiMethod: "overrideMe", GoMethod: "OverrideMe"},
			_jsii_.MemberProperty{JsiiProperty: "overrideReadOnly", GoGetter: "OverrideReadOnly"},
			_jsii_.MemberProperty{JsiiProperty: "overrideReadWrite", GoGetter: "OverrideReadWrite"},
			_jsii_.MemberMethod{JsiiMethod: "switchModes", GoMethod: "SwitchModes"},
			_jsii_.MemberMethod{JsiiMethod: "valueFromProtected", GoMethod: "ValueFromProtected"},
		},
		func() interface{} {
			return &jsiiProxy_OverridableProtectedMember{}
		},
	)
	_jsii_.RegisterClass(
		"jsii-calc.OverrideReturnsObject",
		reflect.TypeOf((*OverrideReturnsObject)(nil)).Elem(),
		[]_jsii_.Member{
			_jsii_.MemberMethod{JsiiMethod: "test", GoMethod: "Test"},
		},
		func() interface{} {
			return &jsiiProxy_OverrideReturnsObject{}
		},
	)
	_jsii_.RegisterStruct(
		"jsii-calc.ParentStruct982",
		reflect.TypeOf((*ParentStruct982)(nil)).Elem(),
	)
	_jsii_.RegisterClass(
		"jsii-calc.PartiallyInitializedThisConsumer",
		reflect.TypeOf((*PartiallyInitializedThisConsumer)(nil)).Elem(),
		[]_jsii_.Member{
			_jsii_.MemberMethod{JsiiMethod: "consumePartiallyInitializedThis", GoMethod: "ConsumePartiallyInitializedThis"},
		},
		func() interface{} {
			return &jsiiProxy_PartiallyInitializedThisConsumer{}
		},
	)
	_jsii_.RegisterClass(
		"jsii-calc.Polymorphism",
		reflect.TypeOf((*Polymorphism)(nil)).Elem(),
		[]_jsii_.Member{
			_jsii_.MemberMethod{JsiiMethod: "sayHello", GoMethod: "SayHello"},
		},
		func() interface{} {
			return &jsiiProxy_Polymorphism{}
		},
	)
	_jsii_.RegisterClass(
		"jsii-calc.Power",
		reflect.TypeOf((*Power)(nil)).Elem(),
		[]_jsii_.Member{
			_jsii_.MemberProperty{JsiiProperty: "base", GoGetter: "Base"},
			_jsii_.MemberProperty{JsiiProperty: "decorationPostfixes", GoGetter: "DecorationPostfixes"},
			_jsii_.MemberProperty{JsiiProperty: "decorationPrefixes", GoGetter: "DecorationPrefixes"},
			_jsii_.MemberProperty{JsiiProperty: "expression", GoGetter: "Expression"},
			_jsii_.MemberProperty{JsiiProperty: "pow", GoGetter: "Pow"},
			_jsii_.MemberProperty{JsiiProperty: "stringStyle", GoGetter: "StringStyle"},
			_jsii_.MemberMethod{JsiiMethod: "toString", GoMethod: "ToString"},
			_jsii_.MemberMethod{JsiiMethod: "typeName", GoMethod: "TypeName"},
			_jsii_.MemberProperty{JsiiProperty: "value", GoGetter: "Value"},
		},
		func() interface{} {
			j := jsiiProxy_Power{}
			_jsii_.InitJsiiProxy(&j.CompositeOperation)
			return &j
		},
	)
	_jsii_.RegisterClass(
		"jsii-calc.PropertyNamedProperty",
		reflect.TypeOf((*PropertyNamedProperty)(nil)).Elem(),
		[]_jsii_.Member{
			_jsii_.MemberProperty{JsiiProperty: "property", GoGetter: "Property"},
			_jsii_.MemberProperty{JsiiProperty: "yetAnoterOne", GoGetter: "YetAnoterOne"},
		},
		func() interface{} {
			return &jsiiProxy_PropertyNamedProperty{}
		},
	)
	_jsii_.RegisterClass(
		"jsii-calc.PublicClass",
		reflect.TypeOf((*PublicClass)(nil)).Elem(),
		[]_jsii_.Member{
			_jsii_.MemberMethod{JsiiMethod: "hello", GoMethod: "Hello"},
		},
		func() interface{} {
			return &jsiiProxy_PublicClass{}
		},
	)
	_jsii_.RegisterClass(
		"jsii-calc.PythonReservedWords",
		reflect.TypeOf((*PythonReservedWords)(nil)).Elem(),
		[]_jsii_.Member{
			_jsii_.MemberMethod{JsiiMethod: "and", GoMethod: "And"},
			_jsii_.MemberMethod{JsiiMethod: "as", GoMethod: "As"},
			_jsii_.MemberMethod{JsiiMethod: "assert", GoMethod: "Assert"},
			_jsii_.MemberMethod{JsiiMethod: "async", GoMethod: "Async"},
			_jsii_.MemberMethod{JsiiMethod: "await", GoMethod: "Await"},
			_jsii_.MemberMethod{JsiiMethod: "break", GoMethod: "Break"},
			_jsii_.MemberMethod{JsiiMethod: "class", GoMethod: "Class"},
			_jsii_.MemberMethod{JsiiMethod: "continue", GoMethod: "Continue"},
			_jsii_.MemberMethod{JsiiMethod: "def", GoMethod: "Def"},
			_jsii_.MemberMethod{JsiiMethod: "del", GoMethod: "Del"},
			_jsii_.MemberMethod{JsiiMethod: "elif", GoMethod: "Elif"},
			_jsii_.MemberMethod{JsiiMethod: "else", GoMethod: "Else"},
			_jsii_.MemberMethod{JsiiMethod: "except", GoMethod: "Except"},
			_jsii_.MemberMethod{JsiiMethod: "finally", GoMethod: "Finally"},
			_jsii_.MemberMethod{JsiiMethod: "for", GoMethod: "For"},
			_jsii_.MemberMethod{JsiiMethod: "from", GoMethod: "From"},
			_jsii_.MemberMethod{JsiiMethod: "global", GoMethod: "Global"},
			_jsii_.MemberMethod{JsiiMethod: "if", GoMethod: "If"},
			_jsii_.MemberMethod{JsiiMethod: "import", GoMethod: "Import"},
			_jsii_.MemberMethod{JsiiMethod: "in", GoMethod: "In"},
			_jsii_.MemberMethod{JsiiMethod: "is", GoMethod: "Is"},
			_jsii_.MemberMethod{JsiiMethod: "lambda", GoMethod: "Lambda"},
			_jsii_.MemberMethod{JsiiMethod: "nonlocal", GoMethod: "Nonlocal"},
			_jsii_.MemberMethod{JsiiMethod: "not", GoMethod: "Not"},
			_jsii_.MemberMethod{JsiiMethod: "or", GoMethod: "Or"},
			_jsii_.MemberMethod{JsiiMethod: "pass", GoMethod: "Pass"},
			_jsii_.MemberMethod{JsiiMethod: "raise", GoMethod: "Raise"},
			_jsii_.MemberMethod{JsiiMethod: "return", GoMethod: "Return"},
			_jsii_.MemberMethod{JsiiMethod: "try", GoMethod: "Try"},
			_jsii_.MemberMethod{JsiiMethod: "while", GoMethod: "While"},
			_jsii_.MemberMethod{JsiiMethod: "with", GoMethod: "With"},
			_jsii_.MemberMethod{JsiiMethod: "yield", GoMethod: "Yield"},
		},
		func() interface{} {
			return &jsiiProxy_PythonReservedWords{}
		},
	)
	_jsii_.RegisterClass(
		"jsii-calc.ReferenceEnumFromScopedPackage",
		reflect.TypeOf((*ReferenceEnumFromScopedPackage)(nil)).Elem(),
		[]_jsii_.Member{
			_jsii_.MemberProperty{JsiiProperty: "foo", GoGetter: "Foo"},
			_jsii_.MemberMethod{JsiiMethod: "loadFoo", GoMethod: "LoadFoo"},
			_jsii_.MemberMethod{JsiiMethod: "saveFoo", GoMethod: "SaveFoo"},
		},
		func() interface{} {
			return &jsiiProxy_ReferenceEnumFromScopedPackage{}
		},
	)
	_jsii_.RegisterClass(
		"jsii-calc.ReturnsPrivateImplementationOfInterface",
		reflect.TypeOf((*ReturnsPrivateImplementationOfInterface)(nil)).Elem(),
		[]_jsii_.Member{
			_jsii_.MemberProperty{JsiiProperty: "privateImplementation", GoGetter: "PrivateImplementation"},
		},
		func() interface{} {
			return &jsiiProxy_ReturnsPrivateImplementationOfInterface{}
		},
	)
	_jsii_.RegisterStruct(
		"jsii-calc.RootStruct",
		reflect.TypeOf((*RootStruct)(nil)).Elem(),
	)
	_jsii_.RegisterClass(
		"jsii-calc.RootStructValidator",
		reflect.TypeOf((*RootStructValidator)(nil)).Elem(),
		nil, // no members
		func() interface{} {
			return &jsiiProxy_RootStructValidator{}
		},
	)
	_jsii_.RegisterClass(
		"jsii-calc.RuntimeTypeChecking",
		reflect.TypeOf((*RuntimeTypeChecking)(nil)).Elem(),
		[]_jsii_.Member{
			_jsii_.MemberMethod{JsiiMethod: "methodWithDefaultedArguments", GoMethod: "MethodWithDefaultedArguments"},
			_jsii_.MemberMethod{JsiiMethod: "methodWithOptionalAnyArgument", GoMethod: "MethodWithOptionalAnyArgument"},
			_jsii_.MemberMethod{JsiiMethod: "methodWithOptionalArguments", GoMethod: "MethodWithOptionalArguments"},
		},
		func() interface{} {
			return &jsiiProxy_RuntimeTypeChecking{}
		},
	)
	_jsii_.RegisterStruct(
		"jsii-calc.SecondLevelStruct",
		reflect.TypeOf((*SecondLevelStruct)(nil)).Elem(),
	)
	_jsii_.RegisterClass(
		"jsii-calc.SingleInstanceTwoTypes",
		reflect.TypeOf((*SingleInstanceTwoTypes)(nil)).Elem(),
		[]_jsii_.Member{
			_jsii_.MemberMethod{JsiiMethod: "interface1", GoMethod: "Interface1"},
			_jsii_.MemberMethod{JsiiMethod: "interface2", GoMethod: "Interface2"},
		},
		func() interface{} {
			return &jsiiProxy_SingleInstanceTwoTypes{}
		},
	)
	_jsii_.RegisterClass(
		"jsii-calc.SingletonInt",
		reflect.TypeOf((*SingletonInt)(nil)).Elem(),
		[]_jsii_.Member{
			_jsii_.MemberMethod{JsiiMethod: "isSingletonInt", GoMethod: "IsSingletonInt"},
		},
		func() interface{} {
			return &jsiiProxy_SingletonInt{}
		},
	)
	_jsii_.RegisterEnum(
		"jsii-calc.SingletonIntEnum",
		reflect.TypeOf((*SingletonIntEnum)(nil)).Elem(),
		map[string]interface{}{
			"SINGLETON_INT": SingletonIntEnum_SINGLETON_INT,
		},
	)
	_jsii_.RegisterClass(
		"jsii-calc.SingletonString",
		reflect.TypeOf((*SingletonString)(nil)).Elem(),
		[]_jsii_.Member{
			_jsii_.MemberMethod{JsiiMethod: "isSingletonString", GoMethod: "IsSingletonString"},
		},
		func() interface{} {
			return &jsiiProxy_SingletonString{}
		},
	)
	_jsii_.RegisterEnum(
		"jsii-calc.SingletonStringEnum",
		reflect.TypeOf((*SingletonStringEnum)(nil)).Elem(),
		map[string]interface{}{
			"SINGLETON_STRING": SingletonStringEnum_SINGLETON_STRING,
		},
	)
	_jsii_.RegisterStruct(
		"jsii-calc.SmellyStruct",
		reflect.TypeOf((*SmellyStruct)(nil)).Elem(),
	)
	_jsii_.RegisterClass(
		"jsii-calc.SomeTypeJsii976",
		reflect.TypeOf((*SomeTypeJsii976)(nil)).Elem(),
		nil, // no members
		func() interface{} {
			return &jsiiProxy_SomeTypeJsii976{}
		},
	)
	_jsii_.RegisterClass(
		"jsii-calc.StableClass",
		reflect.TypeOf((*StableClass)(nil)).Elem(),
		[]_jsii_.Member{
			_jsii_.MemberMethod{JsiiMethod: "method", GoMethod: "Method"},
			_jsii_.MemberProperty{JsiiProperty: "mutableProperty", GoGetter: "MutableProperty"},
			_jsii_.MemberProperty{JsiiProperty: "readonlyProperty", GoGetter: "ReadonlyProperty"},
		},
		func() interface{} {
			return &jsiiProxy_StableClass{}
		},
	)
	_jsii_.RegisterEnum(
		"jsii-calc.StableEnum",
		reflect.TypeOf((*StableEnum)(nil)).Elem(),
		map[string]interface{}{
			"OPTION_A": StableEnum_OPTION_A,
			"OPTION_B": StableEnum_OPTION_B,
		},
	)
	_jsii_.RegisterStruct(
		"jsii-calc.StableStruct",
		reflect.TypeOf((*StableStruct)(nil)).Elem(),
	)
	_jsii_.RegisterClass(
		"jsii-calc.StaticContext",
		reflect.TypeOf((*StaticContext)(nil)).Elem(),
		nil, // no members
		func() interface{} {
			return &jsiiProxy_StaticContext{}
		},
	)
	_jsii_.RegisterClass(
		"jsii-calc.StaticHelloChild",
		reflect.TypeOf((*StaticHelloChild)(nil)).Elem(),
		nil, // no members
		func() interface{} {
			j := jsiiProxy_StaticHelloChild{}
			_jsii_.InitJsiiProxy(&j.jsiiProxy_StaticHelloParent)
			return &j
		},
	)
	_jsii_.RegisterClass(
		"jsii-calc.StaticHelloParent",
		reflect.TypeOf((*StaticHelloParent)(nil)).Elem(),
		nil, // no members
		func() interface{} {
			return &jsiiProxy_StaticHelloParent{}
		},
	)
	_jsii_.RegisterClass(
		"jsii-calc.Statics",
		reflect.TypeOf((*Statics)(nil)).Elem(),
		[]_jsii_.Member{
			_jsii_.MemberMethod{JsiiMethod: "justMethod", GoMethod: "JustMethod"},
			_jsii_.MemberProperty{JsiiProperty: "value", GoGetter: "Value"},
		},
		func() interface{} {
			return &jsiiProxy_Statics{}
		},
	)
	_jsii_.RegisterEnum(
		"jsii-calc.StringEnum",
		reflect.TypeOf((*StringEnum)(nil)).Elem(),
		map[string]interface{}{
			"A": StringEnum_A,
			"B": StringEnum_B,
			"C": StringEnum_C,
		},
	)
	_jsii_.RegisterClass(
		"jsii-calc.StripInternal",
		reflect.TypeOf((*StripInternal)(nil)).Elem(),
		[]_jsii_.Member{
			_jsii_.MemberProperty{JsiiProperty: "youSeeMe", GoGetter: "YouSeeMe"},
		},
		func() interface{} {
			return &jsiiProxy_StripInternal{}
		},
	)
	_jsii_.RegisterStruct(
		"jsii-calc.StructA",
		reflect.TypeOf((*StructA)(nil)).Elem(),
	)
	_jsii_.RegisterStruct(
		"jsii-calc.StructB",
		reflect.TypeOf((*StructB)(nil)).Elem(),
	)
	_jsii_.RegisterStruct(
		"jsii-calc.StructParameterType",
		reflect.TypeOf((*StructParameterType)(nil)).Elem(),
	)
	_jsii_.RegisterClass(
		"jsii-calc.StructPassing",
		reflect.TypeOf((*StructPassing)(nil)).Elem(),
		nil, // no members
		func() interface{} {
			return &jsiiProxy_StructPassing{}
		},
	)
	_jsii_.RegisterClass(
		"jsii-calc.StructUnionConsumer",
		reflect.TypeOf((*StructUnionConsumer)(nil)).Elem(),
		nil, // no members
		func() interface{} {
			return &jsiiProxy_StructUnionConsumer{}
		},
	)
	_jsii_.RegisterStruct(
		"jsii-calc.StructWithEnum",
		reflect.TypeOf((*StructWithEnum)(nil)).Elem(),
	)
	_jsii_.RegisterStruct(
		"jsii-calc.StructWithJavaReservedWords",
		reflect.TypeOf((*StructWithJavaReservedWords)(nil)).Elem(),
	)
	_jsii_.RegisterClass(
		"jsii-calc.Sum",
		reflect.TypeOf((*Sum)(nil)).Elem(),
		[]_jsii_.Member{
			_jsii_.MemberProperty{JsiiProperty: "decorationPostfixes", GoGetter: "DecorationPostfixes"},
			_jsii_.MemberProperty{JsiiProperty: "decorationPrefixes", GoGetter: "DecorationPrefixes"},
			_jsii_.MemberProperty{JsiiProperty: "expression", GoGetter: "Expression"},
			_jsii_.MemberProperty{JsiiProperty: "parts", GoGetter: "Parts"},
			_jsii_.MemberProperty{JsiiProperty: "stringStyle", GoGetter: "StringStyle"},
			_jsii_.MemberMethod{JsiiMethod: "toString", GoMethod: "ToString"},
			_jsii_.MemberMethod{JsiiMethod: "typeName", GoMethod: "TypeName"},
			_jsii_.MemberProperty{JsiiProperty: "value", GoGetter: "Value"},
		},
		func() interface{} {
			j := jsiiProxy_Sum{}
			_jsii_.InitJsiiProxy(&j.CompositeOperation)
			return &j
		},
	)
	_jsii_.RegisterClass(
		"jsii-calc.SupportsNiceJavaBuilder",
		reflect.TypeOf((*SupportsNiceJavaBuilder)(nil)).Elem(),
		[]_jsii_.Member{
			_jsii_.MemberProperty{JsiiProperty: "bar", GoGetter: "Bar"},
			_jsii_.MemberProperty{JsiiProperty: "id", GoGetter: "Id"},
			_jsii_.MemberProperty{JsiiProperty: "propId", GoGetter: "PropId"},
			_jsii_.MemberProperty{JsiiProperty: "rest", GoGetter: "Rest"},
		},
		func() interface{} {
			j := jsiiProxy_SupportsNiceJavaBuilder{}
			_jsii_.InitJsiiProxy(&j.jsiiProxy_SupportsNiceJavaBuilderWithRequiredProps)
			return &j
		},
	)
	_jsii_.RegisterStruct(
		"jsii-calc.SupportsNiceJavaBuilderProps",
		reflect.TypeOf((*SupportsNiceJavaBuilderProps)(nil)).Elem(),
	)
	_jsii_.RegisterClass(
		"jsii-calc.SupportsNiceJavaBuilderWithRequiredProps",
		reflect.TypeOf((*SupportsNiceJavaBuilderWithRequiredProps)(nil)).Elem(),
		[]_jsii_.Member{
			_jsii_.MemberProperty{JsiiProperty: "bar", GoGetter: "Bar"},
			_jsii_.MemberProperty{JsiiProperty: "id", GoGetter: "Id"},
			_jsii_.MemberProperty{JsiiProperty: "propId", GoGetter: "PropId"},
		},
		func() interface{} {
			return &jsiiProxy_SupportsNiceJavaBuilderWithRequiredProps{}
		},
	)
	_jsii_.RegisterClass(
		"jsii-calc.SyncVirtualMethods",
		reflect.TypeOf((*SyncVirtualMethods)(nil)).Elem(),
		[]_jsii_.Member{
			_jsii_.MemberProperty{JsiiProperty: "a", GoGetter: "A"},
			_jsii_.MemberMethod{JsiiMethod: "callerIsAsync", GoMethod: "CallerIsAsync"},
			_jsii_.MemberMethod{JsiiMethod: "callerIsMethod", GoMethod: "CallerIsMethod"},
			_jsii_.MemberProperty{JsiiProperty: "callerIsProperty", GoGetter: "CallerIsProperty"},
			_jsii_.MemberMethod{JsiiMethod: "modifyOtherProperty", GoMethod: "ModifyOtherProperty"},
			_jsii_.MemberMethod{JsiiMethod: "modifyValueOfTheProperty", GoMethod: "ModifyValueOfTheProperty"},
			_jsii_.MemberProperty{JsiiProperty: "otherProperty", GoGetter: "OtherProperty"},
			_jsii_.MemberMethod{JsiiMethod: "readA", GoMethod: "ReadA"},
			_jsii_.MemberProperty{JsiiProperty: "readonlyProperty", GoGetter: "ReadonlyProperty"},
			_jsii_.MemberMethod{JsiiMethod: "retrieveOtherProperty", GoMethod: "RetrieveOtherProperty"},
			_jsii_.MemberMethod{JsiiMethod: "retrieveReadOnlyProperty", GoMethod: "RetrieveReadOnlyProperty"},
			_jsii_.MemberMethod{JsiiMethod: "retrieveValueOfTheProperty", GoMethod: "RetrieveValueOfTheProperty"},
			_jsii_.MemberProperty{JsiiProperty: "theProperty", GoGetter: "TheProperty"},
			_jsii_.MemberProperty{JsiiProperty: "valueOfOtherProperty", GoGetter: "ValueOfOtherProperty"},
			_jsii_.MemberMethod{JsiiMethod: "virtualMethod", GoMethod: "VirtualMethod"},
			_jsii_.MemberMethod{JsiiMethod: "writeA", GoMethod: "WriteA"},
		},
		func() interface{} {
			return &jsiiProxy_SyncVirtualMethods{}
		},
	)
	_jsii_.RegisterClass(
		"jsii-calc.TestStructWithEnum",
		reflect.TypeOf((*TestStructWithEnum)(nil)).Elem(),
		[]_jsii_.Member{
			_jsii_.MemberMethod{JsiiMethod: "isStringEnumA", GoMethod: "IsStringEnumA"},
			_jsii_.MemberMethod{JsiiMethod: "isStringEnumB", GoMethod: "IsStringEnumB"},
			_jsii_.MemberProperty{JsiiProperty: "structWithFoo", GoGetter: "StructWithFoo"},
			_jsii_.MemberProperty{JsiiProperty: "structWithFooBar", GoGetter: "StructWithFooBar"},
		},
		func() interface{} {
			return &jsiiProxy_TestStructWithEnum{}
		},
	)
	_jsii_.RegisterClass(
		"jsii-calc.Thrower",
		reflect.TypeOf((*Thrower)(nil)).Elem(),
		[]_jsii_.Member{
			_jsii_.MemberMethod{JsiiMethod: "throwError", GoMethod: "ThrowError"},
		},
		func() interface{} {
			return &jsiiProxy_Thrower{}
		},
	)
	_jsii_.RegisterStruct(
		"jsii-calc.TopLevelStruct",
		reflect.TypeOf((*TopLevelStruct)(nil)).Elem(),
	)
	_jsii_.RegisterClass(
		"jsii-calc.UmaskCheck",
		reflect.TypeOf((*UmaskCheck)(nil)).Elem(),
		nil, // no members
		func() interface{} {
			return &jsiiProxy_UmaskCheck{}
		},
	)
	_jsii_.RegisterClass(
		"jsii-calc.UnaryOperation",
		reflect.TypeOf((*UnaryOperation)(nil)).Elem(),
		[]_jsii_.Member{
			_jsii_.MemberProperty{JsiiProperty: "operand", GoGetter: "Operand"},
			_jsii_.MemberMethod{JsiiMethod: "toString", GoMethod: "ToString"},
			_jsii_.MemberMethod{JsiiMethod: "typeName", GoMethod: "TypeName"},
			_jsii_.MemberProperty{JsiiProperty: "value", GoGetter: "Value"},
		},
		func() interface{} {
			j := jsiiProxy_UnaryOperation{}
			_jsii_.InitJsiiProxy(&j.Operation)
			return &j
		},
	)
	_jsii_.RegisterStruct(
		"jsii-calc.UnionProperties",
		reflect.TypeOf((*UnionProperties)(nil)).Elem(),
	)
	_jsii_.RegisterClass(
		"jsii-calc.UpcasingReflectable",
		reflect.TypeOf((*UpcasingReflectable)(nil)).Elem(),
		[]_jsii_.Member{
			_jsii_.MemberProperty{JsiiProperty: "entries", GoGetter: "Entries"},
		},
		func() interface{} {
			j := jsiiProxy_UpcasingReflectable{}
			_jsii_.InitJsiiProxy(&j.IReflectable)
			return &j
		},
	)
	_jsii_.RegisterClass(
		"jsii-calc.UseBundledDependency",
		reflect.TypeOf((*UseBundledDependency)(nil)).Elem(),
		[]_jsii_.Member{
			_jsii_.MemberMethod{JsiiMethod: "value", GoMethod: "Value"},
		},
		func() interface{} {
			return &jsiiProxy_UseBundledDependency{}
		},
	)
	_jsii_.RegisterClass(
		"jsii-calc.UseCalcBase",
		reflect.TypeOf((*UseCalcBase)(nil)).Elem(),
		[]_jsii_.Member{
			_jsii_.MemberMethod{JsiiMethod: "hello", GoMethod: "Hello"},
		},
		func() interface{} {
			return &jsiiProxy_UseCalcBase{}
		},
	)
	_jsii_.RegisterClass(
		"jsii-calc.UsesInterfaceWithProperties",
		reflect.TypeOf((*UsesInterfaceWithProperties)(nil)).Elem(),
		[]_jsii_.Member{
			_jsii_.MemberMethod{JsiiMethod: "justRead", GoMethod: "JustRead"},
			_jsii_.MemberProperty{JsiiProperty: "obj", GoGetter: "Obj"},
			_jsii_.MemberMethod{JsiiMethod: "readStringAndNumber", GoMethod: "ReadStringAndNumber"},
			_jsii_.MemberMethod{JsiiMethod: "writeAndRead", GoMethod: "WriteAndRead"},
		},
		func() interface{} {
			return &jsiiProxy_UsesInterfaceWithProperties{}
		},
	)
	_jsii_.RegisterClass(
		"jsii-calc.VariadicInvoker",
		reflect.TypeOf((*VariadicInvoker)(nil)).Elem(),
		[]_jsii_.Member{
			_jsii_.MemberMethod{JsiiMethod: "asArray", GoMethod: "AsArray"},
		},
		func() interface{} {
			return &jsiiProxy_VariadicInvoker{}
		},
	)
	_jsii_.RegisterClass(
		"jsii-calc.VariadicMethod",
		reflect.TypeOf((*VariadicMethod)(nil)).Elem(),
		[]_jsii_.Member{
			_jsii_.MemberMethod{JsiiMethod: "asArray", GoMethod: "AsArray"},
		},
		func() interface{} {
			return &jsiiProxy_VariadicMethod{}
		},
	)
	_jsii_.RegisterClass(
		"jsii-calc.VirtualMethodPlayground",
		reflect.TypeOf((*VirtualMethodPlayground)(nil)).Elem(),
		[]_jsii_.Member{
			_jsii_.MemberMethod{JsiiMethod: "overrideMeAsync", GoMethod: "OverrideMeAsync"},
			_jsii_.MemberMethod{JsiiMethod: "overrideMeSync", GoMethod: "OverrideMeSync"},
			_jsii_.MemberMethod{JsiiMethod: "parallelSumAsync", GoMethod: "ParallelSumAsync"},
			_jsii_.MemberMethod{JsiiMethod: "serialSumAsync", GoMethod: "SerialSumAsync"},
			_jsii_.MemberMethod{JsiiMethod: "sumSync", GoMethod: "SumSync"},
		},
		func() interface{} {
			return &jsiiProxy_VirtualMethodPlayground{}
		},
	)
	_jsii_.RegisterClass(
		"jsii-calc.VoidCallback",
		reflect.TypeOf((*VoidCallback)(nil)).Elem(),
		[]_jsii_.Member{
			_jsii_.MemberMethod{JsiiMethod: "callMe", GoMethod: "CallMe"},
			_jsii_.MemberProperty{JsiiProperty: "methodWasCalled", GoGetter: "MethodWasCalled"},
			_jsii_.MemberMethod{JsiiMethod: "overrideMe", GoMethod: "OverrideMe"},
		},
		func() interface{} {
			return &jsiiProxy_VoidCallback{}
		},
	)
	_jsii_.RegisterClass(
		"jsii-calc.WithPrivatePropertyInConstructor",
		reflect.TypeOf((*WithPrivatePropertyInConstructor)(nil)).Elem(),
		[]_jsii_.Member{
			_jsii_.MemberProperty{JsiiProperty: "success", GoGetter: "Success"},
		},
		func() interface{} {
			return &jsiiProxy_WithPrivatePropertyInConstructor{}
		},
	)
}

`;

exports[`Generated code for "jsii-calc": <outDir>/go/jsiicalc/module2647/module2647.go 1`] = `
package module2647

import (
	_jsii_ "github.com/aws/jsii-runtime-go"
	_init_ "github.com/aws/jsii/jsii-calc/go/jsiicalc/v3/jsii"

	"github.com/aws/jsii/jsii-calc/go/jcb"
	"github.com/aws/jsii/jsii-calc/go/scopejsiicalcbaseofbase/v2"
	"github.com/aws/jsii/jsii-calc/go/scopejsiicalclib"
)

// This class falls into the category of "multiple bases" from a different module from a go code gen perspective.
// See: https://github.com/aws/jsii/issues/2647
//
type ExtendAndImplement interface {
	scopejsiicalclib.BaseFor2647
	scopejsiicalclib.IFriendly
	Hello() string
	LocalMethod() string
}

// The jsii proxy struct for ExtendAndImplement
type jsiiProxy_ExtendAndImplement struct {
	scopejsiicalclib.BaseFor2647 // extends @scope/jsii-calc-lib.BaseFor2647
	scopejsiicalclib.IFriendly // implements @scope/jsii-calc-lib.IFriendly
}

// Deprecated.
func NewExtendAndImplement(very scopejsiicalcbaseofbase.Very) ExtendAndImplement {
	_init_.Initialize()

	j := jsiiProxy_ExtendAndImplement{}

	_jsii_.Create(
		"jsii-calc.module2647.ExtendAndImplement",
		[]interface{}{very},
		[]_jsii_.FQN{"@scope/jsii-calc-lib.IFriendly"},
		nil, // no overrides
		&j,
	)

	return &j
}

// (deprecated) Say hello!
func (e *jsiiProxy_ExtendAndImplement) Hello() string {
	var returns string

	_jsii_.Invoke(
		e,
		"hello",
		nil /* no parameters */,
		&returns,
	)

	return returns
}

func (e *jsiiProxy_ExtendAndImplement) LocalMethod() string {
	var returns string

	_jsii_.Invoke(
		e,
		"localMethod",
		nil /* no parameters */,
		&returns,
	)

	return returns
}

// Deprecated.
func (e *jsiiProxy_ExtendAndImplement) Foo(obj jcb.IBaseInterface) {
	_jsii_.InvokeVoid(
		e,
		"foo",
		[]interface{}{obj},
	)
}


`;

exports[`Generated code for "jsii-calc": <outDir>/go/jsiicalc/module2647/module2647.init.go 1`] = `
package module2647

import (
	"reflect"

	_jsii_ "github.com/aws/jsii-runtime-go"
)

func init() {
	_jsii_.RegisterClass(
		"jsii-calc.module2647.ExtendAndImplement",
		reflect.TypeOf((*ExtendAndImplement)(nil)).Elem(),
		[]_jsii_.Member{
			_jsii_.MemberMethod{JsiiMethod: "foo", GoMethod: "Foo"},
			_jsii_.MemberMethod{JsiiMethod: "hello", GoMethod: "Hello"},
			_jsii_.MemberMethod{JsiiMethod: "localMethod", GoMethod: "LocalMethod"},
		},
		func() interface{} {
			j := jsiiProxy_ExtendAndImplement{}
			_jsii_.InitJsiiProxy(&j.BaseFor2647)
			_jsii_.InitJsiiProxy(&j.IFriendly)
			return &j
		},
	)
}

`;

exports[`Generated code for "jsii-calc": <outDir>/go/jsiicalc/nodirect/nodirect.go 1`] = `
package nodirect



`;

exports[`Generated code for "jsii-calc": <outDir>/go/jsiicalc/nodirect/sub1/sub1.go 1`] = `
package sub1

import (
	_jsii_ "github.com/aws/jsii-runtime-go"
	_init_ "github.com/aws/jsii/jsii-calc/go/jsiicalc/v3/jsii"
)

type TypeFromSub1 interface {
	Sub1() string
}

// The jsii proxy struct for TypeFromSub1
type jsiiProxy_TypeFromSub1 struct {
	_ byte // padding
}

func NewTypeFromSub1() TypeFromSub1 {
	_init_.Initialize()

	j := jsiiProxy_TypeFromSub1{}

	_jsii_.Create(
		"jsii-calc.nodirect.sub1.TypeFromSub1",
		nil, // no parameters
		[]_jsii_.FQN{},
		nil, // no overrides
		&j,
	)

	return &j
}

func (t *jsiiProxy_TypeFromSub1) Sub1() string {
	var returns string

	_jsii_.Invoke(
		t,
		"sub1",
		nil, // no parameters
		&returns,
	)

	return returns
}


`;

exports[`Generated code for "jsii-calc": <outDir>/go/jsiicalc/nodirect/sub1/sub1.init.go 1`] = `
package sub1

import (
	"reflect"

	_jsii_ "github.com/aws/jsii-runtime-go"
)

func init() {
	_jsii_.RegisterClass(
		"jsii-calc.nodirect.sub1.TypeFromSub1",
		reflect.TypeOf((*TypeFromSub1)(nil)).Elem(),
		[]_jsii_.Member{
			_jsii_.MemberMethod{JsiiMethod: "sub1", GoMethod: "Sub1"},
		},
		func() interface{} {
			return &jsiiProxy_TypeFromSub1{}
		},
	)
}

`;

exports[`Generated code for "jsii-calc": <outDir>/go/jsiicalc/nodirect/sub2/sub2.go 1`] = `
package sub2

import (
	_jsii_ "github.com/aws/jsii-runtime-go"
	_init_ "github.com/aws/jsii/jsii-calc/go/jsiicalc/v3/jsii"
)

type TypeFromSub2 interface {
	Sub2() string
}

// The jsii proxy struct for TypeFromSub2
type jsiiProxy_TypeFromSub2 struct {
	_ byte // padding
}

func NewTypeFromSub2() TypeFromSub2 {
	_init_.Initialize()

	j := jsiiProxy_TypeFromSub2{}

	_jsii_.Create(
		"jsii-calc.nodirect.sub2.TypeFromSub2",
		nil, // no parameters
		[]_jsii_.FQN{},
		nil, // no overrides
		&j,
	)

	return &j
}

func (t *jsiiProxy_TypeFromSub2) Sub2() string {
	var returns string

	_jsii_.Invoke(
		t,
		"sub2",
		nil, // no parameters
		&returns,
	)

	return returns
}


`;

exports[`Generated code for "jsii-calc": <outDir>/go/jsiicalc/nodirect/sub2/sub2.init.go 1`] = `
package sub2

import (
	"reflect"

	_jsii_ "github.com/aws/jsii-runtime-go"
)

func init() {
	_jsii_.RegisterClass(
		"jsii-calc.nodirect.sub2.TypeFromSub2",
		reflect.TypeOf((*TypeFromSub2)(nil)).Elem(),
		[]_jsii_.Member{
			_jsii_.MemberMethod{JsiiMethod: "sub2", GoMethod: "Sub2"},
		},
		func() interface{} {
			return &jsiiProxy_TypeFromSub2{}
		},
	)
}

`;

exports[`Generated code for "jsii-calc": <outDir>/go/jsiicalc/onlystatic/onlystatic.go 1`] = `
package onlystatic

import (
	_jsii_ "github.com/aws/jsii-runtime-go"
	_init_ "github.com/aws/jsii/jsii-calc/go/jsiicalc/v3/jsii"
)

// Test for https://github.com/aws/jsii/issues/2617.
type OnlyStaticMethods interface {
}

// The jsii proxy struct for OnlyStaticMethods
type jsiiProxy_OnlyStaticMethods struct {
	_ byte // padding
}

func OnlyStaticMethods_StaticMethod() string {
	_init_.Initialize()

	var returns string

	_jsii_.StaticInvoke(
		"jsii-calc.onlystatic.OnlyStaticMethods",
		"staticMethod",
		nil, // no parameters
		&returns,
	)

	return returns
}


`;

exports[`Generated code for "jsii-calc": <outDir>/go/jsiicalc/onlystatic/onlystatic.init.go 1`] = `
package onlystatic

import (
	"reflect"

	_jsii_ "github.com/aws/jsii-runtime-go"
)

func init() {
	_jsii_.RegisterClass(
		"jsii-calc.onlystatic.OnlyStaticMethods",
		reflect.TypeOf((*OnlyStaticMethods)(nil)).Elem(),
		nil, // no members
		func() interface{} {
			return &jsiiProxy_OnlyStaticMethods{}
		},
	)
}

`;

exports[`Generated code for "jsii-calc": <outDir>/go/jsiicalc/pythonself/pythonself.go 1`] = `
package pythonself

import (
	_jsii_ "github.com/aws/jsii-runtime-go"
	_init_ "github.com/aws/jsii/jsii-calc/go/jsiicalc/v3/jsii"
)

type ClassWithSelf interface {
	Self() string
	Method(self float64) string
}

// The jsii proxy struct for ClassWithSelf
type jsiiProxy_ClassWithSelf struct {
	_ byte // padding
}

func (j *jsiiProxy_ClassWithSelf) Self() string {
	var returns string
	_jsii_.Get(
		j,
		"self",
		&returns,
	)
	return returns
}


func NewClassWithSelf(self string) ClassWithSelf {
	_init_.Initialize()

	j := jsiiProxy_ClassWithSelf{}

	_jsii_.Create(
		"jsii-calc.PythonSelf.ClassWithSelf",
		[]interface{}{self},
		[]_jsii_.FQN{},
		nil, // no overrides
		&j,
	)

	return &j
}

func (c *jsiiProxy_ClassWithSelf) Method(self float64) string {
	var returns string

	_jsii_.Invoke(
		c,
		"method",
		[]interface{}{self},
		&returns,
	)

	return returns
}

type ClassWithSelfKwarg interface {
	Props() StructWithSelf
}

// The jsii proxy struct for ClassWithSelfKwarg
type jsiiProxy_ClassWithSelfKwarg struct {
	_ byte // padding
}

func (j *jsiiProxy_ClassWithSelfKwarg) Props() StructWithSelf {
	var returns StructWithSelf
	_jsii_.Get(
		j,
		"props",
		&returns,
	)
	return returns
}


func NewClassWithSelfKwarg(props StructWithSelf) ClassWithSelfKwarg {
	_init_.Initialize()

	j := jsiiProxy_ClassWithSelfKwarg{}

	_jsii_.Create(
		"jsii-calc.PythonSelf.ClassWithSelfKwarg",
		[]interface{}{props},
		[]_jsii_.FQN{},
		nil, // no overrides
		&j,
	)

	return &j
}

type IInterfaceWithSelf interface {
	Method(self float64) string
}

// The jsii proxy for IInterfaceWithSelf
type jsiiProxy_IInterfaceWithSelf struct {
	_ byte // padding
}

func (i *jsiiProxy_IInterfaceWithSelf) Method(self float64) string {
	var returns string

	_jsii_.Invoke(
		i,
		"method",
		[]interface{}{self},
		&returns,
	)

	return returns
}

type StructWithSelf struct {
	Self string \`json:"self"\`
}


`;

exports[`Generated code for "jsii-calc": <outDir>/go/jsiicalc/pythonself/pythonself.init.go 1`] = `
package pythonself

import (
	"reflect"

	_jsii_ "github.com/aws/jsii-runtime-go"
)

func init() {
	_jsii_.RegisterClass(
		"jsii-calc.PythonSelf.ClassWithSelf",
		reflect.TypeOf((*ClassWithSelf)(nil)).Elem(),
		[]_jsii_.Member{
			_jsii_.MemberMethod{JsiiMethod: "method", GoMethod: "Method"},
			_jsii_.MemberProperty{JsiiProperty: "self", GoGetter: "Self"},
		},
		func() interface{} {
			return &jsiiProxy_ClassWithSelf{}
		},
	)
	_jsii_.RegisterClass(
		"jsii-calc.PythonSelf.ClassWithSelfKwarg",
		reflect.TypeOf((*ClassWithSelfKwarg)(nil)).Elem(),
		[]_jsii_.Member{
			_jsii_.MemberProperty{JsiiProperty: "props", GoGetter: "Props"},
		},
		func() interface{} {
			return &jsiiProxy_ClassWithSelfKwarg{}
		},
	)
	_jsii_.RegisterInterface(
		"jsii-calc.PythonSelf.IInterfaceWithSelf",
		reflect.TypeOf((*IInterfaceWithSelf)(nil)).Elem(),
		[]_jsii_.Member{
			_jsii_.MemberMethod{JsiiMethod: "method", GoMethod: "Method"},
		},
		func() interface{} {
			return &jsiiProxy_IInterfaceWithSelf{}
		},
	)
	_jsii_.RegisterStruct(
		"jsii-calc.PythonSelf.StructWithSelf",
		reflect.TypeOf((*StructWithSelf)(nil)).Elem(),
	)
}

`;

exports[`Generated code for "jsii-calc": <outDir>/go/jsiicalc/submodule/backreferences/backreferences.go 1`] = `
package backreferences

import (
	"github.com/aws/jsii/jsii-calc/go/jsiicalc/v3/submodule"
)

type MyClassReference struct {
	Reference submodule.MyClass \`json:"reference"\`
}


`;

exports[`Generated code for "jsii-calc": <outDir>/go/jsiicalc/submodule/backreferences/backreferences.init.go 1`] = `
package backreferences

import (
	"reflect"

	_jsii_ "github.com/aws/jsii-runtime-go"
)

func init() {
	_jsii_.RegisterStruct(
		"jsii-calc.submodule.back_references.MyClassReference",
		reflect.TypeOf((*MyClassReference)(nil)).Elem(),
	)
}

`;

exports[`Generated code for "jsii-calc": <outDir>/go/jsiicalc/submodule/child/child.go 1`] = `
package child

import (
	_jsii_ "github.com/aws/jsii-runtime-go"
	_init_ "github.com/aws/jsii/jsii-calc/go/jsiicalc/v3/jsii"
)

type Awesomeness string

const (
	Awesomeness_AWESOME Awesomeness = "AWESOME"
)

type Goodness string

const (
	Goodness_PRETTY_GOOD Goodness = "PRETTY_GOOD"
	Goodness_REALLY_GOOD Goodness = "REALLY_GOOD"
	Goodness_AMAZINGLY_GOOD Goodness = "AMAZINGLY_GOOD"
)

type InnerClass interface {
}

// The jsii proxy struct for InnerClass
type jsiiProxy_InnerClass struct {
	_ byte // padding
}

func NewInnerClass() InnerClass {
	_init_.Initialize()

	j := jsiiProxy_InnerClass{}

	_jsii_.Create(
		"jsii-calc.submodule.child.InnerClass",
		nil, // no parameters
		[]_jsii_.FQN{},
		nil, // no overrides
		&j,
	)

	return &j
}

func InnerClass_StaticProp() SomeStruct {
	_init_.Initialize()
	var returns SomeStruct
	_jsii_.StaticGet(
		"jsii-calc.submodule.child.InnerClass",
		"staticProp",
		&returns,
	)
	return returns
}

type KwargsProps struct {
	Prop SomeEnum \`json:"prop"\`
	Extra string \`json:"extra"\`
}

// ToSomeStruct is a convenience function to obtain a new SomeStruct from this KwargsProps.
func (k *KwargsProps) ToSomeStruct() SomeStruct {
	return SomeStruct {
		Prop: k.Prop,
	}
}

// Checks that classes can self-reference during initialization.
// See: : https://github.com/aws/jsii/pull/1706
//
type OuterClass interface {
	InnerClass() InnerClass
}

// The jsii proxy struct for OuterClass
type jsiiProxy_OuterClass struct {
	_ byte // padding
}

func (j *jsiiProxy_OuterClass) InnerClass() InnerClass {
	var returns InnerClass
	_jsii_.Get(
		j,
		"innerClass",
		&returns,
	)
	return returns
}


func NewOuterClass() OuterClass {
	_init_.Initialize()

	j := jsiiProxy_OuterClass{}

	_jsii_.Create(
		"jsii-calc.submodule.child.OuterClass",
		nil, // no parameters
		[]_jsii_.FQN{},
		nil, // no overrides
		&j,
	)

	return &j
}

type SomeEnum string

const (
	SomeEnum_SOME SomeEnum = "SOME"
)

type SomeStruct struct {
	Prop SomeEnum \`json:"prop"\`
}

type Structure struct {
	Bool bool \`json:"bool"\`
}


`;

exports[`Generated code for "jsii-calc": <outDir>/go/jsiicalc/submodule/child/child.init.go 1`] = `
package child

import (
	"reflect"

	_jsii_ "github.com/aws/jsii-runtime-go"
)

func init() {
	_jsii_.RegisterEnum(
		"jsii-calc.submodule.child.Awesomeness",
		reflect.TypeOf((*Awesomeness)(nil)).Elem(),
		map[string]interface{}{
			"AWESOME": Awesomeness_AWESOME,
		},
	)
	_jsii_.RegisterEnum(
		"jsii-calc.submodule.child.Goodness",
		reflect.TypeOf((*Goodness)(nil)).Elem(),
		map[string]interface{}{
			"PRETTY_GOOD": Goodness_PRETTY_GOOD,
			"REALLY_GOOD": Goodness_REALLY_GOOD,
			"AMAZINGLY_GOOD": Goodness_AMAZINGLY_GOOD,
		},
	)
	_jsii_.RegisterClass(
		"jsii-calc.submodule.child.InnerClass",
		reflect.TypeOf((*InnerClass)(nil)).Elem(),
		nil, // no members
		func() interface{} {
			return &jsiiProxy_InnerClass{}
		},
	)
	_jsii_.RegisterStruct(
		"jsii-calc.submodule.child.KwargsProps",
		reflect.TypeOf((*KwargsProps)(nil)).Elem(),
	)
	_jsii_.RegisterClass(
		"jsii-calc.submodule.child.OuterClass",
		reflect.TypeOf((*OuterClass)(nil)).Elem(),
		[]_jsii_.Member{
			_jsii_.MemberProperty{JsiiProperty: "innerClass", GoGetter: "InnerClass"},
		},
		func() interface{} {
			return &jsiiProxy_OuterClass{}
		},
	)
	_jsii_.RegisterEnum(
		"jsii-calc.submodule.child.SomeEnum",
		reflect.TypeOf((*SomeEnum)(nil)).Elem(),
		map[string]interface{}{
			"SOME": SomeEnum_SOME,
		},
	)
	_jsii_.RegisterStruct(
		"jsii-calc.submodule.child.SomeStruct",
		reflect.TypeOf((*SomeStruct)(nil)).Elem(),
	)
	_jsii_.RegisterStruct(
		"jsii-calc.submodule.child.Structure",
		reflect.TypeOf((*Structure)(nil)).Elem(),
	)
}

`;

exports[`Generated code for "jsii-calc": <outDir>/go/jsiicalc/submodule/isolated/isolated.go 1`] = `
package isolated

import (
	_jsii_ "github.com/aws/jsii-runtime-go"
	_init_ "github.com/aws/jsii/jsii-calc/go/jsiicalc/v3/jsii"

	"github.com/aws/jsii/jsii-calc/go/jsiicalc/v3/submodule/child"
)

// Ensures imports are correctly registered for kwargs lifted properties from super-structs.
type Kwargs interface {
}

// The jsii proxy struct for Kwargs
type jsiiProxy_Kwargs struct {
	_ byte // padding
}

func Kwargs_Method(props child.KwargsProps) bool {
	_init_.Initialize()

	var returns bool

	_jsii_.StaticInvoke(
		"jsii-calc.submodule.isolated.Kwargs",
		"method",
		[]interface{}{props},
		&returns,
	)

	return returns
}


`;

exports[`Generated code for "jsii-calc": <outDir>/go/jsiicalc/submodule/isolated/isolated.init.go 1`] = `
package isolated

import (
	"reflect"

	_jsii_ "github.com/aws/jsii-runtime-go"
)

func init() {
	_jsii_.RegisterClass(
		"jsii-calc.submodule.isolated.Kwargs",
		reflect.TypeOf((*Kwargs)(nil)).Elem(),
		nil, // no members
		func() interface{} {
			return &jsiiProxy_Kwargs{}
		},
	)
}

`;

exports[`Generated code for "jsii-calc": <outDir>/go/jsiicalc/submodule/nestedsubmodule/deeplynested/deeplynested.go 1`] = `
package deeplynested

import (
	_jsii_ "github.com/aws/jsii-runtime-go"
)

type INamespaced interface {
	DefinedAt() string
}

// The jsii proxy for INamespaced
type jsiiProxy_INamespaced struct {
	_ byte // padding
}

func (j *jsiiProxy_INamespaced) DefinedAt() string {
	var returns string
	_jsii_.Get(
		j,
		"definedAt",
		&returns,
	)
	return returns
}


`;

exports[`Generated code for "jsii-calc": <outDir>/go/jsiicalc/submodule/nestedsubmodule/deeplynested/deeplynested.init.go 1`] = `
package deeplynested

import (
	"reflect"

	_jsii_ "github.com/aws/jsii-runtime-go"
)

func init() {
	_jsii_.RegisterInterface(
		"jsii-calc.submodule.nested_submodule.deeplyNested.INamespaced",
		reflect.TypeOf((*INamespaced)(nil)).Elem(),
		[]_jsii_.Member{
			_jsii_.MemberProperty{JsiiProperty: "definedAt", GoGetter: "DefinedAt"},
		},
		func() interface{} {
			return &jsiiProxy_INamespaced{}
		},
	)
}

`;

exports[`Generated code for "jsii-calc": <outDir>/go/jsiicalc/submodule/nestedsubmodule/nestedsubmodule.go 1`] = `
package nestedsubmodule

import (
	_jsii_ "github.com/aws/jsii-runtime-go"

	"github.com/aws/jsii/jsii-calc/go/jsiicalc/v3/submodule/child"
	"github.com/aws/jsii/jsii-calc/go/jsiicalc/v3/submodule/nestedsubmodule/deeplynested"
)

type Namespaced interface {
	deeplynested.INamespaced
	DefinedAt() string
	Goodness() child.Goodness
}

// The jsii proxy struct for Namespaced
type jsiiProxy_Namespaced struct {
	deeplynested.INamespaced // implements jsii-calc.submodule.nested_submodule.deeplyNested.INamespaced
}

func (j *jsiiProxy_Namespaced) DefinedAt() string {
	var returns string
	_jsii_.Get(
		j,
		"definedAt",
		&returns,
	)
	return returns
}

func (j *jsiiProxy_Namespaced) Goodness() child.Goodness {
	var returns child.Goodness
	_jsii_.Get(
		j,
		"goodness",
		&returns,
	)
	return returns
}



`;

exports[`Generated code for "jsii-calc": <outDir>/go/jsiicalc/submodule/nestedsubmodule/nestedsubmodule.init.go 1`] = `
package nestedsubmodule

import (
	"reflect"

	_jsii_ "github.com/aws/jsii-runtime-go"
)

func init() {
	_jsii_.RegisterClass(
		"jsii-calc.submodule.nested_submodule.Namespaced",
		reflect.TypeOf((*Namespaced)(nil)).Elem(),
		[]_jsii_.Member{
			_jsii_.MemberProperty{JsiiProperty: "definedAt", GoGetter: "DefinedAt"},
			_jsii_.MemberProperty{JsiiProperty: "goodness", GoGetter: "Goodness"},
		},
		func() interface{} {
			j := jsiiProxy_Namespaced{}
			_jsii_.InitJsiiProxy(&j.INamespaced)
			return &j
		},
	)
}

`;

exports[`Generated code for "jsii-calc": <outDir>/go/jsiicalc/submodule/param/param.go 1`] = `
package param


type SpecialParameter struct {
	Value string \`json:"value"\`
}


`;

exports[`Generated code for "jsii-calc": <outDir>/go/jsiicalc/submodule/param/param.init.go 1`] = `
package param

import (
	"reflect"

	_jsii_ "github.com/aws/jsii-runtime-go"
)

func init() {
	_jsii_.RegisterStruct(
		"jsii-calc.submodule.param.SpecialParameter",
		reflect.TypeOf((*SpecialParameter)(nil)).Elem(),
	)
}

`;

exports[`Generated code for "jsii-calc": <outDir>/go/jsiicalc/submodule/returnsparam/returnsparam.go 1`] = `
package returnsparam

import (
	_jsii_ "github.com/aws/jsii-runtime-go"
	_init_ "github.com/aws/jsii/jsii-calc/go/jsiicalc/v3/jsii"

	"github.com/aws/jsii/jsii-calc/go/jsiicalc/v3/submodule/param"
)

type ReturnsSpecialParameter interface {
	ReturnsSpecialParam() param.SpecialParameter
}

// The jsii proxy struct for ReturnsSpecialParameter
type jsiiProxy_ReturnsSpecialParameter struct {
	_ byte // padding
}

func NewReturnsSpecialParameter() ReturnsSpecialParameter {
	_init_.Initialize()

	j := jsiiProxy_ReturnsSpecialParameter{}

	_jsii_.Create(
		"jsii-calc.submodule.returnsparam.ReturnsSpecialParameter",
		nil, // no parameters
		[]_jsii_.FQN{},
		nil, // no overrides
		&j,
	)

	return &j
}

func (r *jsiiProxy_ReturnsSpecialParameter) ReturnsSpecialParam() param.SpecialParameter {
	var returns param.SpecialParameter

	_jsii_.Invoke(
		r,
		"returnsSpecialParam",
		nil, // no parameters
		&returns,
	)

	return returns
}


`;

exports[`Generated code for "jsii-calc": <outDir>/go/jsiicalc/submodule/returnsparam/returnsparam.init.go 1`] = `
package returnsparam

import (
	"reflect"

	_jsii_ "github.com/aws/jsii-runtime-go"
)

func init() {
	_jsii_.RegisterClass(
		"jsii-calc.submodule.returnsparam.ReturnsSpecialParameter",
		reflect.TypeOf((*ReturnsSpecialParameter)(nil)).Elem(),
		[]_jsii_.Member{
			_jsii_.MemberMethod{JsiiMethod: "returnsSpecialParam", GoMethod: "ReturnsSpecialParam"},
		},
		func() interface{} {
			return &jsiiProxy_ReturnsSpecialParameter{}
		},
	)
}

`;

exports[`Generated code for "jsii-calc": <outDir>/go/jsiicalc/submodule/submodule.go 1`] = `
package submodule

import (
	_jsii_ "github.com/aws/jsii-runtime-go"
	_init_ "github.com/aws/jsii/jsii-calc/go/jsiicalc/v3/jsii"

	"github.com/aws/jsii/jsii-calc/go/jsiicalc/v3"
	"github.com/aws/jsii/jsii-calc/go/jsiicalc/v3/submodule/child"
	"github.com/aws/jsii/jsii-calc/go/jsiicalc/v3/submodule/nestedsubmodule/deeplynested"
	"github.com/aws/jsii/jsii-calc/go/jsiicalc/v3/submodule/param"
)

// A struct named "Default".
// See: https://github.com/aws/jsii/issues/2637
//
type Default struct {
	Foo float64 \`json:"foo"\`
}

type MyClass interface {
	deeplynested.INamespaced
	AllTypes() jsiicalc.AllTypes
	SetAllTypes(val jsiicalc.AllTypes)
	Awesomeness() child.Awesomeness
	DefinedAt() string
	Goodness() child.Goodness
	Props() child.SomeStruct
	MethodWithSpecialParam(param param.SpecialParameter) string
}

// The jsii proxy struct for MyClass
type jsiiProxy_MyClass struct {
	deeplynested.INamespaced // implements jsii-calc.submodule.nested_submodule.deeplyNested.INamespaced
}

func (j *jsiiProxy_MyClass) AllTypes() jsiicalc.AllTypes {
	var returns jsiicalc.AllTypes
	_jsii_.Get(
		j,
		"allTypes",
		&returns,
	)
	return returns
}

func (j *jsiiProxy_MyClass) Awesomeness() child.Awesomeness {
	var returns child.Awesomeness
	_jsii_.Get(
		j,
		"awesomeness",
		&returns,
	)
	return returns
}

func (j *jsiiProxy_MyClass) DefinedAt() string {
	var returns string
	_jsii_.Get(
		j,
		"definedAt",
		&returns,
	)
	return returns
}

func (j *jsiiProxy_MyClass) Goodness() child.Goodness {
	var returns child.Goodness
	_jsii_.Get(
		j,
		"goodness",
		&returns,
	)
	return returns
}

func (j *jsiiProxy_MyClass) Props() child.SomeStruct {
	var returns child.SomeStruct
	_jsii_.Get(
		j,
		"props",
		&returns,
	)
	return returns
}


func NewMyClass(props child.SomeStruct) MyClass {
	_init_.Initialize()

	j := jsiiProxy_MyClass{}

	_jsii_.Create(
		"jsii-calc.submodule.MyClass",
		[]interface{}{props},
		[]_jsii_.FQN{"jsii-calc.submodule.nested_submodule.deeplyNested.INamespaced"},
		nil, // no overrides
		&j,
	)

	return &j
}

func (j *jsiiProxy_MyClass) SetAllTypes(val jsiicalc.AllTypes) {
	_jsii_.Set(
		j,
		"allTypes",
		val,
	)
}

func (m *jsiiProxy_MyClass) MethodWithSpecialParam(param param.SpecialParameter) string {
	var returns string

	_jsii_.Invoke(
		m,
		"methodWithSpecialParam",
		[]interface{}{param},
		&returns,
	)

	return returns
}


`;

exports[`Generated code for "jsii-calc": <outDir>/go/jsiicalc/submodule/submodule.init.go 1`] = `
package submodule

import (
	"reflect"

	_jsii_ "github.com/aws/jsii-runtime-go"
)

func init() {
	_jsii_.RegisterStruct(
		"jsii-calc.submodule.Default",
		reflect.TypeOf((*Default)(nil)).Elem(),
	)
	_jsii_.RegisterClass(
		"jsii-calc.submodule.MyClass",
		reflect.TypeOf((*MyClass)(nil)).Elem(),
		[]_jsii_.Member{
			_jsii_.MemberProperty{JsiiProperty: "allTypes", GoGetter: "AllTypes"},
			_jsii_.MemberProperty{JsiiProperty: "awesomeness", GoGetter: "Awesomeness"},
			_jsii_.MemberProperty{JsiiProperty: "definedAt", GoGetter: "DefinedAt"},
			_jsii_.MemberProperty{JsiiProperty: "goodness", GoGetter: "Goodness"},
			_jsii_.MemberMethod{JsiiMethod: "methodWithSpecialParam", GoMethod: "MethodWithSpecialParam"},
			_jsii_.MemberProperty{JsiiProperty: "props", GoGetter: "Props"},
		},
		func() interface{} {
			j := jsiiProxy_MyClass{}
			_jsii_.InitJsiiProxy(&j.INamespaced)
			return &j
		},
	)
}

`;

exports[`Generated code for "jsii-calc": <outDir>/go/jsiicalc/version 1`] = `
3.20.120

`;<|MERGE_RESOLUTION|>--- conflicted
+++ resolved
@@ -238,43 +238,7 @@
 
 `;
 
-<<<<<<< HEAD
-exports[`Generated code for "@scope/jsii-calc-base": <outDir>/go/scopejsiicalcbase/jsii/jsii.go 1`] = `
-// Package jsii contains the functionaility needed for jsii packages to
-// initialize their dependencies and themselves. Users should never need to use this package
-// directly. If you find you need to - please report a bug at
-// https://github.com/aws/jsii/issues/new/choose
-package jsii
-
-import (
-	_                       "embed"
-
-	_jsii_                  "github.com/aws/jsii-runtime-go"
-
-	scopejsiicalcbaseofbase "github.com/aws/jsii/jsii-calc/go/scopejsiicalcbaseofbase/v2/jsii"
-)
-
-//go:embed scope-jsii-calc-base-0.0.0.tgz
-var tarball []byte
-
-// Initialize loads the necessary packages in the @jsii/kernel to support the enclosing module.
-// The implementation is idempotent (and hence safe to be called over and over).
-func Initialize() {
-	// Ensure all dependencies are initialized
-	scopejsiicalcbaseofbase.Initialize()
-
-	// Load this library into the kernel
-	_jsii_.Load("@scope/jsii-calc-base", "0.0.0", tarball)
-}
-
-`;
-
-exports[`Generated code for "@scope/jsii-calc-base": <outDir>/go/scopejsiicalcbase/jsii/scope-jsii-calc-base-0.0.0.tgz 1`] = `go/scopejsiicalcbase/jsii/scope-jsii-calc-base-0.0.0.tgz is a tarball`;
-
-exports[`Generated code for "@scope/jsii-calc-base": <outDir>/go/scopejsiicalcbase/scopejsiicalcbase.go 1`] = `
-=======
 exports[`Generated code for "@scope/jsii-calc-base": <outDir>/go/jcb/jcb.go 1`] = `
->>>>>>> daca06f7
 // An example direct dependency for jsii-calc.
 package jcb
 
@@ -1195,7 +1159,7 @@
 
 	_jsii_.Create(
 		"@scope/jsii-calc-lib.submodule.NestingClass.NestedClass",
-		nil /* no parameters */,
+		nil, // no parameters
 		[]_jsii_.FQN{},
 		nil, // no overrides
 		&j,
@@ -1239,7 +1203,7 @@
 
 	_jsii_.Create(
 		"@scope/jsii-calc-lib.submodule.Reflector",
-		nil /* no parameters */,
+		nil, // no parameters
 		[]_jsii_.FQN{},
 		nil, // no overrides
 		&j,
@@ -1361,11 +1325,7 @@
 // The implementation is idempotent (and hence safe to be called over and over).
 func Initialize() {
 	// Ensure all dependencies are initialized
-<<<<<<< HEAD
-	scopejsiicalcbase.Initialize()
-=======
 	jcb.Initialize()
->>>>>>> daca06f7
 	scopejsiicalcbaseofbase.Initialize()
 
 	// Load this library into the kernel
@@ -1871,208 +1831,6 @@
 
 `;
 
-<<<<<<< HEAD
-exports[`Generated code for "@scope/jsii-calc-lib": <outDir>/go/scopejsiicalclib/submodule/submodule.go 1`] = `
-package submodule
-
-import (
-	_jsii_ "github.com/aws/jsii-runtime-go"
-	_init_ "github.com/aws/jsii/jsii-calc/go/scopejsiicalclib/jsii"
-)
-
-// Deprecated.
-type IReflectable interface {
-	// Deprecated.
-	Entries() []ReflectableEntry
-}
-
-// The jsii proxy for IReflectable
-type iReflectable_jsiiProxy struct {
-	_ byte // padding
-}
-
-func (i *iReflectable_jsiiProxy) Entries() []ReflectableEntry {
-	var returns []ReflectableEntry
-	_jsii_.Get(
-		i,
-		"entries",
-		&returns,
-	)
-	return returns
-}
-
-// This class is here to show we can use nested classes across module boundaries.
-// Deprecated.
-type NestingClass interface {
-}
-
-// The jsii proxy struct for NestingClass
-type nestingClass_jsiiProxy struct {
-	_ byte // padding
-}
-
-// This class is here to show we can use nested classes across module boundaries.
-// Deprecated.
-type NestedClass interface {
-	Property() string
-}
-
-// The jsii proxy struct for NestedClass
-type nestedClass_jsiiProxy struct {
-	_ byte // padding
-}
-
-func (n *nestedClass_jsiiProxy) Property() string {
-	var returns string
-	_jsii_.Get(
-		n,
-		"property",
-		&returns,
-	)
-	return returns
-}
-
-
-// Deprecated.
-func NewNestedClass() NestedClass {
-	_init_.Initialize()
-
-	n := nestedClass_jsiiProxy{}
-
-	_jsii_.Create(
-		"@scope/jsii-calc-lib.submodule.NestingClass.NestedClass",
-		nil, // no parameters
-		[]_jsii_.FQN{},
-		nil, // no overrides
-		&n,
-	)
-
-	return &n
-}
-
-// This is a struct, nested within a class.
-//
-// Normal.
-// Deprecated.
-type NestedStruct struct {
-	// Deprecated.
-	Name string \`json:"name"\`
-}
-
-// Deprecated.
-type ReflectableEntry struct {
-	// Deprecated.
-	Key string \`json:"key"\`
-	// Deprecated.
-	Value interface{} \`json:"value"\`
-}
-
-// Deprecated.
-type Reflector interface {
-	AsMap(reflectable IReflectable) map[string]interface{}
-}
-
-// The jsii proxy struct for Reflector
-type reflector_jsiiProxy struct {
-	_ byte // padding
-}
-
-// Deprecated.
-func NewReflector() Reflector {
-	_init_.Initialize()
-
-	r := reflector_jsiiProxy{}
-
-	_jsii_.Create(
-		"@scope/jsii-calc-lib.submodule.Reflector",
-		nil, // no parameters
-		[]_jsii_.FQN{},
-		nil, // no overrides
-		&r,
-	)
-
-	return &r
-}
-
-// Deprecated.
-func (r *reflector_jsiiProxy) AsMap(reflectable IReflectable) map[string]interface{} {
-	var returns map[string]interface{}
-
-	_jsii_.Invoke(
-		r,
-		"asMap",
-		[]interface{}{reflectable},
-		&returns,
-	)
-
-	return returns
-}
-
-
-`;
-
-exports[`Generated code for "@scope/jsii-calc-lib": <outDir>/go/scopejsiicalclib/submodule/submodule.init.go 1`] = `
-package submodule
-
-import (
-	"reflect"
-
-	_jsii_ "github.com/aws/jsii-runtime-go"
-)
-
-func init() {
-	_jsii_.RegisterInterface(
-		"@scope/jsii-calc-lib.submodule.IReflectable",
-		reflect.TypeOf((*IReflectable)(nil)).Elem(),
-		[]_jsii_.Member{
-			_jsii_.MemberProperty{JsiiProperty: "entries", GoGetter: "Entries"},
-		},
-		func() interface{} {
-			return &iReflectable_jsiiProxy{}
-		},
-	)
-	_jsii_.RegisterClass(
-		"@scope/jsii-calc-lib.submodule.NestingClass",
-		reflect.TypeOf((*NestingClass)(nil)).Elem(),
-		nil, // no members
-		func() interface{} {
-			return &nestingClass_jsiiProxy{}
-		},
-	)
-	_jsii_.RegisterClass(
-		"@scope/jsii-calc-lib.submodule.NestingClass.NestedClass",
-		reflect.TypeOf((*NestedClass)(nil)).Elem(),
-		[]_jsii_.Member{
-			_jsii_.MemberProperty{JsiiProperty: "property", GoGetter: "Property"},
-		},
-		func() interface{} {
-			return &nestedClass_jsiiProxy{}
-		},
-	)
-	_jsii_.RegisterStruct(
-		"@scope/jsii-calc-lib.submodule.NestingClass.NestedStruct",
-		reflect.TypeOf((*NestedStruct)(nil)).Elem(),
-	)
-	_jsii_.RegisterStruct(
-		"@scope/jsii-calc-lib.submodule.ReflectableEntry",
-		reflect.TypeOf((*ReflectableEntry)(nil)).Elem(),
-	)
-	_jsii_.RegisterClass(
-		"@scope/jsii-calc-lib.submodule.Reflector",
-		reflect.TypeOf((*Reflector)(nil)).Elem(),
-		[]_jsii_.Member{
-			_jsii_.MemberMethod{JsiiMethod: "asMap", GoMethod: "AsMap"},
-		},
-		func() interface{} {
-			return &reflector_jsiiProxy{}
-		},
-	)
-}
-
-`;
-
-=======
->>>>>>> daca06f7
 exports[`Generated code for "@scope/jsii-calc-lib": <outDir>/go/scopejsiicalclib/version 1`] = `
 0.0.0-devpreview
 
@@ -2829,11 +2587,7 @@
 package jsii
 
 import (
-<<<<<<< HEAD
-	_                 "embed"
-=======
 	_                "embed"
->>>>>>> daca06f7
 
 	_jsii_           "github.com/aws/jsii-runtime-go"
 
@@ -2848,11 +2602,7 @@
 // The implementation is idempotent (and hence safe to be called over and over).
 func Initialize() {
 	// Ensure all dependencies are initialized
-<<<<<<< HEAD
-	scopejsiicalcbase.Initialize()
-=======
 	jcb.Initialize()
->>>>>>> daca06f7
 	scopejsiicalclib.Initialize()
 
 	// Load this library into the kernel
@@ -6035,16 +5785,12 @@
 	return &j
 }
 
-<<<<<<< HEAD
-func (d *dontComplainAboutVariadicAfterOptional_jsiiProxy) OptionalAndVariadic(optional string, things ...string) string {
+func (d *jsiiProxy_DontComplainAboutVariadicAfterOptional) OptionalAndVariadic(optional string, things ...string) string {
 	args := []interface{}{optional}
 	for _, a := range things {
 		args = append(args, a)
 	}
 
-=======
-func (d *jsiiProxy_DontComplainAboutVariadicAfterOptional) OptionalAndVariadic(optional string, things string) string {
->>>>>>> daca06f7
 	var returns string
 
 	_jsii_.Invoke(
@@ -11897,16 +11643,12 @@
 func NewSupportsNiceJavaBuilder(id float64, defaultBar float64, props SupportsNiceJavaBuilderProps, rest ...string) SupportsNiceJavaBuilder {
 	_init_.Initialize()
 
-<<<<<<< HEAD
 	args := []interface{}{id, defaultBar, props}
 	for _, a := range rest {
 		args = append(args, a)
 	}
 
-	s := supportsNiceJavaBuilder_jsiiProxy{}
-=======
 	j := jsiiProxy_SupportsNiceJavaBuilder{}
->>>>>>> daca06f7
 
 	_jsii_.Create(
 		"jsii-calc.SupportsNiceJavaBuilder",
@@ -12666,16 +12408,12 @@
 	return &j
 }
 
-<<<<<<< HEAD
-func (v *variadicInvoker_jsiiProxy) AsArray(values ...float64) []float64 {
+func (v *jsiiProxy_VariadicInvoker) AsArray(values ...float64) []float64 {
 	args := []interface{}{}
 	for _, a := range values {
 		args = append(args, a)
 	}
 
-=======
-func (v *jsiiProxy_VariadicInvoker) AsArray(values float64) []float64 {
->>>>>>> daca06f7
 	var returns []float64
 
 	_jsii_.Invoke(
@@ -12700,16 +12438,12 @@
 func NewVariadicMethod(prefix ...float64) VariadicMethod {
 	_init_.Initialize()
 
-<<<<<<< HEAD
 	args := []interface{}{}
 	for _, a := range prefix {
 		args = append(args, a)
 	}
 
-	v := variadicMethod_jsiiProxy{}
-=======
 	j := jsiiProxy_VariadicMethod{}
->>>>>>> daca06f7
 
 	_jsii_.Create(
 		"jsii-calc.VariadicMethod",
@@ -12722,16 +12456,12 @@
 	return &j
 }
 
-<<<<<<< HEAD
-func (v *variadicMethod_jsiiProxy) AsArray(first float64, others ...float64) []float64 {
+func (v *jsiiProxy_VariadicMethod) AsArray(first float64, others ...float64) []float64 {
 	args := []interface{}{first}
 	for _, a := range others {
 		args = append(args, a)
 	}
 
-=======
-func (v *jsiiProxy_VariadicMethod) AsArray(first float64, others float64) []float64 {
->>>>>>> daca06f7
 	var returns []float64
 
 	_jsii_.Invoke(
@@ -15162,7 +14892,7 @@
 	_jsii_.Invoke(
 		e,
 		"hello",
-		nil /* no parameters */,
+		nil, // no parameters
 		&returns,
 	)
 
@@ -15175,7 +14905,7 @@
 	_jsii_.Invoke(
 		e,
 		"localMethod",
-		nil /* no parameters */,
+		nil, // no parameters
 		&returns,
 	)
 
