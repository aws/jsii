--- conflicted
+++ resolved
@@ -2533,7 +2533,6 @@
 	return &j
 }
 
-<<<<<<< HEAD
 func NewDerived_Override(d Derived) {
 	_init_.Initialize()
 
@@ -2541,13 +2540,14 @@
 		"jsii-calc.DerivedClassHasNoProperties.Derived",
 		nil /* no parameters */,
 		d,
-=======
+	)
+}
+
 func (j *jsiiProxy_Derived) SetProp(val string) {
 	_jsii_.Set(
 		j,
 		"prop",
 		val,
->>>>>>> 232141e8
 	)
 }
 
@@ -3082,7 +3082,6 @@
 	return &j
 }
 
-<<<<<<< HEAD
 // Creates a BinaryOperation.
 func NewAdd_Override(a Add, lhs scopejsiicalclib.NumericValue, rhs scopejsiicalclib.NumericValue) {
 	_init_.Initialize()
@@ -3092,7 +3091,8 @@
 		[]interface{}{lhs, rhs},
 		a,
 	)
-=======
+}
+
 // (deprecated) Say hello!
 func (a *jsiiProxy_Add) Hello() string {
 	var returns string
@@ -3105,7 +3105,6 @@
 	)
 
 	return returns
->>>>>>> 232141e8
 }
 
 // (deprecated) String representation of the value.
@@ -6465,7 +6464,6 @@
 	return &j
 }
 
-<<<<<<< HEAD
 func NewDynamicPropertyBearerChild_Override(d DynamicPropertyBearerChild, originalValue string) {
 	_init_.Initialize()
 
@@ -6473,7 +6471,9 @@
 		"jsii-calc.DynamicPropertyBearerChild",
 		[]interface{}{originalValue},
 		d,
-=======
+	)
+}
+
 func (j *jsiiProxy_DynamicPropertyBearerChild) SetDynamicProperty(val string) {
 	_jsii_.Set(
 		j,
@@ -6487,7 +6487,6 @@
 		j,
 		"valueStore",
 		val,
->>>>>>> 232141e8
 	)
 }
 
@@ -8220,7 +8219,6 @@
 	return &j
 }
 
-<<<<<<< HEAD
 func NewImplementsInterfaceWithInternalSubclass_Override(i ImplementsInterfaceWithInternalSubclass) {
 	_init_.Initialize()
 
@@ -8228,13 +8226,14 @@
 		"jsii-calc.ImplementsInterfaceWithInternalSubclass",
 		nil /* no parameters */,
 		i,
-=======
+	)
+}
+
 func (i *jsiiProxy_ImplementsInterfaceWithInternalSubclass) Visible() {
 	_jsii_.InvokeVoid(
 		i,
 		"visible",
 		nil /* no parameters */,
->>>>>>> 232141e8
 	)
 }
 
@@ -8549,7 +8548,6 @@
 	return &j
 }
 
-<<<<<<< HEAD
 func NewIssue2638B_Override(i Issue2638B) {
 	_init_.Initialize()
 
@@ -8560,13 +8558,9 @@
 	)
 }
 
-type Jsii417Derived interface {
-	Jsii417PublicBaseOfBase
-=======
 type JSII417Derived interface {
 	JSII417PublicBaseOfBase
 	HasRoot() bool
->>>>>>> 232141e8
 	Property() string
 	Bar()
 	Baz()
@@ -8613,8 +8607,7 @@
 	return &j
 }
 
-<<<<<<< HEAD
-func NewJsii417Derived_Override(j Jsii417Derived, property string) {
+func NewJSII417Derived_Override(j JSII417Derived, property string) {
 	_init_.Initialize()
 
 	_jsii_.Create(
@@ -8624,8 +8617,6 @@
 	)
 }
 
-func (j *jsiiProxy_Jsii417Derived) Bar() {
-=======
 func JSII417Derived_MakeInstance() JSII417PublicBaseOfBase {
 	_init_.Initialize()
 
@@ -8642,7 +8633,6 @@
 }
 
 func (j *jsiiProxy_JSII417Derived) Bar() {
->>>>>>> 232141e8
 	_jsii_.InvokeVoid(
 		j,
 		"bar",
@@ -8701,8 +8691,7 @@
 	return &j
 }
 
-<<<<<<< HEAD
-func NewJsii417PublicBaseOfBase_Override(j Jsii417PublicBaseOfBase) {
+func NewJSII417PublicBaseOfBase_Override(j JSII417PublicBaseOfBase) {
 	_init_.Initialize()
 
 	_jsii_.Create(
@@ -8712,10 +8701,7 @@
 	)
 }
 
-func Jsii417PublicBaseOfBase_MakeInstance() Jsii417PublicBaseOfBase {
-=======
 func JSII417PublicBaseOfBase_MakeInstance() JSII417PublicBaseOfBase {
->>>>>>> 232141e8
 	_init_.Initialize()
 
 	var returns JSII417PublicBaseOfBase
@@ -8762,8 +8748,7 @@
 	return &j
 }
 
-<<<<<<< HEAD
-func NewJsObjectLiteralForInterface_Override(j JsObjectLiteralForInterface) {
+func NewJSObjectLiteralForInterface_Override(j JSObjectLiteralForInterface) {
 	_init_.Initialize()
 
 	_jsii_.Create(
@@ -8773,10 +8758,7 @@
 	)
 }
 
-func (j *jsiiProxy_JsObjectLiteralForInterface) GiveMeFriendly() scopejsiicalclib.IFriendly {
-=======
 func (j *jsiiProxy_JSObjectLiteralForInterface) GiveMeFriendly() scopejsiicalclib.IFriendly {
->>>>>>> 232141e8
 	var returns scopejsiicalclib.IFriendly
 
 	_jsii_.Invoke(
@@ -8825,8 +8807,7 @@
 	return &j
 }
 
-<<<<<<< HEAD
-func NewJsObjectLiteralToNative_Override(j JsObjectLiteralToNative) {
+func NewJSObjectLiteralToNative_Override(j JSObjectLiteralToNative) {
 	_init_.Initialize()
 
 	_jsii_.Create(
@@ -8836,12 +8817,8 @@
 	)
 }
 
-func (j *jsiiProxy_JsObjectLiteralToNative) ReturnLiteral() JsObjectLiteralToNativeClass {
-	var returns JsObjectLiteralToNativeClass
-=======
 func (j *jsiiProxy_JSObjectLiteralToNative) ReturnLiteral() JSObjectLiteralToNativeClass {
 	var returns JSObjectLiteralToNativeClass
->>>>>>> 232141e8
 
 	_jsii_.Invoke(
 		j,
@@ -8900,8 +8877,7 @@
 	return &j
 }
 
-<<<<<<< HEAD
-func NewJsObjectLiteralToNativeClass_Override(j JsObjectLiteralToNativeClass) {
+func NewJSObjectLiteralToNativeClass_Override(j JSObjectLiteralToNativeClass) {
 	_init_.Initialize()
 
 	_jsii_.Create(
@@ -8911,10 +8887,7 @@
 	)
 }
 
-func (j *jsiiProxy_JsObjectLiteralToNativeClass) SetPropA(val string) {
-=======
 func (j *jsiiProxy_JSObjectLiteralToNativeClass) SetPropA(val string) {
->>>>>>> 232141e8
 	_jsii_.Set(
 		j,
 		"propA",
@@ -11180,7 +11153,6 @@
 	return &j
 }
 
-<<<<<<< HEAD
 // Creates a Power operation.
 func NewPower_Override(p Power, base scopejsiicalclib.NumericValue, pow scopejsiicalclib.NumericValue) {
 	_init_.Initialize()
@@ -11190,7 +11162,8 @@
 		[]interface{}{base, pow},
 		p,
 	)
-=======
+}
+
 func (j *jsiiProxy_Power) SetDecorationPostfixes(val []string) {
 	_jsii_.Set(
 		j,
@@ -11241,7 +11214,6 @@
 	)
 
 	return returns
->>>>>>> 232141e8
 }
 
 // Reproduction for https://github.com/aws/jsii/issues/1113 Where a method or property named "property" would result in impossible to load Python code.
@@ -12749,7 +12721,6 @@
 	return &j
 }
 
-<<<<<<< HEAD
 func NewSum_Override(s Sum) {
 	_init_.Initialize()
 
@@ -12757,7 +12728,9 @@
 		"jsii-calc.Sum",
 		nil /* no parameters */,
 		s,
-=======
+	)
+}
+
 func (j *jsiiProxy_Sum) SetDecorationPostfixes(val []string) {
 	_jsii_.Set(
 		j,
@@ -12771,7 +12744,6 @@
 		j,
 		"decorationPrefixes",
 		val,
->>>>>>> 232141e8
 	)
 }
 
@@ -13422,12 +13394,20 @@
 	_jsii_.Create(
 		"jsii-calc.TwoMethodsWithSimilarCapitalization",
 		nil /* no parameters */,
-		[]_jsii_.FQN{},
-		nil, // no overrides
 		&j,
 	)
 
 	return &j
+}
+
+func NewTwoMethodsWithSimilarCapitalization_Override(t TwoMethodsWithSimilarCapitalization) {
+	_init_.Initialize()
+
+	_jsii_.Create(
+		"jsii-calc.TwoMethodsWithSimilarCapitalization",
+		nil /* no parameters */,
+		t,
+	)
 }
 
 func (t *jsiiProxy_TwoMethodsWithSimilarCapitalization) ToIsoString() string {
@@ -16490,7 +16470,6 @@
 }
 
 // Deprecated.
-<<<<<<< HEAD
 func NewExtendAndImplement_Override(e ExtendAndImplement, very scopejsiicalcbaseofbase.Very) {
 	_init_.Initialize()
 
@@ -16498,13 +16477,15 @@
 		"jsii-calc.module2647.ExtendAndImplement",
 		[]interface{}{very},
 		e,
-=======
+	)
+}
+
+// Deprecated.
 func (e *jsiiProxy_ExtendAndImplement) Foo(obj jcb.IBaseInterface) {
 	_jsii_.InvokeVoid(
 		e,
 		"foo",
 		[]interface{}{obj},
->>>>>>> 232141e8
 	)
 }
 
@@ -17003,12 +16984,20 @@
 	_jsii_.Create(
 		"jsii-calc.module2700.Base",
 		nil /* no parameters */,
-		[]_jsii_.FQN{"jsii-calc.module2700.IFoo"},
-		nil, // no overrides
 		&j,
 	)
 
 	return &j
+}
+
+func NewBase_Override(b Base) {
+	_init_.Initialize()
+
+	_jsii_.Create(
+		"jsii-calc.module2700.Base",
+		nil /* no parameters */,
+		b,
+	)
 }
 
 func (b *jsiiProxy_Base) Bar() string {
@@ -17057,12 +17046,20 @@
 	_jsii_.Create(
 		"jsii-calc.module2700.Derived",
 		nil /* no parameters */,
-		[]_jsii_.FQN{"jsii-calc.module2700.IFoo"},
-		nil, // no overrides
 		&j,
 	)
 
 	return &j
+}
+
+func NewDerived_Override(d Derived) {
+	_init_.Initialize()
+
+	_jsii_.Create(
+		"jsii-calc.module2700.Derived",
+		nil /* no parameters */,
+		d,
+	)
 }
 
 func (d *jsiiProxy_Derived) Bar() string {
