--- conflicted
+++ resolved
@@ -4,16 +4,6 @@
 
 langs=$((cd ../lib/generators && ls -1 *.d.ts) | sed -e 's/\.d\.ts//')
 
-<<<<<<< HEAD
-for lang in $langs; do
-    outdir="$(mktemp -d)"
-    expected="$PWD/expected.${lang}"
-    echo
-    echo "Running jsii-pacmak for language ${lang}"
-    echo "    Actual: ${outdir}"
-    echo "    Expected: ${expected}"
-    ../bin/jsii-pacmak -t ${lang} -o ${outdir} ../../jsii-calc
-=======
 function assert-generator() {
     local module=$1
     local module_root="$(cd ../../${module} && pwd)"
@@ -36,7 +26,6 @@
         if [ -n "${expected_tarball}" ]; then
             rm -f ${expected_tarball} && cp ${tarball} ${expected_tarball}
         fi
->>>>>>> 0109d7c7
 
         echo
         echo "Running jsii-pacmak for language ${lang}"
