// Jest Snapshot v1, https://goo.gl/fbAQLP

exports[`defaults 1`] = `
"assemblies
 ├─┬ jsii-calc
 │ └─┬ submodules
 │   ├── DerivedClassHasNoProperties
 │   ├── InterfaceInNamespaceIncludesClasses
 │   ├── InterfaceInNamespaceOnlyInterface
 │   ├── PythonSelf
 │   ├── composition
 │   ├── module2530
 │   ├── module2617
 │   ├── module2647
 │   ├─┬ module2689
 │   │ └─┬ submodules
 │   │   ├── methods
 │   │   ├── props
 │   │   ├── retval
 │   │   └── structs
 │   ├─┬ module2692
 │   │ └─┬ submodules
 │   │   ├── submodule1
 │   │   └── submodule2
<<<<<<< HEAD
 │   ├── module2702
=======
 │   ├── module2700
>>>>>>> 232141e8
 │   ├─┬ nodirect
 │   │ └─┬ submodules
 │   │   ├── sub1
 │   │   └── sub2
 │   ├── onlystatic
 │   └─┬ submodule
 │     └─┬ submodules
 │       ├── back_references
 │       ├── child
 │       ├── isolated
 │       ├─┬ nested_submodule
 │       │ └─┬ submodules
 │       │   └── deeplyNested
 │       ├── param
 │       └── returnsparam
 ├── @scope/jsii-calc-base
 ├── @scope/jsii-calc-base-of-base
 └─┬ @scope/jsii-calc-lib
   └─┬ submodules
     └── submodule
"
`;

exports[`inheritance 1`] = `
"assemblies
 ├─┬ jsii-calc
 │ └─┬ submodules
 │   ├── DerivedClassHasNoProperties
 │   ├── InterfaceInNamespaceIncludesClasses
 │   ├── InterfaceInNamespaceOnlyInterface
 │   ├── PythonSelf
 │   ├── composition
 │   ├── module2530
 │   ├── module2617
 │   ├── module2647
 │   ├─┬ module2689
 │   │ └─┬ submodules
 │   │   ├── methods
 │   │   ├── props
 │   │   ├── retval
 │   │   └── structs
 │   ├─┬ module2692
 │   │ └─┬ submodules
 │   │   ├── submodule1
 │   │   └── submodule2
<<<<<<< HEAD
 │   ├── module2702
=======
 │   ├── module2700
>>>>>>> 232141e8
 │   ├─┬ nodirect
 │   │ └─┬ submodules
 │   │   ├── sub1
 │   │   └── sub2
 │   ├── onlystatic
 │   └─┬ submodule
 │     └─┬ submodules
 │       ├── back_references
 │       ├── child
 │       ├── isolated
 │       ├─┬ nested_submodule
 │       │ └─┬ submodules
 │       │   └── deeplyNested
 │       ├── param
 │       └── returnsparam
 ├── @scope/jsii-calc-base
 ├── @scope/jsii-calc-base-of-base
 └─┬ @scope/jsii-calc-lib
   └─┬ submodules
     └── submodule
"
`;

exports[`members 1`] = `
"assemblies
 ├─┬ jsii-calc
 │ └─┬ submodules
 │   ├── DerivedClassHasNoProperties
 │   ├── InterfaceInNamespaceIncludesClasses
 │   ├── InterfaceInNamespaceOnlyInterface
 │   ├── PythonSelf
 │   ├── composition
 │   ├── module2530
 │   ├── module2617
 │   ├── module2647
 │   ├─┬ module2689
 │   │ └─┬ submodules
 │   │   ├── methods
 │   │   ├── props
 │   │   ├── retval
 │   │   └── structs
 │   ├─┬ module2692
 │   │ └─┬ submodules
 │   │   ├── submodule1
 │   │   └── submodule2
<<<<<<< HEAD
 │   ├── module2702
=======
 │   ├── module2700
>>>>>>> 232141e8
 │   ├─┬ nodirect
 │   │ └─┬ submodules
 │   │   ├── sub1
 │   │   └── sub2
 │   ├── onlystatic
 │   └─┬ submodule
 │     └─┬ submodules
 │       ├── back_references
 │       ├── child
 │       ├── isolated
 │       ├─┬ nested_submodule
 │       │ └─┬ submodules
 │       │   └── deeplyNested
 │       ├── param
 │       └── returnsparam
 ├── @scope/jsii-calc-base
 ├── @scope/jsii-calc-base-of-base
 └─┬ @scope/jsii-calc-lib
   └─┬ submodules
     └── submodule
"
`;

exports[`showAll 1`] = `
"assemblies
 ├─┬ jsii-calc
 │ ├─┬ dependencies
 │ │ ├── @scope/jsii-calc-base
 │ │ └── @scope/jsii-calc-lib
 │ ├─┬ submodules
 │ │ ├─┬ DerivedClassHasNoProperties
 │ │ │ └─┬ types
 │ │ │   ├─┬ class Base
 │ │ │   │ └─┬ members
 │ │ │   │   ├── <initializer>() initializer
 │ │ │   │   └─┬ prop property
 │ │ │   │     └── type: string
 │ │ │   └─┬ class Derived
 │ │ │     ├── base: Base
 │ │ │     └─┬ members
 │ │ │       └── <initializer>() initializer
 │ │ ├─┬ InterfaceInNamespaceIncludesClasses
 │ │ │ └─┬ types
 │ │ │   ├─┬ class Foo
 │ │ │   │ └─┬ members
 │ │ │   │   ├── <initializer>() initializer
 │ │ │   │   └─┬ bar property
 │ │ │   │     └── type: Optional<string>
 │ │ │   └─┬ interface Hello
 │ │ │     └─┬ members
 │ │ │       └─┬ foo property
 │ │ │         ├── abstract
 │ │ │         ├── immutable
 │ │ │         └── type: number
 │ │ ├─┬ InterfaceInNamespaceOnlyInterface
 │ │ │ └─┬ types
 │ │ │   └─┬ interface Hello
 │ │ │     └─┬ members
 │ │ │       └─┬ foo property
 │ │ │         ├── abstract
 │ │ │         ├── immutable
 │ │ │         └── type: number
 │ │ ├─┬ PythonSelf
 │ │ │ └─┬ types
 │ │ │   ├─┬ class ClassWithSelf
 │ │ │   │ └─┬ members
 │ │ │   │   ├─┬ <initializer>(self) initializer
 │ │ │   │   │ └─┬ parameters
 │ │ │   │   │   └─┬ self
 │ │ │   │   │     └── type: string
 │ │ │   │   ├─┬ method(self) method
 │ │ │   │   │ ├─┬ parameters
 │ │ │   │   │ │ └─┬ self
 │ │ │   │   │ │   └── type: number
 │ │ │   │   │ └── returns: string
 │ │ │   │   └─┬ self property
 │ │ │   │     ├── immutable
 │ │ │   │     └── type: string
 │ │ │   ├─┬ class ClassWithSelfKwarg
 │ │ │   │ └─┬ members
 │ │ │   │   ├─┬ <initializer>(props) initializer
 │ │ │   │   │ └─┬ parameters
 │ │ │   │   │   └─┬ props
 │ │ │   │   │     └── type: jsii-calc.PythonSelf.StructWithSelf
 │ │ │   │   └─┬ props property
 │ │ │   │     ├── immutable
 │ │ │   │     └── type: jsii-calc.PythonSelf.StructWithSelf
 │ │ │   ├─┬ interface IInterfaceWithSelf
 │ │ │   │ └─┬ members
 │ │ │   │   └─┬ method(self) method
 │ │ │   │     ├── abstract
 │ │ │   │     ├─┬ parameters
 │ │ │   │     │ └─┬ self
 │ │ │   │     │   └── type: number
 │ │ │   │     └── returns: string
 │ │ │   └─┬ interface StructWithSelf
 │ │ │     └─┬ members
 │ │ │       └─┬ self property
 │ │ │         ├── abstract
 │ │ │         ├── immutable
 │ │ │         └── type: string
 │ │ ├─┬ composition
 │ │ │ └─┬ types
 │ │ │   ├─┬ class CompositeOperation
 │ │ │   │ ├── base: Operation
 │ │ │   │ └─┬ members
 │ │ │   │   ├── <initializer>() initializer
 │ │ │   │   ├─┬ toString() method
 │ │ │   │   │ └── returns: string
 │ │ │   │   ├─┬ expression property
 │ │ │   │   │ ├── abstract
 │ │ │   │   │ ├── immutable
 │ │ │   │   │ └── type: @scope/jsii-calc-lib.NumericValue
 │ │ │   │   ├─┬ value property
 │ │ │   │   │ ├── immutable
 │ │ │   │   │ └── type: number
 │ │ │   │   ├─┬ decorationPostfixes property
 │ │ │   │   │ └── type: Array<string>
 │ │ │   │   ├─┬ decorationPrefixes property
 │ │ │   │   │ └── type: Array<string>
 │ │ │   │   └─┬ stringStyle property
 │ │ │   │     └── type: jsii-calc.composition.CompositeOperation.CompositionStringStyle
 │ │ │   └─┬ enum CompositionStringStyle
 │ │ │     ├── NORMAL
 │ │ │     └── DECORATED
 │ │ ├─┬ module2530
 │ │ │ └─┬ types
 │ │ │   └─┬ class MyClass
 │ │ │     └─┬ members
 │ │ │       ├─┬ <initializer>(_) initializer
 │ │ │       │ └─┬ parameters
 │ │ │       │   └─┬ _
 │ │ │       │     └── type: number
 │ │ │       ├─┬ static bar(_) method
 │ │ │       │ ├── static
 │ │ │       │ ├─┬ parameters
 │ │ │       │ │ └─┬ _
 │ │ │       │ │   └── type: boolean
 │ │ │       │ └── returns: void
 │ │ │       └─┬ foo(_) method
 │ │ │         ├─┬ parameters
 │ │ │         │ └─┬ _
 │ │ │         │   └── type: string
 │ │ │         └── returns: void
 │ │ ├─┬ module2617
 │ │ │ └─┬ types
 │ │ │   └─┬ class OnlyStatics
 │ │ │     └─┬ members
 │ │ │       ├─┬ static bar() method
 │ │ │       │ ├── static
 │ │ │       │ └── returns: void
 │ │ │       └─┬ static foo() method
 │ │ │         ├── static
 │ │ │         └── returns: void
 │ │ ├─┬ module2647
 │ │ │ └─┬ types
 │ │ │   └─┬ class ExtendAndImplement
 │ │ │     ├── base: BaseFor2647
 │ │ │     ├── interfaces: IFriendly
 │ │ │     └─┬ members
 │ │ │       ├─┬ <initializer>(very) initializer
 │ │ │       │ └─┬ parameters
 │ │ │       │   └─┬ very
 │ │ │       │     └── type: @scope/jsii-calc-base-of-base.Very
 │ │ │       ├─┬ hello() method
 │ │ │       │ └── returns: string
 │ │ │       └─┬ localMethod() method
 │ │ │         └── returns: string
 │ │ ├─┬ module2689
 │ │ │ ├─┬ submodules
 │ │ │ │ ├─┬ methods
 │ │ │ │ │ └─┬ types
 │ │ │ │ │   └─┬ class MyClass
 │ │ │ │ │     └─┬ members
 │ │ │ │ │       ├── <initializer>() initializer
 │ │ │ │ │       ├─┬ bar(_bar) method
 │ │ │ │ │       │ ├─┬ parameters
 │ │ │ │ │       │ │ └─┬ _bar
 │ │ │ │ │       │ │   └── type: Map<string => @scope/jsii-calc-base.BaseProps>
 │ │ │ │ │       │ └── returns: void
 │ │ │ │ │       └─┬ foo(_values) method
 │ │ │ │ │         ├─┬ parameters
 │ │ │ │ │         │ └─┬ _values
 │ │ │ │ │         │   └── type: Array<@scope/jsii-calc-lib.Number>
 │ │ │ │ │         └── returns: void
 │ │ │ │ ├─┬ props
 │ │ │ │ │ └─┬ types
 │ │ │ │ │   └─┬ class MyClass
 │ │ │ │ │     └─┬ members
 │ │ │ │ │       ├── <initializer>() initializer
 │ │ │ │ │       ├─┬ bar property
 │ │ │ │ │       │ ├── immutable
 │ │ │ │ │       │ └── type: Map<string => @scope/jsii-calc-base.BaseProps>
 │ │ │ │ │       └─┬ foo property
 │ │ │ │ │         ├── immutable
 │ │ │ │ │         └── type: Array<@scope/jsii-calc-lib.Number>
 │ │ │ │ ├─┬ retval
 │ │ │ │ │ └─┬ types
 │ │ │ │ │   └─┬ class MyClass
 │ │ │ │ │     └─┬ members
 │ │ │ │ │       ├── <initializer>() initializer
 │ │ │ │ │       ├─┬ bar() method
 │ │ │ │ │       │ └── returns: Map<string => @scope/jsii-calc-base.BaseProps>
 │ │ │ │ │       └─┬ foo() method
 │ │ │ │ │         └── returns: Array<@scope/jsii-calc-lib.Number>
 │ │ │ │ └─┬ structs
 │ │ │ │   └─┬ types
 │ │ │ │     └─┬ interface MyStruct
 │ │ │ │       └─┬ members
 │ │ │ │         ├─┬ baseMap property
 │ │ │ │         │ ├── abstract
 │ │ │ │         │ ├── immutable
 │ │ │ │         │ └── type: Map<string => @scope/jsii-calc-base.BaseProps>
 │ │ │ │         └─┬ numbers property
 │ │ │ │           ├── abstract
 │ │ │ │           ├── immutable
 │ │ │ │           └── type: Array<@scope/jsii-calc-lib.Number>
 │ │ │ └── types
 │ │ ├─┬ module2692
 │ │ │ ├─┬ submodules
 │ │ │ │ ├─┬ submodule1
 │ │ │ │ │ └─┬ types
 │ │ │ │ │   └─┬ interface Bar
 │ │ │ │ │     └─┬ members
 │ │ │ │ │       └─┬ bar1 property
 │ │ │ │ │         ├── abstract
 │ │ │ │ │         ├── immutable
 │ │ │ │ │         └── type: string
 │ │ │ │ └─┬ submodule2
 │ │ │ │   └─┬ types
 │ │ │ │     ├─┬ interface Bar
 │ │ │ │     │ └─┬ members
 │ │ │ │     │   └─┬ bar2 property
 │ │ │ │     │     ├── abstract
 │ │ │ │     │     ├── immutable
 │ │ │ │     │     └── type: string
 │ │ │ │     └─┬ interface Foo
 │ │ │ │       ├─┬ interfaces
 │ │ │ │       │ ├── Bar
 │ │ │ │       │ └── Bar
 │ │ │ │       └─┬ members
 │ │ │ │         └─┬ foo2 property
 │ │ │ │           ├── abstract
 │ │ │ │           ├── immutable
 │ │ │ │           └── type: string
 │ │ │ └── types
<<<<<<< HEAD
 │ │ ├─┬ module2702
 │ │ │ └─┬ types
 │ │ │   ├─┬ class Class1
 │ │ │   │ ├── base: Base
 │ │ │   │ └─┬ members
 │ │ │   │   ├── <initializer>() initializer
 │ │ │   │   └─┬ base() method
 │ │ │   │     └── returns: void
 │ │ │   ├─┬ class Class2
 │ │ │   │ ├── base: Base
 │ │ │   │ └─┬ members
 │ │ │   │   ├── <initializer>() initializer
 │ │ │   │   └─┬ base property
 │ │ │   │     ├── immutable
 │ │ │   │     └── type: string
 │ │ │   ├─┬ class Class3
 │ │ │   │ ├── interfaces: IBaseInterface
 │ │ │   │ └─┬ members
 │ │ │   │   ├── <initializer>() initializer
 │ │ │   │   ├─┬ bar() method
 │ │ │   │   │ └── returns: void
 │ │ │   │   ├─┬ foo() method
 │ │ │   │   │ └── returns: void
 │ │ │   │   └─┬ iBaseInterface() method
 │ │ │   │     └── returns: void
 │ │ │   └─┬ interface IFoo
 │ │ │     ├─┬ interfaces
 │ │ │     │ └── IBaseInterface
 │ │ │     └─┬ members
 │ │ │       └─┬ iBaseInterface property
 │ │ │         ├── abstract
 │ │ │         ├── immutable
 │ │ │         └── type: string
=======
 │ │ ├─┬ module2700
 │ │ │ └─┬ types
 │ │ │   ├─┬ class Base
 │ │ │   │ ├── interfaces: IFoo
 │ │ │   │ └─┬ members
 │ │ │   │   ├── <initializer>() initializer
 │ │ │   │   ├─┬ bar() method
 │ │ │   │   │ └── returns: string
 │ │ │   │   └─┬ baz property
 │ │ │   │     ├── immutable
 │ │ │   │     └── type: number
 │ │ │   ├─┬ class Derived
 │ │ │   │ ├── base: Base
 │ │ │   │ ├── interfaces: IFoo
 │ │ │   │ └─┬ members
 │ │ │   │   ├── <initializer>() initializer
 │ │ │   │   └─┬ zoo() method
 │ │ │   │     └── returns: string
 │ │ │   └─┬ interface IFoo
 │ │ │     └─┬ members
 │ │ │       ├─┬ bar() method
 │ │ │       │ ├── abstract
 │ │ │       │ └── returns: string
 │ │ │       └─┬ baz property
 │ │ │         ├── abstract
 │ │ │         ├── immutable
 │ │ │         └── type: number
>>>>>>> 232141e8
 │ │ ├─┬ nodirect
 │ │ │ ├─┬ submodules
 │ │ │ │ ├─┬ sub1
 │ │ │ │ │ └─┬ types
 │ │ │ │ │   └─┬ class TypeFromSub1
 │ │ │ │ │     └─┬ members
 │ │ │ │ │       ├── <initializer>() initializer
 │ │ │ │ │       └─┬ sub1() method
 │ │ │ │ │         └── returns: string
 │ │ │ │ └─┬ sub2
 │ │ │ │   └─┬ types
 │ │ │ │     └─┬ class TypeFromSub2
 │ │ │ │       └─┬ members
 │ │ │ │         ├── <initializer>() initializer
 │ │ │ │         └─┬ sub2() method
 │ │ │ │           └── returns: string
 │ │ │ └── types
 │ │ ├─┬ onlystatic
 │ │ │ └─┬ types
 │ │ │   └─┬ class OnlyStaticMethods
 │ │ │     └─┬ members
 │ │ │       └─┬ static staticMethod() method
 │ │ │         ├── static
 │ │ │         └── returns: string
 │ │ └─┬ submodule
 │ │   ├─┬ submodules
 │ │   │ ├─┬ back_references
 │ │   │ │ └─┬ types
 │ │   │ │   └─┬ interface MyClassReference
 │ │   │ │     └─┬ members
 │ │   │ │       └─┬ reference property
 │ │   │ │         ├── abstract
 │ │   │ │         ├── immutable
 │ │   │ │         └── type: jsii-calc.submodule.MyClass
 │ │   │ ├─┬ child
 │ │   │ │ └─┬ types
 │ │   │ │   ├─┬ class InnerClass
 │ │   │ │   │ └─┬ members
 │ │   │ │   │   ├── <initializer>() initializer
 │ │   │ │   │   └─┬ static staticProp property
 │ │   │ │   │     ├── const
 │ │   │ │   │     ├── immutable
 │ │   │ │   │     ├── static
 │ │   │ │   │     └── type: jsii-calc.submodule.child.SomeStruct
 │ │   │ │   ├─┬ class OuterClass
 │ │   │ │   │ └─┬ members
 │ │   │ │   │   ├── <initializer>() initializer
 │ │   │ │   │   └─┬ innerClass property
 │ │   │ │   │     ├── immutable
 │ │   │ │   │     └── type: jsii-calc.submodule.child.InnerClass
 │ │   │ │   ├─┬ interface KwargsProps
 │ │   │ │   │ ├─┬ interfaces
 │ │   │ │   │ │ └── SomeStruct
 │ │   │ │   │ └─┬ members
 │ │   │ │   │   └─┬ extra property
 │ │   │ │   │     ├── abstract
 │ │   │ │   │     ├── immutable
 │ │   │ │   │     └── type: Optional<string>
 │ │   │ │   ├─┬ interface SomeStruct
 │ │   │ │   │ └─┬ members
 │ │   │ │   │   └─┬ prop property
 │ │   │ │   │     ├── abstract
 │ │   │ │   │     ├── immutable
 │ │   │ │   │     └── type: jsii-calc.submodule.child.SomeEnum
 │ │   │ │   ├─┬ interface Structure
 │ │   │ │   │ └─┬ members
 │ │   │ │   │   └─┬ bool property
 │ │   │ │   │     ├── abstract
 │ │   │ │   │     ├── immutable
 │ │   │ │   │     └── type: boolean
 │ │   │ │   ├─┬ enum Awesomeness
 │ │   │ │   │ └── AWESOME
 │ │   │ │   ├─┬ enum Goodness
 │ │   │ │   │ ├── PRETTY_GOOD
 │ │   │ │   │ ├── REALLY_GOOD
 │ │   │ │   │ └── AMAZINGLY_GOOD
 │ │   │ │   └─┬ enum SomeEnum
 │ │   │ │     └── SOME
 │ │   │ ├─┬ isolated
 │ │   │ │ └─┬ types
 │ │   │ │   └─┬ class Kwargs
 │ │   │ │     └─┬ members
 │ │   │ │       └─┬ static method(props) method
 │ │   │ │         ├── static
 │ │   │ │         ├─┬ parameters
 │ │   │ │         │ └─┬ props
 │ │   │ │         │   └── type: Optional<jsii-calc.submodule.child.KwargsProps>
 │ │   │ │         └── returns: boolean
 │ │   │ ├─┬ nested_submodule
 │ │   │ │ ├─┬ submodules
 │ │   │ │ │ └─┬ deeplyNested
 │ │   │ │ │   └─┬ types
 │ │   │ │ │     └─┬ interface INamespaced
 │ │   │ │ │       └─┬ members
 │ │   │ │ │         └─┬ definedAt property
 │ │   │ │ │           ├── abstract
 │ │   │ │ │           ├── immutable
 │ │   │ │ │           └── type: string
 │ │   │ │ └─┬ types
 │ │   │ │   └─┬ class Namespaced
 │ │   │ │     ├── interfaces: INamespaced
 │ │   │ │     └─┬ members
 │ │   │ │       ├─┬ definedAt property
 │ │   │ │       │ ├── immutable
 │ │   │ │       │ └── type: string
 │ │   │ │       └─┬ goodness property
 │ │   │ │         ├── abstract
 │ │   │ │         ├── immutable
 │ │   │ │         └── type: jsii-calc.submodule.child.Goodness
 │ │   │ ├─┬ param
 │ │   │ │ └─┬ types
 │ │   │ │   └─┬ interface SpecialParameter
 │ │   │ │     └─┬ members
 │ │   │ │       └─┬ value property
 │ │   │ │         ├── abstract
 │ │   │ │         ├── immutable
 │ │   │ │         └── type: string
 │ │   │ └─┬ returnsparam
 │ │   │   └─┬ types
 │ │   │     └─┬ class ReturnsSpecialParameter
 │ │   │       └─┬ members
 │ │   │         ├── <initializer>() initializer
 │ │   │         └─┬ returnsSpecialParam() method
 │ │   │           └── returns: jsii-calc.submodule.param.SpecialParameter
 │ │   └─┬ types
 │ │     ├─┬ class MyClass
 │ │     │ ├── interfaces: INamespaced
 │ │     │ └─┬ members
 │ │     │   ├─┬ <initializer>(props) initializer
 │ │     │   │ └─┬ parameters
 │ │     │   │   └─┬ props
 │ │     │   │     └── type: jsii-calc.submodule.child.SomeStruct
 │ │     │   ├─┬ methodWithSpecialParam(param) method
 │ │     │   │ ├─┬ parameters
 │ │     │   │ │ └─┬ param
 │ │     │   │ │   └── type: jsii-calc.submodule.param.SpecialParameter
 │ │     │   │ └── returns: string
 │ │     │   ├─┬ awesomeness property
 │ │     │   │ ├── immutable
 │ │     │   │ └── type: jsii-calc.submodule.child.Awesomeness
 │ │     │   ├─┬ definedAt property
 │ │     │   │ ├── immutable
 │ │     │   │ └── type: string
 │ │     │   ├─┬ goodness property
 │ │     │   │ ├── immutable
 │ │     │   │ └── type: jsii-calc.submodule.child.Goodness
 │ │     │   ├─┬ props property
 │ │     │   │ ├── immutable
 │ │     │   │ └── type: jsii-calc.submodule.child.SomeStruct
 │ │     │   └─┬ allTypes property
 │ │     │     └── type: Optional<jsii-calc.AllTypes>
 │ │     └─┬ interface Default
 │ │       └─┬ members
 │ │         └─┬ foo property
 │ │           ├── abstract
 │ │           ├── immutable
 │ │           └── type: number
 │ └─┬ types
 │   ├─┬ class AbstractClass
 │   │ ├── base: AbstractClassBase
 │   │ ├── interfaces: IInterfaceImplementedByAbstractClass
 │   │ └─┬ members
 │   │   ├── <initializer>() initializer
 │   │   ├─┬ abstractMethod(name) method
 │   │   │ ├── abstract
 │   │   │ ├─┬ parameters
 │   │   │ │ └─┬ name
 │   │   │ │   └── type: string
 │   │   │ └── returns: string
 │   │   ├─┬ nonAbstractMethod() method
 │   │   │ └── returns: number
 │   │   └─┬ propFromInterface property
 │   │     ├── immutable
 │   │     └── type: string
 │   ├─┬ class AbstractClassBase
 │   │ └─┬ members
 │   │   ├── <initializer>() initializer
 │   │   └─┬ abstractProperty property
 │   │     ├── abstract
 │   │     ├── immutable
 │   │     └── type: string
 │   ├─┬ class AbstractClassReturner
 │   │ └─┬ members
 │   │   ├── <initializer>() initializer
 │   │   ├─┬ giveMeAbstract() method
 │   │   │ └── returns: jsii-calc.AbstractClass
 │   │   ├─┬ giveMeInterface() method
 │   │   │ └── returns: jsii-calc.IInterfaceImplementedByAbstractClass
 │   │   └─┬ returnAbstractFromProperty property
 │   │     ├── immutable
 │   │     └── type: jsii-calc.AbstractClassBase
 │   ├─┬ class AbstractSuite
 │   │ └─┬ members
 │   │   ├── <initializer>() initializer
 │   │   ├─┬ someMethod(str) method
 │   │   │ ├── abstract
 │   │   │ ├── protected
 │   │   │ ├─┬ parameters
 │   │   │ │ └─┬ str
 │   │   │ │   └── type: string
 │   │   │ └── returns: string
 │   │   ├─┬ workItAll(seed) method
 │   │   │ ├─┬ parameters
 │   │   │ │ └─┬ seed
 │   │   │ │   └── type: string
 │   │   │ └── returns: string
 │   │   └─┬ property property
 │   │     ├── abstract
 │   │     ├── protected
 │   │     └── type: string
 │   ├─┬ class Add
 │   │ ├── base: BinaryOperation
 │   │ └─┬ members
 │   │   ├─┬ <initializer>(lhs,rhs) initializer
 │   │   │ └─┬ parameters
 │   │   │   ├─┬ lhs
 │   │   │   │ └── type: @scope/jsii-calc-lib.NumericValue
 │   │   │   └─┬ rhs
 │   │   │     └── type: @scope/jsii-calc-lib.NumericValue
 │   │   ├─┬ toString() method
 │   │   │ └── returns: string
 │   │   └─┬ value property
 │   │     ├── immutable
 │   │     └── type: number
 │   ├─┬ class AllTypes
 │   │ └─┬ members
 │   │   ├── <initializer>() initializer
 │   │   ├─┬ anyIn(inp) method
 │   │   │ ├─┬ parameters
 │   │   │ │ └─┬ inp
 │   │   │ │   └── type: any
 │   │   │ └── returns: void
 │   │   ├─┬ anyOut() method
 │   │   │ └── returns: any
 │   │   ├─┬ enumMethod(value) method
 │   │   │ ├─┬ parameters
 │   │   │ │ └─┬ value
 │   │   │ │   └── type: jsii-calc.StringEnum
 │   │   │ └── returns: jsii-calc.StringEnum
 │   │   ├─┬ enumPropertyValue property
 │   │   │ ├── immutable
 │   │   │ └── type: number
 │   │   ├─┬ anyArrayProperty property
 │   │   │ └── type: Array<any>
 │   │   ├─┬ anyMapProperty property
 │   │   │ └── type: Map<string => any>
 │   │   ├─┬ anyProperty property
 │   │   │ └── type: any
 │   │   ├─┬ arrayProperty property
 │   │   │ └── type: Array<string>
 │   │   ├─┬ booleanProperty property
 │   │   │ └── type: boolean
 │   │   ├─┬ dateProperty property
 │   │   │ └── type: date
 │   │   ├─┬ enumProperty property
 │   │   │ └── type: jsii-calc.AllTypesEnum
 │   │   ├─┬ jsonProperty property
 │   │   │ └── type: json
 │   │   ├─┬ mapProperty property
 │   │   │ └── type: Map<string => @scope/jsii-calc-lib.Number>
 │   │   ├─┬ numberProperty property
 │   │   │ └── type: number
 │   │   ├─┬ stringProperty property
 │   │   │ └── type: string
 │   │   ├─┬ unionArrayProperty property
 │   │   │ └── type: Array<number | @scope/jsii-calc-lib.NumericValue>
 │   │   ├─┬ unionMapProperty property
 │   │   │ └── type: Map<string => string | number | @scope/jsii-calc-lib.Number>
 │   │   ├─┬ unionProperty property
 │   │   │ └── type: string | number | jsii-calc.Multiply | @scope/jsii-calc-lib.Number
 │   │   ├─┬ unknownArrayProperty property
 │   │   │ └── type: Array<any>
 │   │   ├─┬ unknownMapProperty property
 │   │   │ └── type: Map<string => any>
 │   │   ├─┬ unknownProperty property
 │   │   │ └── type: any
 │   │   └─┬ optionalEnumValue property
 │   │     └── type: Optional<jsii-calc.StringEnum>
 │   ├─┬ class AllowedMethodNames
 │   │ └─┬ members
 │   │   ├── <initializer>() initializer
 │   │   ├─┬ getBar(_p1,_p2) method
 │   │   │ ├─┬ parameters
 │   │   │ │ ├─┬ _p1
 │   │   │ │ │ └── type: string
 │   │   │ │ └─┬ _p2
 │   │   │ │   └── type: number
 │   │   │ └── returns: void
 │   │   ├─┬ getFoo(withParam) method
 │   │   │ ├─┬ parameters
 │   │   │ │ └─┬ withParam
 │   │   │ │   └── type: string
 │   │   │ └── returns: string
 │   │   ├─┬ setBar(_x,_y,_z) method
 │   │   │ ├─┬ parameters
 │   │   │ │ ├─┬ _x
 │   │   │ │ │ └── type: string
 │   │   │ │ ├─┬ _y
 │   │   │ │ │ └── type: number
 │   │   │ │ └─┬ _z
 │   │   │ │   └── type: boolean
 │   │   │ └── returns: void
 │   │   └─┬ setFoo(_x,_y) method
 │   │     ├─┬ parameters
 │   │     │ ├─┬ _x
 │   │     │ │ └── type: string
 │   │     │ └─┬ _y
 │   │     │   └── type: number
 │   │     └── returns: void
 │   ├─┬ class AmbiguousParameters
 │   │ └─┬ members
 │   │   ├─┬ <initializer>(scope,props) initializer
 │   │   │ └─┬ parameters
 │   │   │   ├─┬ scope
 │   │   │   │ └── type: jsii-calc.Bell
 │   │   │   └─┬ props
 │   │   │     └── type: jsii-calc.StructParameterType
 │   │   ├─┬ props property
 │   │   │ ├── immutable
 │   │   │ └── type: jsii-calc.StructParameterType
 │   │   └─┬ scope property
 │   │     ├── immutable
 │   │     └── type: jsii-calc.Bell
 │   ├─┬ class AnonymousImplementationProvider
 │   │ ├── interfaces: IAnonymousImplementationProvider
 │   │ └─┬ members
 │   │   ├── <initializer>() initializer
 │   │   ├─┬ provideAsClass() method
 │   │   │ └── returns: jsii-calc.Implementation
 │   │   └─┬ provideAsInterface() method
 │   │     └── returns: jsii-calc.IAnonymouslyImplementMe
 │   ├─┬ class AsyncVirtualMethods
 │   │ └─┬ members
 │   │   ├── <initializer>() initializer
 │   │   ├─┬ callMe() method
 │   │   │ └── returns: Promise<number>
 │   │   ├─┬ callMe2() method
 │   │   │ └── returns: Promise<number>
 │   │   ├─┬ callMeDoublePromise() method
 │   │   │ └── returns: Promise<number>
 │   │   ├─┬ dontOverrideMe() method
 │   │   │ └── returns: number
 │   │   ├─┬ overrideMe(mult) method
 │   │   │ ├─┬ parameters
 │   │   │ │ └─┬ mult
 │   │   │ │   └── type: number
 │   │   │ └── returns: Promise<number>
 │   │   └─┬ overrideMeToo() method
 │   │     └── returns: Promise<number>
 │   ├─┬ class AugmentableClass
 │   │ └─┬ members
 │   │   ├── <initializer>() initializer
 │   │   ├─┬ methodOne() method
 │   │   │ └── returns: void
 │   │   └─┬ methodTwo() method
 │   │     └── returns: void
 │   ├─┬ class BaseJsii976
 │   │ └─┬ members
 │   │   └── <initializer>() initializer
 │   ├─┬ class Bell
 │   │ ├── interfaces: IBell
 │   │ └─┬ members
 │   │   ├── <initializer>() initializer
 │   │   ├─┬ ring() method
 │   │   │ └── returns: void
 │   │   └─┬ rung property
 │   │     └── type: boolean
 │   ├─┬ class BinaryOperation
 │   │ ├── base: Operation
 │   │ ├── interfaces: IFriendly
 │   │ └─┬ members
 │   │   ├─┬ <initializer>(lhs,rhs) initializer
 │   │   │ └─┬ parameters
 │   │   │   ├─┬ lhs
 │   │   │   │ └── type: @scope/jsii-calc-lib.NumericValue
 │   │   │   └─┬ rhs
 │   │   │     └── type: @scope/jsii-calc-lib.NumericValue
 │   │   ├─┬ hello() method
 │   │   │ └── returns: string
 │   │   ├─┬ lhs property
 │   │   │ ├── immutable
 │   │   │ └── type: @scope/jsii-calc-lib.NumericValue
 │   │   └─┬ rhs property
 │   │     ├── immutable
 │   │     └── type: @scope/jsii-calc-lib.NumericValue
 │   ├─┬ class BurriedAnonymousObject
 │   │ └─┬ members
 │   │   ├── <initializer>() initializer
 │   │   ├─┬ check() method
 │   │   │ └── returns: boolean
 │   │   └─┬ giveItBack(value) method
 │   │     ├── abstract
 │   │     ├─┬ parameters
 │   │     │ └─┬ value
 │   │     │   └── type: any
 │   │     └── returns: any
 │   ├─┬ class Calculator
 │   │ ├── base: CompositeOperation
 │   │ └─┬ members
 │   │   ├─┬ <initializer>(props) initializer
 │   │   │ └─┬ parameters
 │   │   │   └─┬ props
 │   │   │     └── type: Optional<jsii-calc.CalculatorProps>
 │   │   ├─┬ add(value) method
 │   │   │ ├─┬ parameters
 │   │   │ │ └─┬ value
 │   │   │ │   └── type: number
 │   │   │ └── returns: void
 │   │   ├─┬ mul(value) method
 │   │   │ ├─┬ parameters
 │   │   │ │ └─┬ value
 │   │   │ │   └── type: number
 │   │   │ └── returns: void
 │   │   ├─┬ neg() method
 │   │   │ └── returns: void
 │   │   ├─┬ pow(value) method
 │   │   │ ├─┬ parameters
 │   │   │ │ └─┬ value
 │   │   │ │   └── type: number
 │   │   │ └── returns: void
 │   │   ├─┬ readUnionValue() method
 │   │   │ └── returns: number
 │   │   ├─┬ expression property
 │   │   │ ├── immutable
 │   │   │ └── type: @scope/jsii-calc-lib.NumericValue
 │   │   ├─┬ operationsLog property
 │   │   │ ├── immutable
 │   │   │ └── type: Array<@scope/jsii-calc-lib.NumericValue>
 │   │   ├─┬ operationsMap property
 │   │   │ ├── immutable
 │   │   │ └── type: Map<string => Array<@scope/jsii-calc-lib.NumericValue>>
 │   │   ├─┬ curr property
 │   │   │ └── type: @scope/jsii-calc-lib.NumericValue
 │   │   ├─┬ maxValue property
 │   │   │ └── type: Optional<number>
 │   │   └─┬ unionProperty property
 │   │     └── type: Optional<jsii-calc.Add | jsii-calc.Multiply | jsii-calc.Power>
 │   ├─┬ class ClassThatImplementsTheInternalInterface
 │   │ ├── interfaces: INonInternalInterface
 │   │ └─┬ members
 │   │   ├── <initializer>() initializer
 │   │   ├─┬ a property
 │   │   │ └── type: string
 │   │   ├─┬ b property
 │   │   │ └── type: string
 │   │   ├─┬ c property
 │   │   │ └── type: string
 │   │   └─┬ d property
 │   │     └── type: string
 │   ├─┬ class ClassThatImplementsThePrivateInterface
 │   │ ├── interfaces: INonInternalInterface
 │   │ └─┬ members
 │   │   ├── <initializer>() initializer
 │   │   ├─┬ a property
 │   │   │ └── type: string
 │   │   ├─┬ b property
 │   │   │ └── type: string
 │   │   ├─┬ c property
 │   │   │ └── type: string
 │   │   └─┬ e property
 │   │     └── type: string
 │   ├─┬ class ClassWithCollections
 │   │ └─┬ members
 │   │   ├─┬ <initializer>(map,array) initializer
 │   │   │ └─┬ parameters
 │   │   │   ├─┬ map
 │   │   │   │ └── type: Map<string => string>
 │   │   │   └─┬ array
 │   │   │     └── type: Array<string>
 │   │   ├─┬ static createAList() method
 │   │   │ ├── static
 │   │   │ └── returns: Array<string>
 │   │   ├─┬ static createAMap() method
 │   │   │ ├── static
 │   │   │ └── returns: Map<string => string>
 │   │   ├─┬ static staticArray property
 │   │   │ ├── static
 │   │   │ └── type: Array<string>
 │   │   ├─┬ static staticMap property
 │   │   │ ├── static
 │   │   │ └── type: Map<string => string>
 │   │   ├─┬ array property
 │   │   │ └── type: Array<string>
 │   │   └─┬ map property
 │   │     └── type: Map<string => string>
 │   ├─┬ class ClassWithDocs
 │   │ └─┬ members
 │   │   └── <initializer>() initializer
 │   ├─┬ class ClassWithJavaReservedWords
 │   │ └─┬ members
 │   │   ├─┬ <initializer>(int) initializer
 │   │   │ └─┬ parameters
 │   │   │   └─┬ int
 │   │   │     └── type: string
 │   │   ├─┬ import(assert) method
 │   │   │ ├─┬ parameters
 │   │   │ │ └─┬ assert
 │   │   │ │   └── type: string
 │   │   │ └── returns: string
 │   │   └─┬ int property
 │   │     ├── immutable
 │   │     └── type: string
 │   ├─┬ class ClassWithMutableObjectLiteralProperty
 │   │ └─┬ members
 │   │   ├── <initializer>() initializer
 │   │   └─┬ mutableObject property
 │   │     └── type: jsii-calc.IMutableObjectLiteral
 │   ├─┬ class ClassWithPrivateConstructorAndAutomaticProperties
 │   │ ├── interfaces: IInterfaceWithProperties
 │   │ └─┬ members
 │   │   ├─┬ static create(readOnlyString,readWriteString) method
 │   │   │ ├── static
 │   │   │ ├─┬ parameters
 │   │   │ │ ├─┬ readOnlyString
 │   │   │ │ │ └── type: string
 │   │   │ │ └─┬ readWriteString
 │   │   │ │   └── type: string
 │   │   │ └── returns: jsii-calc.ClassWithPrivateConstructorAndAutomaticProperties
 │   │   ├─┬ readOnlyString property
 │   │   │ ├── immutable
 │   │   │ └── type: string
 │   │   └─┬ readWriteString property
 │   │     └── type: string
 │   ├─┬ class ConfusingToJackson
 │   │ └─┬ members
 │   │   ├─┬ static makeInstance() method
 │   │   │ ├── static
 │   │   │ └── returns: jsii-calc.ConfusingToJackson
 │   │   ├─┬ static makeStructInstance() method
 │   │   │ ├── static
 │   │   │ └── returns: jsii-calc.ConfusingToJacksonStruct
 │   │   └─┬ unionProperty property
 │   │     └── type: Optional<@scope/jsii-calc-lib.IFriendly | Array<@scope/jsii-calc-lib.IFriendly | jsii-calc.AbstractClass>>
 │   ├─┬ class ConstructorPassesThisOut
 │   │ └─┬ members
 │   │   └─┬ <initializer>(consumer) initializer
 │   │     └─┬ parameters
 │   │       └─┬ consumer
 │   │         └── type: jsii-calc.PartiallyInitializedThisConsumer
 │   ├─┬ class Constructors
 │   │ └─┬ members
 │   │   ├── <initializer>() initializer
 │   │   ├─┬ static hiddenInterface() method
 │   │   │ ├── static
 │   │   │ └── returns: jsii-calc.IPublicInterface
 │   │   ├─┬ static hiddenInterfaces() method
 │   │   │ ├── static
 │   │   │ └── returns: Array<jsii-calc.IPublicInterface>
 │   │   ├─┬ static hiddenSubInterfaces() method
 │   │   │ ├── static
 │   │   │ └── returns: Array<jsii-calc.IPublicInterface>
 │   │   ├─┬ static makeClass() method
 │   │   │ ├── static
 │   │   │ └── returns: jsii-calc.PublicClass
 │   │   ├─┬ static makeInterface() method
 │   │   │ ├── static
 │   │   │ └── returns: jsii-calc.IPublicInterface
 │   │   ├─┬ static makeInterface2() method
 │   │   │ ├── static
 │   │   │ └── returns: jsii-calc.IPublicInterface2
 │   │   └─┬ static makeInterfaces() method
 │   │     ├── static
 │   │     └── returns: Array<jsii-calc.IPublicInterface>
 │   ├─┬ class ConsumePureInterface
 │   │ └─┬ members
 │   │   ├─┬ <initializer>(delegate) initializer
 │   │   │ └─┬ parameters
 │   │   │   └─┬ delegate
 │   │   │     └── type: jsii-calc.IStructReturningDelegate
 │   │   └─┬ workItBaby() method
 │   │     └── returns: jsii-calc.StructB
 │   ├─┬ class ConsumerCanRingBell
 │   │ └─┬ members
 │   │   ├── <initializer>() initializer
 │   │   ├─┬ static staticImplementedByObjectLiteral(ringer) method
 │   │   │ ├── static
 │   │   │ ├─┬ parameters
 │   │   │ │ └─┬ ringer
 │   │   │ │   └── type: jsii-calc.IBellRinger
 │   │   │ └── returns: boolean
 │   │   ├─┬ static staticImplementedByPrivateClass(ringer) method
 │   │   │ ├── static
 │   │   │ ├─┬ parameters
 │   │   │ │ └─┬ ringer
 │   │   │ │   └── type: jsii-calc.IBellRinger
 │   │   │ └── returns: boolean
 │   │   ├─┬ static staticImplementedByPublicClass(ringer) method
 │   │   │ ├── static
 │   │   │ ├─┬ parameters
 │   │   │ │ └─┬ ringer
 │   │   │ │   └── type: jsii-calc.IBellRinger
 │   │   │ └── returns: boolean
 │   │   ├─┬ static staticWhenTypedAsClass(ringer) method
 │   │   │ ├── static
 │   │   │ ├─┬ parameters
 │   │   │ │ └─┬ ringer
 │   │   │ │   └── type: jsii-calc.IConcreteBellRinger
 │   │   │ └── returns: boolean
 │   │   ├─┬ implementedByObjectLiteral(ringer) method
 │   │   │ ├─┬ parameters
 │   │   │ │ └─┬ ringer
 │   │   │ │   └── type: jsii-calc.IBellRinger
 │   │   │ └── returns: boolean
 │   │   ├─┬ implementedByPrivateClass(ringer) method
 │   │   │ ├─┬ parameters
 │   │   │ │ └─┬ ringer
 │   │   │ │   └── type: jsii-calc.IBellRinger
 │   │   │ └── returns: boolean
 │   │   ├─┬ implementedByPublicClass(ringer) method
 │   │   │ ├─┬ parameters
 │   │   │ │ └─┬ ringer
 │   │   │ │   └── type: jsii-calc.IBellRinger
 │   │   │ └── returns: boolean
 │   │   └─┬ whenTypedAsClass(ringer) method
 │   │     ├─┬ parameters
 │   │     │ └─┬ ringer
 │   │     │   └── type: jsii-calc.IConcreteBellRinger
 │   │     └── returns: boolean
 │   ├─┬ class ConsumersOfThisCrazyTypeSystem
 │   │ └─┬ members
 │   │   ├── <initializer>() initializer
 │   │   ├─┬ consumeAnotherPublicInterface(obj) method
 │   │   │ ├─┬ parameters
 │   │   │ │ └─┬ obj
 │   │   │ │   └── type: jsii-calc.IAnotherPublicInterface
 │   │   │ └── returns: string
 │   │   └─┬ consumeNonInternalInterface(obj) method
 │   │     ├─┬ parameters
 │   │     │ └─┬ obj
 │   │     │   └── type: jsii-calc.INonInternalInterface
 │   │     └── returns: any
 │   ├─┬ class DataRenderer
 │   │ └─┬ members
 │   │   ├── <initializer>() initializer
 │   │   ├─┬ render(data) method
 │   │   │ ├─┬ parameters
 │   │   │ │ └─┬ data
 │   │   │ │   └── type: Optional<@scope/jsii-calc-lib.MyFirstStruct>
 │   │   │ └── returns: string
 │   │   ├─┬ renderArbitrary(data) method
 │   │   │ ├─┬ parameters
 │   │   │ │ └─┬ data
 │   │   │ │   └── type: Map<string => any>
 │   │   │ └── returns: string
 │   │   └─┬ renderMap(map) method
 │   │     ├─┬ parameters
 │   │     │ └─┬ map
 │   │     │   └── type: Map<string => any>
 │   │     └── returns: string
 │   ├─┬ class Default
 │   │ └─┬ members
 │   │   ├── <initializer>() initializer
 │   │   └─┬ pleaseCompile() method
 │   │     └── returns: void
 │   ├─┬ class DefaultedConstructorArgument
 │   │ └─┬ members
 │   │   ├─┬ <initializer>(arg1,arg2,arg3) initializer
 │   │   │ └─┬ parameters
 │   │   │   ├─┬ arg1
 │   │   │   │ └── type: Optional<number>
 │   │   │   ├─┬ arg2
 │   │   │   │ └── type: Optional<string>
 │   │   │   └─┬ arg3
 │   │   │     └── type: Optional<date>
 │   │   ├─┬ arg1 property
 │   │   │ ├── immutable
 │   │   │ └── type: number
 │   │   ├─┬ arg3 property
 │   │   │ ├── immutable
 │   │   │ └── type: date
 │   │   └─┬ arg2 property
 │   │     ├── immutable
 │   │     └── type: Optional<string>
 │   ├─┬ class Demonstrate982
 │   │ └─┬ members
 │   │   ├── <initializer>() initializer
 │   │   ├─┬ static takeThis() method
 │   │   │ ├── static
 │   │   │ └── returns: jsii-calc.ChildStruct982
 │   │   └─┬ static takeThisToo() method
 │   │     ├── static
 │   │     └── returns: jsii-calc.ParentStruct982
 │   ├─┬ class DeprecatedClass
 │   │ └─┬ members
 │   │   ├─┬ <initializer>(readonlyString,mutableNumber) initializer
 │   │   │ └─┬ parameters
 │   │   │   ├─┬ readonlyString
 │   │   │   │ └── type: string
 │   │   │   └─┬ mutableNumber
 │   │   │     └── type: Optional<number>
 │   │   ├─┬ method() method
 │   │   │ └── returns: void
 │   │   ├─┬ readonlyProperty property
 │   │   │ ├── immutable
 │   │   │ └── type: string
 │   │   └─┬ mutableProperty property
 │   │     └── type: Optional<number>
 │   ├─┬ class DisappointingCollectionSource
 │   │ └─┬ members
 │   │   ├─┬ static maybeList property
 │   │   │ ├── const
 │   │   │ ├── immutable
 │   │   │ ├── static
 │   │   │ └── type: Optional<Array<string>>
 │   │   └─┬ static maybeMap property
 │   │     ├── const
 │   │     ├── immutable
 │   │     ├── static
 │   │     └── type: Optional<Map<string => number>>
 │   ├─┬ class DoNotOverridePrivates
 │   │ └─┬ members
 │   │   ├── <initializer>() initializer
 │   │   ├─┬ changePrivatePropertyValue(newValue) method
 │   │   │ ├─┬ parameters
 │   │   │ │ └─┬ newValue
 │   │   │ │   └── type: string
 │   │   │ └── returns: void
 │   │   ├─┬ privateMethodValue() method
 │   │   │ └── returns: string
 │   │   └─┬ privatePropertyValue() method
 │   │     └── returns: string
 │   ├─┬ class DoNotRecognizeAnyAsOptional
 │   │ └─┬ members
 │   │   ├── <initializer>() initializer
 │   │   └─┬ method(_requiredAny,_optionalAny,_optionalString) method
 │   │     ├─┬ parameters
 │   │     │ ├─┬ _requiredAny
 │   │     │ │ └── type: any
 │   │     │ ├─┬ _optionalAny
 │   │     │ │ └── type: any
 │   │     │ └─┬ _optionalString
 │   │     │   └── type: Optional<string>
 │   │     └── returns: void
 │   ├─┬ class DocumentedClass
 │   │ └─┬ members
 │   │   ├── <initializer>() initializer
 │   │   ├─┬ greet(greetee) method
 │   │   │ ├─┬ parameters
 │   │   │ │ └─┬ greetee
 │   │   │ │   └── type: Optional<jsii-calc.Greetee>
 │   │   │ └── returns: number
 │   │   └─┬ hola() method
 │   │     └── returns: void
 │   ├─┬ class DontComplainAboutVariadicAfterOptional
 │   │ └─┬ members
 │   │   ├── <initializer>() initializer
 │   │   └─┬ optionalAndVariadic(optional,things) method
 │   │     ├── variadic
 │   │     ├─┬ parameters
 │   │     │ ├─┬ optional
 │   │     │ │ └── type: Optional<string>
 │   │     │ └─┬ things
 │   │     │   ├── type: string
 │   │     │   └── variadic
 │   │     └── returns: string
 │   ├─┬ class DoubleTrouble
 │   │ ├── interfaces: IFriendlyRandomGenerator
 │   │ └─┬ members
 │   │   ├── <initializer>() initializer
 │   │   ├─┬ hello() method
 │   │   │ └── returns: string
 │   │   └─┬ next() method
 │   │     └── returns: number
 │   ├─┬ class DynamicPropertyBearer
 │   │ └─┬ members
 │   │   ├─┬ <initializer>(valueStore) initializer
 │   │   │ └─┬ parameters
 │   │   │   └─┬ valueStore
 │   │   │     └── type: string
 │   │   ├─┬ dynamicProperty property
 │   │   │ └── type: string
 │   │   └─┬ valueStore property
 │   │     └── type: string
 │   ├─┬ class DynamicPropertyBearerChild
 │   │ ├── base: DynamicPropertyBearer
 │   │ └─┬ members
 │   │   ├─┬ <initializer>(originalValue) initializer
 │   │   │ └─┬ parameters
 │   │   │   └─┬ originalValue
 │   │   │     └── type: string
 │   │   ├─┬ overrideValue(newValue) method
 │   │   │ ├─┬ parameters
 │   │   │ │ └─┬ newValue
 │   │   │ │   └── type: string
 │   │   │ └── returns: string
 │   │   └─┬ originalValue property
 │   │     ├── immutable
 │   │     └── type: string
 │   ├─┬ class Entropy
 │   │ └─┬ members
 │   │   ├─┬ <initializer>(clock) initializer
 │   │   │ └─┬ parameters
 │   │   │   └─┬ clock
 │   │   │     └── type: jsii-calc.IWallClock
 │   │   ├─┬ increase() method
 │   │   │ └── returns: string
 │   │   └─┬ repeat(word) method
 │   │     ├── abstract
 │   │     ├─┬ parameters
 │   │     │ └─┬ word
 │   │     │   └── type: string
 │   │     └── returns: string
 │   ├─┬ class EnumDispenser
 │   │ └─┬ members
 │   │   ├─┬ static randomIntegerLikeEnum() method
 │   │   │ ├── static
 │   │   │ └── returns: jsii-calc.AllTypesEnum
 │   │   └─┬ static randomStringLikeEnum() method
 │   │     ├── static
 │   │     └── returns: jsii-calc.StringEnum
 │   ├─┬ class EraseUndefinedHashValues
 │   │ └─┬ members
 │   │   ├── <initializer>() initializer
 │   │   ├─┬ static doesKeyExist(opts,key) method
 │   │   │ ├── static
 │   │   │ ├─┬ parameters
 │   │   │ │ ├─┬ opts
 │   │   │ │ │ └── type: jsii-calc.EraseUndefinedHashValuesOptions
 │   │   │ │ └─┬ key
 │   │   │ │   └── type: string
 │   │   │ └── returns: boolean
 │   │   ├─┬ static prop1IsNull() method
 │   │   │ ├── static
 │   │   │ └── returns: Map<string => any>
 │   │   └─┬ static prop2IsUndefined() method
 │   │     ├── static
 │   │     └── returns: Map<string => any>
 │   ├─┬ class ExperimentalClass
 │   │ └─┬ members
 │   │   ├─┬ <initializer>(readonlyString,mutableNumber) initializer
 │   │   │ └─┬ parameters
 │   │   │   ├─┬ readonlyString
 │   │   │   │ └── type: string
 │   │   │   └─┬ mutableNumber
 │   │   │     └── type: Optional<number>
 │   │   ├─┬ method() method
 │   │   │ └── returns: void
 │   │   ├─┬ readonlyProperty property
 │   │   │ ├── immutable
 │   │   │ └── type: string
 │   │   └─┬ mutableProperty property
 │   │     └── type: Optional<number>
 │   ├─┬ class ExportedBaseClass
 │   │ └─┬ members
 │   │   ├─┬ <initializer>(success) initializer
 │   │   │ └─┬ parameters
 │   │   │   └─┬ success
 │   │   │     └── type: boolean
 │   │   └─┬ success property
 │   │     ├── immutable
 │   │     └── type: boolean
 │   ├─┬ class ExternalClass
 │   │ └─┬ members
 │   │   ├─┬ <initializer>(readonlyString,mutableNumber) initializer
 │   │   │ └─┬ parameters
 │   │   │   ├─┬ readonlyString
 │   │   │   │ └── type: string
 │   │   │   └─┬ mutableNumber
 │   │   │     └── type: Optional<number>
 │   │   ├─┬ method() method
 │   │   │ └── returns: void
 │   │   ├─┬ readonlyProperty property
 │   │   │ ├── immutable
 │   │   │ └── type: string
 │   │   └─┬ mutableProperty property
 │   │     └── type: Optional<number>
 │   ├─┬ class GiveMeStructs
 │   │ └─┬ members
 │   │   ├── <initializer>() initializer
 │   │   ├─┬ derivedToFirst(derived) method
 │   │   │ ├─┬ parameters
 │   │   │ │ └─┬ derived
 │   │   │ │   └── type: jsii-calc.DerivedStruct
 │   │   │ └── returns: @scope/jsii-calc-lib.MyFirstStruct
 │   │   ├─┬ readDerivedNonPrimitive(derived) method
 │   │   │ ├─┬ parameters
 │   │   │ │ └─┬ derived
 │   │   │ │   └── type: jsii-calc.DerivedStruct
 │   │   │ └── returns: jsii-calc.DoubleTrouble
 │   │   ├─┬ readFirstNumber(first) method
 │   │   │ ├─┬ parameters
 │   │   │ │ └─┬ first
 │   │   │ │   └── type: @scope/jsii-calc-lib.MyFirstStruct
 │   │   │ └── returns: number
 │   │   └─┬ structLiteral property
 │   │     ├── immutable
 │   │     └── type: @scope/jsii-calc-lib.StructWithOnlyOptionals
 │   ├─┬ class GreetingAugmenter
 │   │ └─┬ members
 │   │   ├── <initializer>() initializer
 │   │   └─┬ betterGreeting(friendly) method
 │   │     ├─┬ parameters
 │   │     │ └─┬ friendly
 │   │     │   └── type: @scope/jsii-calc-lib.IFriendly
 │   │     └── returns: string
 │   ├─┬ class ImplementInternalInterface
 │   │ └─┬ members
 │   │   ├── <initializer>() initializer
 │   │   └─┬ prop property
 │   │     └── type: string
 │   ├─┬ class Implementation
 │   │ └─┬ members
 │   │   ├── <initializer>() initializer
 │   │   └─┬ value property
 │   │     ├── immutable
 │   │     └── type: number
 │   ├─┬ class ImplementsInterfaceWithInternal
 │   │ ├── interfaces: IInterfaceWithInternal
 │   │ └─┬ members
 │   │   ├── <initializer>() initializer
 │   │   └─┬ visible() method
 │   │     └── returns: void
 │   ├─┬ class ImplementsInterfaceWithInternalSubclass
 │   │ ├── base: ImplementsInterfaceWithInternal
 │   │ └─┬ members
 │   │   └── <initializer>() initializer
 │   ├─┬ class ImplementsPrivateInterface
 │   │ └─┬ members
 │   │   ├── <initializer>() initializer
 │   │   └─┬ private property
 │   │     └── type: string
 │   ├─┬ class InbetweenClass
 │   │ ├── base: PublicClass
 │   │ ├── interfaces: IPublicInterface2
 │   │ └─┬ members
 │   │   ├── <initializer>() initializer
 │   │   └─┬ ciao() method
 │   │     └── returns: string
 │   ├─┬ class InterfaceCollections
 │   │ └─┬ members
 │   │   ├─┬ static listOfInterfaces() method
 │   │   │ ├── static
 │   │   │ └── returns: Array<jsii-calc.IBell>
 │   │   ├─┬ static listOfStructs() method
 │   │   │ ├── static
 │   │   │ └── returns: Array<jsii-calc.StructA>
 │   │   ├─┬ static mapOfInterfaces() method
 │   │   │ ├── static
 │   │   │ └── returns: Map<string => jsii-calc.IBell>
 │   │   └─┬ static mapOfStructs() method
 │   │     ├── static
 │   │     └── returns: Map<string => jsii-calc.StructA>
 │   ├─┬ class InterfacesMaker
 │   │ └─┬ members
 │   │   └─┬ static makeInterfaces(count) method
 │   │     ├── static
 │   │     ├─┬ parameters
 │   │     │ └─┬ count
 │   │     │   └── type: number
 │   │     └── returns: Array<@scope/jsii-calc-lib.IDoublable>
 │   ├─┬ class Isomorphism
 │   │ └─┬ members
 │   │   ├── <initializer>() initializer
 │   │   └─┬ myself() method
 │   │     └── returns: jsii-calc.Isomorphism
 │   ├─┬ class Issue2638
 │   │ └─┬ members
 │   │   └── <initializer>() initializer
 │   ├─┬ class Issue2638B
 │   │ └─┬ members
 │   │   └── <initializer>() initializer
 │   ├─┬ class JSII417Derived
 │   │ ├── base: JSII417PublicBaseOfBase
 │   │ └─┬ members
 │   │   ├─┬ <initializer>(property) initializer
 │   │   │ └─┬ parameters
 │   │   │   └─┬ property
 │   │   │     └── type: string
 │   │   ├─┬ bar() method
 │   │   │ └── returns: void
 │   │   ├─┬ baz() method
 │   │   │ └── returns: void
 │   │   └─┬ property property
 │   │     ├── immutable
 │   │     ├── protected
 │   │     └── type: string
 │   ├─┬ class JSII417PublicBaseOfBase
 │   │ └─┬ members
 │   │   ├── <initializer>() initializer
 │   │   ├─┬ static makeInstance() method
 │   │   │ ├── static
 │   │   │ └── returns: jsii-calc.JSII417PublicBaseOfBase
 │   │   ├─┬ foo() method
 │   │   │ └── returns: void
 │   │   └─┬ hasRoot property
 │   │     ├── immutable
 │   │     └── type: boolean
 │   ├─┬ class JSObjectLiteralForInterface
 │   │ └─┬ members
 │   │   ├── <initializer>() initializer
 │   │   ├─┬ giveMeFriendly() method
 │   │   │ └── returns: @scope/jsii-calc-lib.IFriendly
 │   │   └─┬ giveMeFriendlyGenerator() method
 │   │     └── returns: jsii-calc.IFriendlyRandomGenerator
 │   ├─┬ class JSObjectLiteralToNative
 │   │ └─┬ members
 │   │   ├── <initializer>() initializer
 │   │   └─┬ returnLiteral() method
 │   │     └── returns: jsii-calc.JSObjectLiteralToNativeClass
 │   ├─┬ class JSObjectLiteralToNativeClass
 │   │ └─┬ members
 │   │   ├── <initializer>() initializer
 │   │   ├─┬ propA property
 │   │   │ └── type: string
 │   │   └─┬ propB property
 │   │     └── type: number
 │   ├─┬ class JavaReservedWords
 │   │ └─┬ members
 │   │   ├── <initializer>() initializer
 │   │   ├─┬ abstract() method
 │   │   │ └── returns: void
 │   │   ├─┬ assert() method
 │   │   │ └── returns: void
 │   │   ├─┬ boolean() method
 │   │   │ └── returns: void
 │   │   ├─┬ break() method
 │   │   │ └── returns: void
 │   │   ├─┬ byte() method
 │   │   │ └── returns: void
 │   │   ├─┬ case() method
 │   │   │ └── returns: void
 │   │   ├─┬ catch() method
 │   │   │ └── returns: void
 │   │   ├─┬ char() method
 │   │   │ └── returns: void
 │   │   ├─┬ class() method
 │   │   │ └── returns: void
 │   │   ├─┬ const() method
 │   │   │ └── returns: void
 │   │   ├─┬ continue() method
 │   │   │ └── returns: void
 │   │   ├─┬ default() method
 │   │   │ └── returns: void
 │   │   ├─┬ do() method
 │   │   │ └── returns: void
 │   │   ├─┬ double() method
 │   │   │ └── returns: void
 │   │   ├─┬ else() method
 │   │   │ └── returns: void
 │   │   ├─┬ enum() method
 │   │   │ └── returns: void
 │   │   ├─┬ extends() method
 │   │   │ └── returns: void
 │   │   ├─┬ false() method
 │   │   │ └── returns: void
 │   │   ├─┬ final() method
 │   │   │ └── returns: void
 │   │   ├─┬ finally() method
 │   │   │ └── returns: void
 │   │   ├─┬ float() method
 │   │   │ └── returns: void
 │   │   ├─┬ for() method
 │   │   │ └── returns: void
 │   │   ├─┬ goto() method
 │   │   │ └── returns: void
 │   │   ├─┬ if() method
 │   │   │ └── returns: void
 │   │   ├─┬ implements() method
 │   │   │ └── returns: void
 │   │   ├─┬ import() method
 │   │   │ └── returns: void
 │   │   ├─┬ instanceof() method
 │   │   │ └── returns: void
 │   │   ├─┬ int() method
 │   │   │ └── returns: void
 │   │   ├─┬ interface() method
 │   │   │ └── returns: void
 │   │   ├─┬ long() method
 │   │   │ └── returns: void
 │   │   ├─┬ native() method
 │   │   │ └── returns: void
 │   │   ├─┬ new() method
 │   │   │ └── returns: void
 │   │   ├─┬ null() method
 │   │   │ └── returns: void
 │   │   ├─┬ package() method
 │   │   │ └── returns: void
 │   │   ├─┬ private() method
 │   │   │ └── returns: void
 │   │   ├─┬ protected() method
 │   │   │ └── returns: void
 │   │   ├─┬ public() method
 │   │   │ └── returns: void
 │   │   ├─┬ return() method
 │   │   │ └── returns: void
 │   │   ├─┬ short() method
 │   │   │ └── returns: void
 │   │   ├─┬ static() method
 │   │   │ └── returns: void
 │   │   ├─┬ strictfp() method
 │   │   │ └── returns: void
 │   │   ├─┬ super() method
 │   │   │ └── returns: void
 │   │   ├─┬ switch() method
 │   │   │ └── returns: void
 │   │   ├─┬ synchronized() method
 │   │   │ └── returns: void
 │   │   ├─┬ this() method
 │   │   │ └── returns: void
 │   │   ├─┬ throw() method
 │   │   │ └── returns: void
 │   │   ├─┬ throws() method
 │   │   │ └── returns: void
 │   │   ├─┬ transient() method
 │   │   │ └── returns: void
 │   │   ├─┬ true() method
 │   │   │ └── returns: void
 │   │   ├─┬ try() method
 │   │   │ └── returns: void
 │   │   ├─┬ void() method
 │   │   │ └── returns: void
 │   │   ├─┬ volatile() method
 │   │   │ └── returns: void
 │   │   └─┬ while property
 │   │     └── type: string
 │   ├─┬ class Jsii487Derived
 │   │ ├── interfaces: IJsii487External2,IJsii487External
 │   │ └─┬ members
 │   │   └── <initializer>() initializer
 │   ├─┬ class Jsii496Derived
 │   │ ├── interfaces: IJsii496
 │   │ └─┬ members
 │   │   └── <initializer>() initializer
 │   ├─┬ class JsiiAgent
 │   │ └─┬ members
 │   │   ├── <initializer>() initializer
 │   │   └─┬ static value property
 │   │     ├── immutable
 │   │     ├── static
 │   │     └── type: Optional<string>
 │   ├─┬ class JsonFormatter
 │   │ └─┬ members
 │   │   ├─┬ static anyArray() method
 │   │   │ ├── static
 │   │   │ └── returns: any
 │   │   ├─┬ static anyBooleanFalse() method
 │   │   │ ├── static
 │   │   │ └── returns: any
 │   │   ├─┬ static anyBooleanTrue() method
 │   │   │ ├── static
 │   │   │ └── returns: any
 │   │   ├─┬ static anyDate() method
 │   │   │ ├── static
 │   │   │ └── returns: any
 │   │   ├─┬ static anyEmptyString() method
 │   │   │ ├── static
 │   │   │ └── returns: any
 │   │   ├─┬ static anyFunction() method
 │   │   │ ├── static
 │   │   │ └── returns: any
 │   │   ├─┬ static anyHash() method
 │   │   │ ├── static
 │   │   │ └── returns: any
 │   │   ├─┬ static anyNull() method
 │   │   │ ├── static
 │   │   │ └── returns: any
 │   │   ├─┬ static anyNumber() method
 │   │   │ ├── static
 │   │   │ └── returns: any
 │   │   ├─┬ static anyRef() method
 │   │   │ ├── static
 │   │   │ └── returns: any
 │   │   ├─┬ static anyString() method
 │   │   │ ├── static
 │   │   │ └── returns: any
 │   │   ├─┬ static anyUndefined() method
 │   │   │ ├── static
 │   │   │ └── returns: any
 │   │   ├─┬ static anyZero() method
 │   │   │ ├── static
 │   │   │ └── returns: any
 │   │   └─┬ static stringify(value) method
 │   │     ├── static
 │   │     ├─┬ parameters
 │   │     │ └─┬ value
 │   │     │   └── type: any
 │   │     └── returns: Optional<string>
 │   ├─┬ class LevelOne
 │   │ └─┬ members
 │   │   ├─┬ <initializer>(props) initializer
 │   │   │ └─┬ parameters
 │   │   │   └─┬ props
 │   │   │     └── type: jsii-calc.LevelOneProps
 │   │   └─┬ props property
 │   │     ├── immutable
 │   │     └── type: jsii-calc.LevelOneProps
 │   ├─┬ class MethodNamedProperty
 │   │ └─┬ members
 │   │   ├── <initializer>() initializer
 │   │   ├─┬ property() method
 │   │   │ └── returns: string
 │   │   └─┬ elite property
 │   │     ├── immutable
 │   │     └── type: number
 │   ├─┬ class Multiply
 │   │ ├── base: BinaryOperation
 │   │ ├── interfaces: IFriendlier,IRandomNumberGenerator
 │   │ └─┬ members
 │   │   ├─┬ <initializer>(lhs,rhs) initializer
 │   │   │ └─┬ parameters
 │   │   │   ├─┬ lhs
 │   │   │   │ └── type: @scope/jsii-calc-lib.NumericValue
 │   │   │   └─┬ rhs
 │   │   │     └── type: @scope/jsii-calc-lib.NumericValue
 │   │   ├─┬ farewell() method
 │   │   │ └── returns: string
 │   │   ├─┬ goodbye() method
 │   │   │ └── returns: string
 │   │   ├─┬ next() method
 │   │   │ └── returns: number
 │   │   ├─┬ toString() method
 │   │   │ └── returns: string
 │   │   └─┬ value property
 │   │     ├── immutable
 │   │     └── type: number
 │   ├─┬ class Negate
 │   │ ├── base: UnaryOperation
 │   │ ├── interfaces: IFriendlier
 │   │ └─┬ members
 │   │   ├─┬ <initializer>(operand) initializer
 │   │   │ └─┬ parameters
 │   │   │   └─┬ operand
 │   │   │     └── type: @scope/jsii-calc-lib.NumericValue
 │   │   ├─┬ farewell() method
 │   │   │ └── returns: string
 │   │   ├─┬ goodbye() method
 │   │   │ └── returns: string
 │   │   ├─┬ hello() method
 │   │   │ └── returns: string
 │   │   ├─┬ toString() method
 │   │   │ └── returns: string
 │   │   └─┬ value property
 │   │     ├── immutable
 │   │     └── type: number
 │   ├─┬ class NestedClassInstance
 │   │ └─┬ members
 │   │   └─┬ static makeInstance() method
 │   │     ├── static
 │   │     └── returns: @scope/jsii-calc-lib.submodule.NestingClass.NestedClass
 │   ├─┬ class NodeStandardLibrary
 │   │ └─┬ members
 │   │   ├── <initializer>() initializer
 │   │   ├─┬ cryptoSha256() method
 │   │   │ └── returns: string
 │   │   ├─┬ fsReadFile() method
 │   │   │ └── returns: Promise<string>
 │   │   ├─┬ fsReadFileSync() method
 │   │   │ └── returns: string
 │   │   └─┬ osPlatform property
 │   │     ├── immutable
 │   │     └── type: string
 │   ├─┬ class NullShouldBeTreatedAsUndefined
 │   │ └─┬ members
 │   │   ├─┬ <initializer>(_param1,optional) initializer
 │   │   │ └─┬ parameters
 │   │   │   ├─┬ _param1
 │   │   │   │ └── type: string
 │   │   │   └─┬ optional
 │   │   │     └── type: any
 │   │   ├─┬ giveMeUndefined(value) method
 │   │   │ ├─┬ parameters
 │   │   │ │ └─┬ value
 │   │   │ │   └── type: any
 │   │   │ └── returns: void
 │   │   ├─┬ giveMeUndefinedInsideAnObject(input) method
 │   │   │ ├─┬ parameters
 │   │   │ │ └─┬ input
 │   │   │ │   └── type: jsii-calc.NullShouldBeTreatedAsUndefinedData
 │   │   │ └── returns: void
 │   │   ├─┬ verifyPropertyIsUndefined() method
 │   │   │ └── returns: void
 │   │   └─┬ changeMeToUndefined property
 │   │     └── type: Optional<string>
 │   ├─┬ class NumberGenerator
 │   │ └─┬ members
 │   │   ├─┬ <initializer>(generator) initializer
 │   │   │ └─┬ parameters
 │   │   │   └─┬ generator
 │   │   │     └── type: jsii-calc.IRandomNumberGenerator
 │   │   ├─┬ isSameGenerator(gen) method
 │   │   │ ├─┬ parameters
 │   │   │ │ └─┬ gen
 │   │   │ │   └── type: jsii-calc.IRandomNumberGenerator
 │   │   │ └── returns: boolean
 │   │   ├─┬ nextTimes100() method
 │   │   │ └── returns: number
 │   │   └─┬ generator property
 │   │     └── type: jsii-calc.IRandomNumberGenerator
 │   ├─┬ class ObjectRefsInCollections
 │   │ └─┬ members
 │   │   ├── <initializer>() initializer
 │   │   ├─┬ sumFromArray(values) method
 │   │   │ ├─┬ parameters
 │   │   │ │ └─┬ values
 │   │   │ │   └── type: Array<@scope/jsii-calc-lib.NumericValue>
 │   │   │ └── returns: number
 │   │   └─┬ sumFromMap(values) method
 │   │     ├─┬ parameters
 │   │     │ └─┬ values
 │   │     │   └── type: Map<string => @scope/jsii-calc-lib.NumericValue>
 │   │     └── returns: number
 │   ├─┬ class ObjectWithPropertyProvider
 │   │ └─┬ members
 │   │   └─┬ static provide() method
 │   │     ├── static
 │   │     └── returns: jsii-calc.IObjectWithProperty
 │   ├─┬ class Old
 │   │ └─┬ members
 │   │   ├── <initializer>() initializer
 │   │   └─┬ doAThing() method
 │   │     └── returns: void
 │   ├─┬ class OptionalArgumentInvoker
 │   │ └─┬ members
 │   │   ├─┬ <initializer>(delegate) initializer
 │   │   │ └─┬ parameters
 │   │   │   └─┬ delegate
 │   │   │     └── type: jsii-calc.IInterfaceWithOptionalMethodArguments
 │   │   ├─┬ invokeWithOptional() method
 │   │   │ └── returns: void
 │   │   └─┬ invokeWithoutOptional() method
 │   │     └── returns: void
 │   ├─┬ class OptionalConstructorArgument
 │   │ └─┬ members
 │   │   ├─┬ <initializer>(arg1,arg2,arg3) initializer
 │   │   │ └─┬ parameters
 │   │   │   ├─┬ arg1
 │   │   │   │ └── type: number
 │   │   │   ├─┬ arg2
 │   │   │   │ └── type: string
 │   │   │   └─┬ arg3
 │   │   │     └── type: Optional<date>
 │   │   ├─┬ arg1 property
 │   │   │ ├── immutable
 │   │   │ └── type: number
 │   │   ├─┬ arg2 property
 │   │   │ ├── immutable
 │   │   │ └── type: string
 │   │   └─┬ arg3 property
 │   │     ├── immutable
 │   │     └── type: Optional<date>
 │   ├─┬ class OptionalStructConsumer
 │   │ └─┬ members
 │   │   ├─┬ <initializer>(optionalStruct) initializer
 │   │   │ └─┬ parameters
 │   │   │   └─┬ optionalStruct
 │   │   │     └── type: Optional<jsii-calc.OptionalStruct>
 │   │   ├─┬ parameterWasUndefined property
 │   │   │ ├── immutable
 │   │   │ └── type: boolean
 │   │   └─┬ fieldValue property
 │   │     ├── immutable
 │   │     └── type: Optional<string>
 │   ├─┬ class OverridableProtectedMember
 │   │ └─┬ members
 │   │   ├── <initializer>() initializer
 │   │   ├─┬ overrideMe() method
 │   │   │ ├── protected
 │   │   │ └── returns: string
 │   │   ├─┬ switchModes() method
 │   │   │ └── returns: void
 │   │   ├─┬ valueFromProtected() method
 │   │   │ └── returns: string
 │   │   ├─┬ overrideReadOnly property
 │   │   │ ├── immutable
 │   │   │ ├── protected
 │   │   │ └── type: string
 │   │   └─┬ overrideReadWrite property
 │   │     ├── protected
 │   │     └── type: string
 │   ├─┬ class OverrideReturnsObject
 │   │ └─┬ members
 │   │   ├── <initializer>() initializer
 │   │   └─┬ test(obj) method
 │   │     ├─┬ parameters
 │   │     │ └─┬ obj
 │   │     │   └── type: jsii-calc.IReturnsNumber
 │   │     └── returns: number
 │   ├─┬ class PartiallyInitializedThisConsumer
 │   │ └─┬ members
 │   │   ├── <initializer>() initializer
 │   │   └─┬ consumePartiallyInitializedThis(obj,dt,ev) method
 │   │     ├── abstract
 │   │     ├─┬ parameters
 │   │     │ ├─┬ obj
 │   │     │ │ └── type: jsii-calc.ConstructorPassesThisOut
 │   │     │ ├─┬ dt
 │   │     │ │ └── type: date
 │   │     │ └─┬ ev
 │   │     │   └── type: jsii-calc.AllTypesEnum
 │   │     └── returns: string
 │   ├─┬ class Polymorphism
 │   │ └─┬ members
 │   │   ├── <initializer>() initializer
 │   │   └─┬ sayHello(friendly) method
 │   │     ├─┬ parameters
 │   │     │ └─┬ friendly
 │   │     │   └── type: @scope/jsii-calc-lib.IFriendly
 │   │     └── returns: string
 │   ├─┬ class Power
 │   │ ├── base: CompositeOperation
 │   │ └─┬ members
 │   │   ├─┬ <initializer>(base,pow) initializer
 │   │   │ └─┬ parameters
 │   │   │   ├─┬ base
 │   │   │   │ └── type: @scope/jsii-calc-lib.NumericValue
 │   │   │   └─┬ pow
 │   │   │     └── type: @scope/jsii-calc-lib.NumericValue
 │   │   ├─┬ base property
 │   │   │ ├── immutable
 │   │   │ └── type: @scope/jsii-calc-lib.NumericValue
 │   │   ├─┬ expression property
 │   │   │ ├── immutable
 │   │   │ └── type: @scope/jsii-calc-lib.NumericValue
 │   │   └─┬ pow property
 │   │     ├── immutable
 │   │     └── type: @scope/jsii-calc-lib.NumericValue
 │   ├─┬ class PropertyNamedProperty
 │   │ └─┬ members
 │   │   ├── <initializer>() initializer
 │   │   ├─┬ property property
 │   │   │ ├── immutable
 │   │   │ └── type: string
 │   │   └─┬ yetAnoterOne property
 │   │     ├── immutable
 │   │     └── type: boolean
 │   ├─┬ class PublicClass
 │   │ └─┬ members
 │   │   ├── <initializer>() initializer
 │   │   └─┬ hello() method
 │   │     └── returns: void
 │   ├─┬ class PythonReservedWords
 │   │ └─┬ members
 │   │   ├── <initializer>() initializer
 │   │   ├─┬ and() method
 │   │   │ └── returns: void
 │   │   ├─┬ as() method
 │   │   │ └── returns: void
 │   │   ├─┬ assert() method
 │   │   │ └── returns: void
 │   │   ├─┬ async() method
 │   │   │ └── returns: void
 │   │   ├─┬ await() method
 │   │   │ └── returns: void
 │   │   ├─┬ break() method
 │   │   │ └── returns: void
 │   │   ├─┬ class() method
 │   │   │ └── returns: void
 │   │   ├─┬ continue() method
 │   │   │ └── returns: void
 │   │   ├─┬ def() method
 │   │   │ └── returns: void
 │   │   ├─┬ del() method
 │   │   │ └── returns: void
 │   │   ├─┬ elif() method
 │   │   │ └── returns: void
 │   │   ├─┬ else() method
 │   │   │ └── returns: void
 │   │   ├─┬ except() method
 │   │   │ └── returns: void
 │   │   ├─┬ finally() method
 │   │   │ └── returns: void
 │   │   ├─┬ for() method
 │   │   │ └── returns: void
 │   │   ├─┬ from() method
 │   │   │ └── returns: void
 │   │   ├─┬ global() method
 │   │   │ └── returns: void
 │   │   ├─┬ if() method
 │   │   │ └── returns: void
 │   │   ├─┬ import() method
 │   │   │ └── returns: void
 │   │   ├─┬ in() method
 │   │   │ └── returns: void
 │   │   ├─┬ is() method
 │   │   │ └── returns: void
 │   │   ├─┬ lambda() method
 │   │   │ └── returns: void
 │   │   ├─┬ nonlocal() method
 │   │   │ └── returns: void
 │   │   ├─┬ not() method
 │   │   │ └── returns: void
 │   │   ├─┬ or() method
 │   │   │ └── returns: void
 │   │   ├─┬ pass() method
 │   │   │ └── returns: void
 │   │   ├─┬ raise() method
 │   │   │ └── returns: void
 │   │   ├─┬ return() method
 │   │   │ └── returns: void
 │   │   ├─┬ try() method
 │   │   │ └── returns: void
 │   │   ├─┬ while() method
 │   │   │ └── returns: void
 │   │   ├─┬ with() method
 │   │   │ └── returns: void
 │   │   └─┬ yield() method
 │   │     └── returns: void
 │   ├─┬ class ReferenceEnumFromScopedPackage
 │   │ └─┬ members
 │   │   ├── <initializer>() initializer
 │   │   ├─┬ loadFoo() method
 │   │   │ └── returns: Optional<@scope/jsii-calc-lib.EnumFromScopedModule>
 │   │   ├─┬ saveFoo(value) method
 │   │   │ ├─┬ parameters
 │   │   │ │ └─┬ value
 │   │   │ │   └── type: @scope/jsii-calc-lib.EnumFromScopedModule
 │   │   │ └── returns: void
 │   │   └─┬ foo property
 │   │     └── type: Optional<@scope/jsii-calc-lib.EnumFromScopedModule>
 │   ├─┬ class ReturnsPrivateImplementationOfInterface
 │   │ └─┬ members
 │   │   ├── <initializer>() initializer
 │   │   └─┬ privateImplementation property
 │   │     ├── immutable
 │   │     └── type: jsii-calc.IPrivatelyImplemented
 │   ├─┬ class RootStructValidator
 │   │ └─┬ members
 │   │   └─┬ static validate(struct) method
 │   │     ├── static
 │   │     ├─┬ parameters
 │   │     │ └─┬ struct
 │   │     │   └── type: jsii-calc.RootStruct
 │   │     └── returns: void
 │   ├─┬ class RuntimeTypeChecking
 │   │ └─┬ members
 │   │   ├── <initializer>() initializer
 │   │   ├─┬ methodWithDefaultedArguments(arg1,arg2,arg3) method
 │   │   │ ├─┬ parameters
 │   │   │ │ ├─┬ arg1
 │   │   │ │ │ └── type: Optional<number>
 │   │   │ │ ├─┬ arg2
 │   │   │ │ │ └── type: Optional<string>
 │   │   │ │ └─┬ arg3
 │   │   │ │   └── type: Optional<date>
 │   │   │ └── returns: void
 │   │   ├─┬ methodWithOptionalAnyArgument(arg) method
 │   │   │ ├─┬ parameters
 │   │   │ │ └─┬ arg
 │   │   │ │   └── type: any
 │   │   │ └── returns: void
 │   │   └─┬ methodWithOptionalArguments(arg1,arg2,arg3) method
 │   │     ├─┬ parameters
 │   │     │ ├─┬ arg1
 │   │     │ │ └── type: number
 │   │     │ ├─┬ arg2
 │   │     │ │ └── type: string
 │   │     │ └─┬ arg3
 │   │     │   └── type: Optional<date>
 │   │     └── returns: void
 │   ├─┬ class SingleInstanceTwoTypes
 │   │ └─┬ members
 │   │   ├── <initializer>() initializer
 │   │   ├─┬ interface1() method
 │   │   │ └── returns: jsii-calc.InbetweenClass
 │   │   └─┬ interface2() method
 │   │     └── returns: jsii-calc.IPublicInterface
 │   ├─┬ class SingletonInt
 │   │ └─┬ members
 │   │   └─┬ isSingletonInt(value) method
 │   │     ├─┬ parameters
 │   │     │ └─┬ value
 │   │     │   └── type: number
 │   │     └── returns: boolean
 │   ├─┬ class SingletonString
 │   │ └─┬ members
 │   │   └─┬ isSingletonString(value) method
 │   │     ├─┬ parameters
 │   │     │ └─┬ value
 │   │     │   └── type: string
 │   │     └── returns: boolean
 │   ├─┬ class SomeTypeJsii976
 │   │ └─┬ members
 │   │   ├── <initializer>() initializer
 │   │   ├─┬ static returnAnonymous() method
 │   │   │ ├── static
 │   │   │ └── returns: any
 │   │   └─┬ static returnReturn() method
 │   │     ├── static
 │   │     └── returns: jsii-calc.IReturnJsii976
 │   ├─┬ class StableClass
 │   │ └─┬ members
 │   │   ├─┬ <initializer>(readonlyString,mutableNumber) initializer
 │   │   │ └─┬ parameters
 │   │   │   ├─┬ readonlyString
 │   │   │   │ └── type: string
 │   │   │   └─┬ mutableNumber
 │   │   │     └── type: Optional<number>
 │   │   ├─┬ method() method
 │   │   │ └── returns: void
 │   │   ├─┬ readonlyProperty property
 │   │   │ ├── immutable
 │   │   │ └── type: string
 │   │   └─┬ mutableProperty property
 │   │     └── type: Optional<number>
 │   ├─┬ class StaticContext
 │   │ └─┬ members
 │   │   ├─┬ static canAccessStaticContext() method
 │   │   │ ├── static
 │   │   │ └── returns: boolean
 │   │   └─┬ static staticVariable property
 │   │     ├── static
 │   │     └── type: boolean
 │   ├─┬ class StaticHelloChild
 │   │ ├── base: StaticHelloParent
 │   │ └─┬ members
 │   │   ├─┬ static method() method
 │   │   │ ├── static
 │   │   │ └── returns: void
 │   │   └─┬ static property property
 │   │     ├── immutable
 │   │     ├── static
 │   │     └── type: number
 │   ├─┬ class StaticHelloParent
 │   │ └─┬ members
 │   │   ├── <initializer>() initializer
 │   │   ├─┬ static method() method
 │   │   │ ├── static
 │   │   │ └── returns: void
 │   │   └─┬ static property property
 │   │     ├── immutable
 │   │     ├── static
 │   │     └── type: number
 │   ├─┬ class Statics
 │   │ └─┬ members
 │   │   ├─┬ <initializer>(value) initializer
 │   │   │ └─┬ parameters
 │   │   │   └─┬ value
 │   │   │     └── type: string
 │   │   ├─┬ static staticMethod(name) method
 │   │   │ ├── static
 │   │   │ ├─┬ parameters
 │   │   │ │ └─┬ name
 │   │   │ │   └── type: string
 │   │   │ └── returns: string
 │   │   ├─┬ justMethod() method
 │   │   │ └── returns: string
 │   │   ├─┬ static BAR property
 │   │   │ ├── const
 │   │   │ ├── immutable
 │   │   │ ├── static
 │   │   │ └── type: number
 │   │   ├─┬ static ConstObj property
 │   │   │ ├── const
 │   │   │ ├── immutable
 │   │   │ ├── static
 │   │   │ └── type: jsii-calc.DoubleTrouble
 │   │   ├─┬ static Foo property
 │   │   │ ├── const
 │   │   │ ├── immutable
 │   │   │ ├── static
 │   │   │ └── type: string
 │   │   ├─┬ static zooBar property
 │   │   │ ├── const
 │   │   │ ├── immutable
 │   │   │ ├── static
 │   │   │ └── type: Map<string => string>
 │   │   ├─┬ static instance property
 │   │   │ ├── static
 │   │   │ └── type: jsii-calc.Statics
 │   │   ├─┬ static nonConstStatic property
 │   │   │ ├── static
 │   │   │ └── type: number
 │   │   └─┬ value property
 │   │     ├── immutable
 │   │     └── type: string
 │   ├─┬ class StripInternal
 │   │ └─┬ members
 │   │   ├── <initializer>() initializer
 │   │   └─┬ youSeeMe property
 │   │     └── type: string
 │   ├─┬ class StructPassing
 │   │ └─┬ members
 │   │   ├── <initializer>() initializer
 │   │   ├─┬ static howManyVarArgsDidIPass(_positional,inputs) method
 │   │   │ ├── static
 │   │   │ ├── variadic
 │   │   │ ├─┬ parameters
 │   │   │ │ ├─┬ _positional
 │   │   │ │ │ └── type: number
 │   │   │ │ └─┬ inputs
 │   │   │ │   ├── type: jsii-calc.TopLevelStruct
 │   │   │ │   └── variadic
 │   │   │ └── returns: number
 │   │   └─┬ static roundTrip(_positional,input) method
 │   │     ├── static
 │   │     ├─┬ parameters
 │   │     │ ├─┬ _positional
 │   │     │ │ └── type: number
 │   │     │ └─┬ input
 │   │     │   └── type: jsii-calc.TopLevelStruct
 │   │     └── returns: jsii-calc.TopLevelStruct
 │   ├─┬ class StructUnionConsumer
 │   │ └─┬ members
 │   │   ├─┬ static isStructA(struct) method
 │   │   │ ├── static
 │   │   │ ├─┬ parameters
 │   │   │ │ └─┬ struct
 │   │   │ │   └── type: jsii-calc.StructA | jsii-calc.StructB
 │   │   │ └── returns: boolean
 │   │   └─┬ static isStructB(struct) method
 │   │     ├── static
 │   │     ├─┬ parameters
 │   │     │ └─┬ struct
 │   │     │   └── type: jsii-calc.StructA | jsii-calc.StructB
 │   │     └── returns: boolean
 │   ├─┬ class Sum
 │   │ ├── base: CompositeOperation
 │   │ └─┬ members
 │   │   ├── <initializer>() initializer
 │   │   ├─┬ expression property
 │   │   │ ├── immutable
 │   │   │ └── type: @scope/jsii-calc-lib.NumericValue
 │   │   └─┬ parts property
 │   │     └── type: Array<@scope/jsii-calc-lib.NumericValue>
 │   ├─┬ class SupportsNiceJavaBuilder
 │   │ ├── base: SupportsNiceJavaBuilderWithRequiredProps
 │   │ └─┬ members
 │   │   ├─┬ <initializer>(id,defaultBar,props,rest) initializer
 │   │   │ ├── variadic
 │   │   │ └─┬ parameters
 │   │   │   ├─┬ id
 │   │   │   │ └── type: number
 │   │   │   ├─┬ defaultBar
 │   │   │   │ └── type: Optional<number>
 │   │   │   ├─┬ props
 │   │   │   │ └── type: Optional<jsii-calc.SupportsNiceJavaBuilderProps>
 │   │   │   └─┬ rest
 │   │   │     ├── type: string
 │   │   │     └── variadic
 │   │   ├─┬ id property
 │   │   │ ├── immutable
 │   │   │ └── type: number
 │   │   └─┬ rest property
 │   │     ├── immutable
 │   │     └── type: Array<string>
 │   ├─┬ class SupportsNiceJavaBuilderWithRequiredProps
 │   │ └─┬ members
 │   │   ├─┬ <initializer>(id,props) initializer
 │   │   │ └─┬ parameters
 │   │   │   ├─┬ id
 │   │   │   │ └── type: number
 │   │   │   └─┬ props
 │   │   │     └── type: jsii-calc.SupportsNiceJavaBuilderProps
 │   │   ├─┬ bar property
 │   │   │ ├── immutable
 │   │   │ └── type: number
 │   │   ├─┬ id property
 │   │   │ ├── immutable
 │   │   │ └── type: number
 │   │   └─┬ propId property
 │   │     ├── immutable
 │   │     └── type: Optional<string>
 │   ├─┬ class SyncVirtualMethods
 │   │ └─┬ members
 │   │   ├── <initializer>() initializer
 │   │   ├─┬ callerIsAsync() method
 │   │   │ └── returns: Promise<number>
 │   │   ├─┬ callerIsMethod() method
 │   │   │ └── returns: number
 │   │   ├─┬ modifyOtherProperty(value) method
 │   │   │ ├─┬ parameters
 │   │   │ │ └─┬ value
 │   │   │ │   └── type: string
 │   │   │ └── returns: void
 │   │   ├─┬ modifyValueOfTheProperty(value) method
 │   │   │ ├─┬ parameters
 │   │   │ │ └─┬ value
 │   │   │ │   └── type: string
 │   │   │ └── returns: void
 │   │   ├─┬ readA() method
 │   │   │ └── returns: number
 │   │   ├─┬ retrieveOtherProperty() method
 │   │   │ └── returns: string
 │   │   ├─┬ retrieveReadOnlyProperty() method
 │   │   │ └── returns: string
 │   │   ├─┬ retrieveValueOfTheProperty() method
 │   │   │ └── returns: string
 │   │   ├─┬ virtualMethod(n) method
 │   │   │ ├─┬ parameters
 │   │   │ │ └─┬ n
 │   │   │ │   └── type: number
 │   │   │ └── returns: number
 │   │   ├─┬ writeA(value) method
 │   │   │ ├─┬ parameters
 │   │   │ │ └─┬ value
 │   │   │ │   └── type: number
 │   │   │ └── returns: void
 │   │   ├─┬ readonlyProperty property
 │   │   │ ├── immutable
 │   │   │ └── type: string
 │   │   ├─┬ a property
 │   │   │ └── type: number
 │   │   ├─┬ callerIsProperty property
 │   │   │ └── type: number
 │   │   ├─┬ otherProperty property
 │   │   │ └── type: string
 │   │   ├─┬ theProperty property
 │   │   │ └── type: string
 │   │   └─┬ valueOfOtherProperty property
 │   │     └── type: string
 │   ├─┬ class TestStructWithEnum
 │   │ └─┬ members
 │   │   ├── <initializer>() initializer
 │   │   ├─┬ isStringEnumA(input) method
 │   │   │ ├─┬ parameters
 │   │   │ │ └─┬ input
 │   │   │ │   └── type: jsii-calc.StructWithEnum
 │   │   │ └── returns: boolean
 │   │   ├─┬ isStringEnumB(input) method
 │   │   │ ├─┬ parameters
 │   │   │ │ └─┬ input
 │   │   │ │   └── type: jsii-calc.StructWithEnum
 │   │   │ └── returns: boolean
 │   │   ├─┬ structWithFoo property
 │   │   │ ├── immutable
 │   │   │ └── type: jsii-calc.StructWithEnum
 │   │   └─┬ structWithFooBar property
 │   │     ├── immutable
 │   │     └── type: jsii-calc.StructWithEnum
 │   ├─┬ class Thrower
 │   │ └─┬ members
 │   │   ├── <initializer>() initializer
 │   │   └─┬ throwError() method
 │   │     └── returns: void
 │   ├─┬ class TwoMethodsWithSimilarCapitalization
 │   │ └─┬ members
 │   │   ├── <initializer>() initializer
 │   │   ├─┬ toIsoString() method
 │   │   │ └── returns: string
 │   │   ├─┬ toIsOString() method
 │   │   │ └── returns: string
 │   │   ├─┬ toISOString() method
 │   │   │ └── returns: string
 │   │   ├─┬ fooBar property
 │   │   │ ├── immutable
 │   │   │ └── type: number
 │   │   └─┬ fooBAR property
 │   │     ├── immutable
 │   │     └── type: number
 │   ├─┬ class UmaskCheck
 │   │ └─┬ members
 │   │   └─┬ static mode() method
 │   │     ├── static
 │   │     └── returns: number
 │   ├─┬ class UnaryOperation
 │   │ ├── base: Operation
 │   │ └─┬ members
 │   │   ├─┬ <initializer>(operand) initializer
 │   │   │ └─┬ parameters
 │   │   │   └─┬ operand
 │   │   │     └── type: @scope/jsii-calc-lib.NumericValue
 │   │   └─┬ operand property
 │   │     ├── immutable
 │   │     └── type: @scope/jsii-calc-lib.NumericValue
 │   ├─┬ class UpcasingReflectable
 │   │ ├── interfaces: IReflectable
 │   │ └─┬ members
 │   │   ├─┬ <initializer>(delegate) initializer
 │   │   │ └─┬ parameters
 │   │   │   └─┬ delegate
 │   │   │     └── type: Map<string => any>
 │   │   ├─┬ static reflector property
 │   │   │ ├── const
 │   │   │ ├── immutable
 │   │   │ ├── static
 │   │   │ └── type: @scope/jsii-calc-lib.submodule.Reflector
 │   │   └─┬ entries property
 │   │     ├── immutable
 │   │     └── type: Array<@scope/jsii-calc-lib.submodule.ReflectableEntry>
 │   ├─┬ class UseBundledDependency
 │   │ └─┬ members
 │   │   ├── <initializer>() initializer
 │   │   └─┬ value() method
 │   │     └── returns: any
 │   ├─┬ class UseCalcBase
 │   │ └─┬ members
 │   │   ├── <initializer>() initializer
 │   │   └─┬ hello() method
 │   │     └── returns: @scope/jsii-calc-base.Base
 │   ├─┬ class UsesInterfaceWithProperties
 │   │ └─┬ members
 │   │   ├─┬ <initializer>(obj) initializer
 │   │   │ └─┬ parameters
 │   │   │   └─┬ obj
 │   │   │     └── type: jsii-calc.IInterfaceWithProperties
 │   │   ├─┬ justRead() method
 │   │   │ └── returns: string
 │   │   ├─┬ readStringAndNumber(ext) method
 │   │   │ ├─┬ parameters
 │   │   │ │ └─┬ ext
 │   │   │ │   └── type: jsii-calc.IInterfaceWithPropertiesExtension
 │   │   │ └── returns: string
 │   │   ├─┬ writeAndRead(value) method
 │   │   │ ├─┬ parameters
 │   │   │ │ └─┬ value
 │   │   │ │   └── type: string
 │   │   │ └── returns: string
 │   │   └─┬ obj property
 │   │     ├── immutable
 │   │     └── type: jsii-calc.IInterfaceWithProperties
 │   ├─┬ class VariadicInvoker
 │   │ └─┬ members
 │   │   ├─┬ <initializer>(method) initializer
 │   │   │ └─┬ parameters
 │   │   │   └─┬ method
 │   │   │     └── type: jsii-calc.VariadicMethod
 │   │   └─┬ asArray(values) method
 │   │     ├── variadic
 │   │     ├─┬ parameters
 │   │     │ └─┬ values
 │   │     │   ├── type: number
 │   │     │   └── variadic
 │   │     └── returns: Array<number>
 │   ├─┬ class VariadicMethod
 │   │ └─┬ members
 │   │   ├─┬ <initializer>(prefix) initializer
 │   │   │ ├── variadic
 │   │   │ └─┬ parameters
 │   │   │   └─┬ prefix
 │   │   │     ├── type: number
 │   │   │     └── variadic
 │   │   └─┬ asArray(first,others) method
 │   │     ├── variadic
 │   │     ├─┬ parameters
 │   │     │ ├─┬ first
 │   │     │ │ └── type: number
 │   │     │ └─┬ others
 │   │     │   ├── type: number
 │   │     │   └── variadic
 │   │     └── returns: Array<number>
 │   ├─┬ class VirtualMethodPlayground
 │   │ └─┬ members
 │   │   ├── <initializer>() initializer
 │   │   ├─┬ overrideMeAsync(index) method
 │   │   │ ├─┬ parameters
 │   │   │ │ └─┬ index
 │   │   │ │   └── type: number
 │   │   │ └── returns: Promise<number>
 │   │   ├─┬ overrideMeSync(index) method
 │   │   │ ├─┬ parameters
 │   │   │ │ └─┬ index
 │   │   │ │   └── type: number
 │   │   │ └── returns: number
 │   │   ├─┬ parallelSumAsync(count) method
 │   │   │ ├─┬ parameters
 │   │   │ │ └─┬ count
 │   │   │ │   └── type: number
 │   │   │ └── returns: Promise<number>
 │   │   ├─┬ serialSumAsync(count) method
 │   │   │ ├─┬ parameters
 │   │   │ │ └─┬ count
 │   │   │ │   └── type: number
 │   │   │ └── returns: Promise<number>
 │   │   └─┬ sumSync(count) method
 │   │     ├─┬ parameters
 │   │     │ └─┬ count
 │   │     │   └── type: number
 │   │     └── returns: number
 │   ├─┬ class VoidCallback
 │   │ └─┬ members
 │   │   ├── <initializer>() initializer
 │   │   ├─┬ callMe() method
 │   │   │ └── returns: void
 │   │   ├─┬ overrideMe() method
 │   │   │ ├── abstract
 │   │   │ ├── protected
 │   │   │ └── returns: void
 │   │   └─┬ methodWasCalled property
 │   │     ├── immutable
 │   │     └── type: boolean
 │   ├─┬ class WithPrivatePropertyInConstructor
 │   │ └─┬ members
 │   │   ├─┬ <initializer>(privateField) initializer
 │   │   │ └─┬ parameters
 │   │   │   └─┬ privateField
 │   │   │     └── type: Optional<string>
 │   │   └─┬ success property
 │   │     ├── immutable
 │   │     └── type: boolean
 │   ├─┬ interface CalculatorProps
 │   │ └─┬ members
 │   │   ├─┬ initialValue property
 │   │   │ ├── abstract
 │   │   │ ├── immutable
 │   │   │ └── type: Optional<number>
 │   │   └─┬ maximumValue property
 │   │     ├── abstract
 │   │     ├── immutable
 │   │     └── type: Optional<number>
 │   ├─┬ interface ChildStruct982
 │   │ ├─┬ interfaces
 │   │ │ └── ParentStruct982
 │   │ └─┬ members
 │   │   └─┬ bar property
 │   │     ├── abstract
 │   │     ├── immutable
 │   │     └── type: number
 │   ├─┬ interface ConfusingToJacksonStruct
 │   │ └─┬ members
 │   │   └─┬ unionProperty property
 │   │     ├── abstract
 │   │     ├── immutable
 │   │     └── type: Optional<@scope/jsii-calc-lib.IFriendly | Array<@scope/jsii-calc-lib.IFriendly | jsii-calc.AbstractClass>>
 │   ├─┬ interface DeprecatedStruct
 │   │ └─┬ members
 │   │   └─┬ readonlyProperty property
 │   │     ├── abstract
 │   │     ├── immutable
 │   │     └── type: string
 │   ├─┬ interface DerivedStruct
 │   │ ├─┬ interfaces
 │   │ │ └── MyFirstStruct
 │   │ └─┬ members
 │   │   ├─┬ anotherRequired property
 │   │   │ ├── abstract
 │   │   │ ├── immutable
 │   │   │ └── type: date
 │   │   ├─┬ bool property
 │   │   │ ├── abstract
 │   │   │ ├── immutable
 │   │   │ └── type: boolean
 │   │   ├─┬ nonPrimitive property
 │   │   │ ├── abstract
 │   │   │ ├── immutable
 │   │   │ └── type: jsii-calc.DoubleTrouble
 │   │   ├─┬ anotherOptional property
 │   │   │ ├── abstract
 │   │   │ ├── immutable
 │   │   │ └── type: Optional<Map<string => @scope/jsii-calc-lib.NumericValue>>
 │   │   ├─┬ optionalAny property
 │   │   │ ├── abstract
 │   │   │ ├── immutable
 │   │   │ └── type: any
 │   │   └─┬ optionalArray property
 │   │     ├── abstract
 │   │     ├── immutable
 │   │     └── type: Optional<Array<string>>
 │   ├─┬ interface DiamondBottom
 │   │ ├─┬ interfaces
 │   │ │ ├── DiamondLeft
 │   │ │ └── DiamondRight
 │   │ └─┬ members
 │   │   └─┬ bottom property
 │   │     ├── abstract
 │   │     ├── immutable
 │   │     └── type: Optional<date>
 │   ├─┬ interface DiamondInheritanceBaseLevelStruct
 │   │ └─┬ members
 │   │   └─┬ baseLevelProperty property
 │   │     ├── abstract
 │   │     ├── immutable
 │   │     └── type: string
 │   ├─┬ interface DiamondInheritanceFirstMidLevelStruct
 │   │ ├─┬ interfaces
 │   │ │ └── DiamondInheritanceBaseLevelStruct
 │   │ └─┬ members
 │   │   └─┬ firstMidLevelProperty property
 │   │     ├── abstract
 │   │     ├── immutable
 │   │     └── type: string
 │   ├─┬ interface DiamondInheritanceSecondMidLevelStruct
 │   │ ├─┬ interfaces
 │   │ │ └── DiamondInheritanceBaseLevelStruct
 │   │ └─┬ members
 │   │   └─┬ secondMidLevelProperty property
 │   │     ├── abstract
 │   │     ├── immutable
 │   │     └── type: string
 │   ├─┬ interface DiamondInheritanceTopLevelStruct
 │   │ ├─┬ interfaces
 │   │ │ ├── DiamondInheritanceFirstMidLevelStruct
 │   │ │ └── DiamondInheritanceSecondMidLevelStruct
 │   │ └─┬ members
 │   │   └─┬ topLevelProperty property
 │   │     ├── abstract
 │   │     ├── immutable
 │   │     └── type: string
 │   ├─┬ interface EraseUndefinedHashValuesOptions
 │   │ └─┬ members
 │   │   ├─┬ option1 property
 │   │   │ ├── abstract
 │   │   │ ├── immutable
 │   │   │ └── type: Optional<string>
 │   │   └─┬ option2 property
 │   │     ├── abstract
 │   │     ├── immutable
 │   │     └── type: Optional<string>
 │   ├─┬ interface ExperimentalStruct
 │   │ └─┬ members
 │   │   └─┬ readonlyProperty property
 │   │     ├── abstract
 │   │     ├── immutable
 │   │     └── type: string
 │   ├─┬ interface ExtendsInternalInterface
 │   │ └─┬ members
 │   │   ├─┬ boom property
 │   │   │ ├── abstract
 │   │   │ ├── immutable
 │   │   │ └── type: boolean
 │   │   └─┬ prop property
 │   │     ├── abstract
 │   │     ├── immutable
 │   │     └── type: string
 │   ├─┬ interface ExternalStruct
 │   │ └─┬ members
 │   │   └─┬ readonlyProperty property
 │   │     ├── abstract
 │   │     ├── immutable
 │   │     └── type: string
 │   ├─┬ interface Greetee
 │   │ └─┬ members
 │   │   └─┬ name property
 │   │     ├── abstract
 │   │     ├── immutable
 │   │     └── type: Optional<string>
 │   ├─┬ interface IAnonymousImplementationProvider
 │   │ └─┬ members
 │   │   ├─┬ provideAsClass() method
 │   │   │ ├── abstract
 │   │   │ └── returns: jsii-calc.Implementation
 │   │   └─┬ provideAsInterface() method
 │   │     ├── abstract
 │   │     └── returns: jsii-calc.IAnonymouslyImplementMe
 │   ├─┬ interface IAnonymouslyImplementMe
 │   │ └─┬ members
 │   │   ├─┬ verb() method
 │   │   │ ├── abstract
 │   │   │ └── returns: string
 │   │   └─┬ value property
 │   │     ├── abstract
 │   │     ├── immutable
 │   │     └── type: number
 │   ├─┬ interface IAnotherPublicInterface
 │   │ └─┬ members
 │   │   └─┬ a property
 │   │     ├── abstract
 │   │     └── type: string
 │   ├─┬ interface IBell
 │   │ └─┬ members
 │   │   └─┬ ring() method
 │   │     ├── abstract
 │   │     └── returns: void
 │   ├─┬ interface IBellRinger
 │   │ └─┬ members
 │   │   └─┬ yourTurn(bell) method
 │   │     ├── abstract
 │   │     ├─┬ parameters
 │   │     │ └─┬ bell
 │   │     │   └── type: jsii-calc.IBell
 │   │     └── returns: void
 │   ├─┬ interface IConcreteBellRinger
 │   │ └─┬ members
 │   │   └─┬ yourTurn(bell) method
 │   │     ├── abstract
 │   │     ├─┬ parameters
 │   │     │ └─┬ bell
 │   │     │   └── type: jsii-calc.Bell
 │   │     └── returns: void
 │   ├─┬ interface IDeprecatedInterface
 │   │ └─┬ members
 │   │   ├─┬ method() method
 │   │   │ ├── abstract
 │   │   │ └── returns: void
 │   │   └─┬ mutableProperty property
 │   │     ├── abstract
 │   │     └── type: Optional<number>
 │   ├─┬ interface IExperimentalInterface
 │   │ └─┬ members
 │   │   ├─┬ method() method
 │   │   │ ├── abstract
 │   │   │ └── returns: void
 │   │   └─┬ mutableProperty property
 │   │     ├── abstract
 │   │     └── type: Optional<number>
 │   ├─┬ interface IExtendsPrivateInterface
 │   │ └─┬ members
 │   │   ├─┬ moreThings property
 │   │   │ ├── abstract
 │   │   │ ├── immutable
 │   │   │ └── type: Array<string>
 │   │   └─┬ private property
 │   │     ├── abstract
 │   │     └── type: string
 │   ├─┬ interface IExternalInterface
 │   │ └─┬ members
 │   │   ├─┬ method() method
 │   │   │ ├── abstract
 │   │   │ └── returns: void
 │   │   └─┬ mutableProperty property
 │   │     ├── abstract
 │   │     └── type: Optional<number>
 │   ├─┬ interface IFriendlier
 │   │ ├─┬ interfaces
 │   │ │ └── IFriendly
 │   │ └─┬ members
 │   │   ├─┬ farewell() method
 │   │   │ ├── abstract
 │   │   │ └── returns: string
 │   │   └─┬ goodbye() method
 │   │     ├── abstract
 │   │     └── returns: string
 │   ├─┬ interface IFriendlyRandomGenerator
 │   │ ├─┬ interfaces
 │   │ │ ├── IRandomNumberGenerator
 │   │ │ └── IFriendly
 │   │ └── members
 │   ├─┬ interface IInterfaceImplementedByAbstractClass
 │   │ └─┬ members
 │   │   └─┬ propFromInterface property
 │   │     ├── abstract
 │   │     ├── immutable
 │   │     └── type: string
 │   ├─┬ interface IInterfaceThatShouldNotBeADataType
 │   │ ├─┬ interfaces
 │   │ │ └── IInterfaceWithMethods
 │   │ └─┬ members
 │   │   └─┬ otherValue property
 │   │     ├── abstract
 │   │     ├── immutable
 │   │     └── type: string
 │   ├─┬ interface IInterfaceWithInternal
 │   │ └─┬ members
 │   │   └─┬ visible() method
 │   │     ├── abstract
 │   │     └── returns: void
 │   ├─┬ interface IInterfaceWithMethods
 │   │ └─┬ members
 │   │   ├─┬ doThings() method
 │   │   │ ├── abstract
 │   │   │ └── returns: void
 │   │   └─┬ value property
 │   │     ├── abstract
 │   │     ├── immutable
 │   │     └── type: string
 │   ├─┬ interface IInterfaceWithOptionalMethodArguments
 │   │ └─┬ members
 │   │   └─┬ hello(arg1,arg2) method
 │   │     ├── abstract
 │   │     ├─┬ parameters
 │   │     │ ├─┬ arg1
 │   │     │ │ └── type: string
 │   │     │ └─┬ arg2
 │   │     │   └── type: Optional<number>
 │   │     └── returns: void
 │   ├─┬ interface IInterfaceWithProperties
 │   │ └─┬ members
 │   │   ├─┬ readOnlyString property
 │   │   │ ├── abstract
 │   │   │ ├── immutable
 │   │   │ └── type: string
 │   │   └─┬ readWriteString property
 │   │     ├── abstract
 │   │     └── type: string
 │   ├─┬ interface IInterfaceWithPropertiesExtension
 │   │ ├─┬ interfaces
 │   │ │ └── IInterfaceWithProperties
 │   │ └─┬ members
 │   │   └─┬ foo property
 │   │     ├── abstract
 │   │     └── type: number
 │   ├─┬ interface IJSII417Derived
 │   │ ├─┬ interfaces
 │   │ │ └── IJSII417PublicBaseOfBase
 │   │ └─┬ members
 │   │   ├─┬ bar() method
 │   │   │ ├── abstract
 │   │   │ └── returns: void
 │   │   ├─┬ baz() method
 │   │   │ ├── abstract
 │   │   │ └── returns: void
 │   │   └─┬ property property
 │   │     ├── abstract
 │   │     ├── immutable
 │   │     └── type: string
 │   ├─┬ interface IJSII417PublicBaseOfBase
 │   │ └─┬ members
 │   │   ├─┬ foo() method
 │   │   │ ├── abstract
 │   │   │ └── returns: void
 │   │   └─┬ hasRoot property
 │   │     ├── abstract
 │   │     ├── immutable
 │   │     └── type: boolean
 │   ├─┬ interface IJsii487External
 │   │ └── members
 │   ├─┬ interface IJsii487External2
 │   │ └── members
 │   ├─┬ interface IJsii496
 │   │ └── members
 │   ├─┬ interface IMutableObjectLiteral
 │   │ └─┬ members
 │   │   └─┬ value property
 │   │     ├── abstract
 │   │     └── type: string
 │   ├─┬ interface INonInternalInterface
 │   │ ├─┬ interfaces
 │   │ │ └── IAnotherPublicInterface
 │   │ └─┬ members
 │   │   ├─┬ b property
 │   │   │ ├── abstract
 │   │   │ └── type: string
 │   │   └─┬ c property
 │   │     ├── abstract
 │   │     └── type: string
 │   ├─┬ interface IObjectWithProperty
 │   │ └─┬ members
 │   │   ├─┬ wasSet() method
 │   │   │ ├── abstract
 │   │   │ └── returns: boolean
 │   │   └─┬ property property
 │   │     ├── abstract
 │   │     └── type: string
 │   ├─┬ interface IOptionalMethod
 │   │ └─┬ members
 │   │   └─┬ optional() method
 │   │     ├── abstract
 │   │     └── returns: Optional<string>
 │   ├─┬ interface IPrivatelyImplemented
 │   │ └─┬ members
 │   │   └─┬ success property
 │   │     ├── abstract
 │   │     ├── immutable
 │   │     └── type: boolean
 │   ├─┬ interface IPublicInterface
 │   │ └─┬ members
 │   │   └─┬ bye() method
 │   │     ├── abstract
 │   │     └── returns: string
 │   ├─┬ interface IPublicInterface2
 │   │ └─┬ members
 │   │   └─┬ ciao() method
 │   │     ├── abstract
 │   │     └── returns: string
 │   ├─┬ interface IRandomNumberGenerator
 │   │ └─┬ members
 │   │   └─┬ next() method
 │   │     ├── abstract
 │   │     └── returns: number
 │   ├─┬ interface IReturnJsii976
 │   │ └─┬ members
 │   │   └─┬ foo property
 │   │     ├── abstract
 │   │     ├── immutable
 │   │     └── type: number
 │   ├─┬ interface IReturnsNumber
 │   │ └─┬ members
 │   │   ├─┬ obtainNumber() method
 │   │   │ ├── abstract
 │   │   │ └── returns: @scope/jsii-calc-lib.IDoublable
 │   │   └─┬ numberProp property
 │   │     ├── abstract
 │   │     ├── immutable
 │   │     └── type: @scope/jsii-calc-lib.Number
 │   ├─┬ interface IStableInterface
 │   │ └─┬ members
 │   │   ├─┬ method() method
 │   │   │ ├── abstract
 │   │   │ └── returns: void
 │   │   └─┬ mutableProperty property
 │   │     ├── abstract
 │   │     └── type: Optional<number>
 │   ├─┬ interface IStructReturningDelegate
 │   │ └─┬ members
 │   │   └─┬ returnStruct() method
 │   │     ├── abstract
 │   │     └── returns: jsii-calc.StructB
 │   ├─┬ interface IWallClock
 │   │ └─┬ members
 │   │   └─┬ iso8601Now() method
 │   │     ├── abstract
 │   │     └── returns: string
 │   ├─┬ interface ImplictBaseOfBase
 │   │ ├─┬ interfaces
 │   │ │ └── BaseProps
 │   │ └─┬ members
 │   │   └─┬ goo property
 │   │     ├── abstract
 │   │     ├── immutable
 │   │     └── type: date
 │   ├─┬ interface PropBooleanValue
 │   │ └─┬ members
 │   │   └─┬ value property
 │   │     ├── abstract
 │   │     ├── immutable
 │   │     └── type: boolean
 │   ├─┬ interface PropProperty
 │   │ └─┬ members
 │   │   └─┬ prop property
 │   │     ├── abstract
 │   │     ├── immutable
 │   │     └── type: jsii-calc.LevelOne.PropBooleanValue
 │   ├─┬ interface LevelOneProps
 │   │ └─┬ members
 │   │   └─┬ prop property
 │   │     ├── abstract
 │   │     ├── immutable
 │   │     └── type: jsii-calc.LevelOne.PropProperty
 │   ├─┬ interface LoadBalancedFargateServiceProps
 │   │ └─┬ members
 │   │   ├─┬ containerPort property
 │   │   │ ├── abstract
 │   │   │ ├── immutable
 │   │   │ └── type: Optional<number>
 │   │   ├─┬ cpu property
 │   │   │ ├── abstract
 │   │   │ ├── immutable
 │   │   │ └── type: Optional<string>
 │   │   ├─┬ memoryMiB property
 │   │   │ ├── abstract
 │   │   │ ├── immutable
 │   │   │ └── type: Optional<string>
 │   │   ├─┬ publicLoadBalancer property
 │   │   │ ├── abstract
 │   │   │ ├── immutable
 │   │   │ └── type: Optional<boolean>
 │   │   └─┬ publicTasks property
 │   │     ├── abstract
 │   │     ├── immutable
 │   │     └── type: Optional<boolean>
 │   ├─┬ interface NestedStruct
 │   │ └─┬ members
 │   │   └─┬ numberProp property
 │   │     ├── abstract
 │   │     ├── immutable
 │   │     └── type: number
 │   ├─┬ interface NullShouldBeTreatedAsUndefinedData
 │   │ └─┬ members
 │   │   ├─┬ arrayWithThreeElementsAndUndefinedAsSecondArgument property
 │   │   │ ├── abstract
 │   │   │ ├── immutable
 │   │   │ └── type: Array<any>
 │   │   └─┬ thisShouldBeUndefined property
 │   │     ├── abstract
 │   │     ├── immutable
 │   │     └── type: any
 │   ├─┬ interface OptionalStruct
 │   │ └─┬ members
 │   │   └─┬ field property
 │   │     ├── abstract
 │   │     ├── immutable
 │   │     └── type: Optional<string>
 │   ├─┬ interface ParentStruct982
 │   │ └─┬ members
 │   │   └─┬ foo property
 │   │     ├── abstract
 │   │     ├── immutable
 │   │     └── type: string
 │   ├─┬ interface RootStruct
 │   │ └─┬ members
 │   │   ├─┬ stringProp property
 │   │   │ ├── abstract
 │   │   │ ├── immutable
 │   │   │ └── type: string
 │   │   └─┬ nestedStruct property
 │   │     ├── abstract
 │   │     ├── immutable
 │   │     └── type: Optional<jsii-calc.NestedStruct>
 │   ├─┬ interface SecondLevelStruct
 │   │ └─┬ members
 │   │   ├─┬ deeperRequiredProp property
 │   │   │ ├── abstract
 │   │   │ ├── immutable
 │   │   │ └── type: string
 │   │   └─┬ deeperOptionalProp property
 │   │     ├── abstract
 │   │     ├── immutable
 │   │     └── type: Optional<string>
 │   ├─┬ interface SmellyStruct
 │   │ └─┬ members
 │   │   ├─┬ property property
 │   │   │ ├── abstract
 │   │   │ ├── immutable
 │   │   │ └── type: string
 │   │   └─┬ yetAnoterOne property
 │   │     ├── abstract
 │   │     ├── immutable
 │   │     └── type: boolean
 │   ├─┬ interface StableStruct
 │   │ └─┬ members
 │   │   └─┬ readonlyProperty property
 │   │     ├── abstract
 │   │     ├── immutable
 │   │     └── type: string
 │   ├─┬ interface StructA
 │   │ └─┬ members
 │   │   ├─┬ requiredString property
 │   │   │ ├── abstract
 │   │   │ ├── immutable
 │   │   │ └── type: string
 │   │   ├─┬ optionalNumber property
 │   │   │ ├── abstract
 │   │   │ ├── immutable
 │   │   │ └── type: Optional<number>
 │   │   └─┬ optionalString property
 │   │     ├── abstract
 │   │     ├── immutable
 │   │     └── type: Optional<string>
 │   ├─┬ interface StructB
 │   │ └─┬ members
 │   │   ├─┬ requiredString property
 │   │   │ ├── abstract
 │   │   │ ├── immutable
 │   │   │ └── type: string
 │   │   ├─┬ optionalBoolean property
 │   │   │ ├── abstract
 │   │   │ ├── immutable
 │   │   │ └── type: Optional<boolean>
 │   │   └─┬ optionalStructA property
 │   │     ├── abstract
 │   │     ├── immutable
 │   │     └── type: Optional<jsii-calc.StructA>
 │   ├─┬ interface StructParameterType
 │   │ └─┬ members
 │   │   ├─┬ scope property
 │   │   │ ├── abstract
 │   │   │ ├── immutable
 │   │   │ └── type: string
 │   │   └─┬ props property
 │   │     ├── abstract
 │   │     ├── immutable
 │   │     └── type: Optional<boolean>
 │   ├─┬ interface StructWithEnum
 │   │ └─┬ members
 │   │   ├─┬ foo property
 │   │   │ ├── abstract
 │   │   │ ├── immutable
 │   │   │ └── type: jsii-calc.StringEnum
 │   │   └─┬ bar property
 │   │     ├── abstract
 │   │     ├── immutable
 │   │     └── type: Optional<jsii-calc.AllTypesEnum>
 │   ├─┬ interface StructWithJavaReservedWords
 │   │ └─┬ members
 │   │   ├─┬ default property
 │   │   │ ├── abstract
 │   │   │ ├── immutable
 │   │   │ └── type: string
 │   │   ├─┬ assert property
 │   │   │ ├── abstract
 │   │   │ ├── immutable
 │   │   │ └── type: Optional<string>
 │   │   ├─┬ result property
 │   │   │ ├── abstract
 │   │   │ ├── immutable
 │   │   │ └── type: Optional<string>
 │   │   └─┬ that property
 │   │     ├── abstract
 │   │     ├── immutable
 │   │     └── type: Optional<string>
 │   ├─┬ interface SupportsNiceJavaBuilderProps
 │   │ └─┬ members
 │   │   ├─┬ bar property
 │   │   │ ├── abstract
 │   │   │ ├── immutable
 │   │   │ └── type: number
 │   │   └─┬ id property
 │   │     ├── abstract
 │   │     ├── immutable
 │   │     └── type: Optional<string>
 │   ├─┬ interface TopLevelStruct
 │   │ └─┬ members
 │   │   ├─┬ required property
 │   │   │ ├── abstract
 │   │   │ ├── immutable
 │   │   │ └── type: string
 │   │   ├─┬ secondLevel property
 │   │   │ ├── abstract
 │   │   │ ├── immutable
 │   │   │ └── type: number | jsii-calc.SecondLevelStruct
 │   │   └─┬ optional property
 │   │     ├── abstract
 │   │     ├── immutable
 │   │     └── type: Optional<string>
 │   ├─┬ interface UnionProperties
 │   │ └─┬ members
 │   │   ├─┬ bar property
 │   │   │ ├── abstract
 │   │   │ ├── immutable
 │   │   │ └── type: string | number | jsii-calc.AllTypes
 │   │   └─┬ foo property
 │   │     ├── abstract
 │   │     ├── immutable
 │   │     └── type: Optional<string | number>
 │   ├─┬ enum AllTypesEnum
 │   │ ├── MY_ENUM_VALUE
 │   │ ├── YOUR_ENUM_VALUE
 │   │ └── THIS_IS_GREAT
 │   ├─┬ enum DeprecatedEnum
 │   │ ├── OPTION_A
 │   │ └── OPTION_B
 │   ├─┬ enum ExperimentalEnum
 │   │ ├── OPTION_A
 │   │ └── OPTION_B
 │   ├─┬ enum ExternalEnum
 │   │ ├── OPTION_A
 │   │ └── OPTION_B
 │   ├─┬ enum SingletonIntEnum
 │   │ └── SINGLETON_INT
 │   ├─┬ enum SingletonStringEnum
 │   │ └── SINGLETON_STRING
 │   ├─┬ enum StableEnum
 │   │ ├── OPTION_A
 │   │ └── OPTION_B
 │   └─┬ enum StringEnum
 │     ├── A
 │     ├── B
 │     └── C
 ├─┬ @scope/jsii-calc-base
 │ ├─┬ dependencies
 │ │ └── @scope/jsii-calc-base-of-base
 │ └─┬ types
 │   ├─┬ class Base
 │   │ └─┬ members
 │   │   ├── <initializer>() initializer
 │   │   └─┬ typeName() method
 │   │     └── returns: any
 │   ├─┬ class StaticConsumer
 │   │ └─┬ members
 │   │   ├── <initializer>() initializer
 │   │   └─┬ static consume(args) method
 │   │     ├── static
 │   │     ├── variadic
 │   │     ├─┬ parameters
 │   │     │ └─┬ args
 │   │     │   ├── type: any
 │   │     │   └── variadic
 │   │     └── returns: void
 │   ├─┬ interface BaseProps
 │   │ ├─┬ interfaces
 │   │ │ └── VeryBaseProps
 │   │ └─┬ members
 │   │   └─┬ bar property
 │   │     ├── abstract
 │   │     ├── immutable
 │   │     └── type: string
 │   └─┬ interface IBaseInterface
 │     ├─┬ interfaces
 │     │ └── IVeryBaseInterface
 │     └─┬ members
 │       └─┬ bar() method
 │         ├── abstract
 │         └── returns: void
 ├─┬ @scope/jsii-calc-base-of-base
 │ └─┬ types
 │   ├─┬ class StaticConsumer
 │   │ └─┬ members
 │   │   └─┬ static consume(_args) method
 │   │     ├── static
 │   │     ├── variadic
 │   │     ├─┬ parameters
 │   │     │ └─┬ _args
 │   │     │   ├── type: any
 │   │     │   └── variadic
 │   │     └── returns: void
 │   ├─┬ class Very
 │   │ └─┬ members
 │   │   ├── <initializer>() initializer
 │   │   └─┬ hey() method
 │   │     └── returns: number
 │   ├─┬ interface IVeryBaseInterface
 │   │ └─┬ members
 │   │   └─┬ foo() method
 │   │     ├── abstract
 │   │     └── returns: void
 │   └─┬ interface VeryBaseProps
 │     └─┬ members
 │       └─┬ foo property
 │         ├── abstract
 │         ├── immutable
 │         └── type: @scope/jsii-calc-base-of-base.Very
 └─┬ @scope/jsii-calc-lib
   ├─┬ dependencies
   │ ├── @scope/jsii-calc-base
   │ └── @scope/jsii-calc-base-of-base
   ├─┬ submodules
   │ └─┬ submodule
   │   └─┬ types
   │     ├─┬ class NestingClass
   │     │ └── members
   │     ├─┬ class NestedClass
   │     │ └─┬ members
   │     │   ├── <initializer>() initializer
   │     │   └─┬ property property
   │     │     ├── immutable
   │     │     └── type: string
   │     ├─┬ class Reflector
   │     │ └─┬ members
   │     │   ├── <initializer>() initializer
   │     │   └─┬ asMap(reflectable) method
   │     │     ├─┬ parameters
   │     │     │ └─┬ reflectable
   │     │     │   └── type: @scope/jsii-calc-lib.submodule.IReflectable
   │     │     └── returns: Map<string => any>
   │     ├─┬ interface IReflectable
   │     │ └─┬ members
   │     │   └─┬ entries property
   │     │     ├── abstract
   │     │     ├── immutable
   │     │     └── type: Array<@scope/jsii-calc-lib.submodule.ReflectableEntry>
   │     ├─┬ interface NestedStruct
   │     │ └─┬ members
   │     │   └─┬ name property
   │     │     ├── abstract
   │     │     ├── immutable
   │     │     └── type: string
   │     └─┬ interface ReflectableEntry
   │       └─┬ members
   │         ├─┬ key property
   │         │ ├── abstract
   │         │ ├── immutable
   │         │ └── type: string
   │         └─┬ value property
   │           ├── abstract
   │           ├── immutable
   │           └── type: any
   └─┬ types
     ├─┬ class BaseFor2647
     │ └─┬ members
     │   ├─┬ <initializer>(very) initializer
     │   │ └─┬ parameters
     │   │   └─┬ very
     │   │     └── type: @scope/jsii-calc-base-of-base.Very
     │   └─┬ foo(obj) method
     │     ├─┬ parameters
     │     │ └─┬ obj
     │     │   └── type: @scope/jsii-calc-base.IBaseInterface
     │     └── returns: void
     ├─┬ class Number
     │ ├── base: NumericValue
     │ ├── interfaces: IDoublable
     │ └─┬ members
     │   ├─┬ <initializer>(value) initializer
     │   │ └─┬ parameters
     │   │   └─┬ value
     │   │     └── type: number
     │   ├─┬ doubleValue property
     │   │ ├── immutable
     │   │ └── type: number
     │   └─┬ value property
     │     ├── immutable
     │     └── type: number
     ├─┬ class NumericValue
     │ ├── base: Base
     │ └─┬ members
     │   ├── <initializer>() initializer
     │   ├─┬ toString() method
     │   │ └── returns: string
     │   └─┬ value property
     │     ├── abstract
     │     ├── immutable
     │     └── type: number
     ├─┬ class Operation
     │ ├── base: NumericValue
     │ └─┬ members
     │   ├── <initializer>() initializer
     │   └─┬ toString() method
     │     ├── abstract
     │     └── returns: string
     ├─┬ interface DiamondLeft
     │ └─┬ members
     │   ├─┬ hoistedTop property
     │   │ ├── abstract
     │   │ ├── immutable
     │   │ └── type: Optional<string>
     │   └─┬ left property
     │     ├── abstract
     │     ├── immutable
     │     └── type: Optional<number>
     ├─┬ interface DiamondRight
     │ └─┬ members
     │   ├─┬ hoistedTop property
     │   │ ├── abstract
     │   │ ├── immutable
     │   │ └── type: Optional<string>
     │   └─┬ right property
     │     ├── abstract
     │     ├── immutable
     │     └── type: Optional<boolean>
     ├─┬ interface IDoublable
     │ └─┬ members
     │   └─┬ doubleValue property
     │     ├── abstract
     │     ├── immutable
     │     └── type: number
     ├─┬ interface IFriendly
     │ └─┬ members
     │   └─┬ hello() method
     │     ├── abstract
     │     └── returns: string
     ├─┬ interface IThreeLevelsInterface
     │ ├─┬ interfaces
     │ │ └── IBaseInterface
     │ └─┬ members
     │   └─┬ baz() method
     │     ├── abstract
     │     └── returns: void
     ├─┬ interface MyFirstStruct
     │ └─┬ members
     │   ├─┬ anumber property
     │   │ ├── abstract
     │   │ ├── immutable
     │   │ └── type: number
     │   ├─┬ astring property
     │   │ ├── abstract
     │   │ ├── immutable
     │   │ └── type: string
     │   └─┬ firstOptional property
     │     ├── abstract
     │     ├── immutable
     │     └── type: Optional<Array<string>>
     ├─┬ interface StructWithOnlyOptionals
     │ └─┬ members
     │   ├─┬ optional1 property
     │   │ ├── abstract
     │   │ ├── immutable
     │   │ └── type: Optional<string>
     │   ├─┬ optional2 property
     │   │ ├── abstract
     │   │ ├── immutable
     │   │ └── type: Optional<number>
     │   └─┬ optional3 property
     │     ├── abstract
     │     ├── immutable
     │     └── type: Optional<boolean>
     └─┬ enum EnumFromScopedModule
       ├── VALUE1
       └── VALUE2
"
`;

exports[`signatures 1`] = `
"assemblies
 ├─┬ jsii-calc
 │ └─┬ submodules
 │   ├── DerivedClassHasNoProperties
 │   ├── InterfaceInNamespaceIncludesClasses
 │   ├── InterfaceInNamespaceOnlyInterface
 │   ├── PythonSelf
 │   ├── composition
 │   ├── module2530
 │   ├── module2617
 │   ├── module2647
 │   ├─┬ module2689
 │   │ └─┬ submodules
 │   │   ├── methods
 │   │   ├── props
 │   │   ├── retval
 │   │   └── structs
 │   ├─┬ module2692
 │   │ └─┬ submodules
 │   │   ├── submodule1
 │   │   └── submodule2
<<<<<<< HEAD
 │   ├── module2702
=======
 │   ├── module2700
>>>>>>> 232141e8
 │   ├─┬ nodirect
 │   │ └─┬ submodules
 │   │   ├── sub1
 │   │   └── sub2
 │   ├── onlystatic
 │   └─┬ submodule
 │     └─┬ submodules
 │       ├── back_references
 │       ├── child
 │       ├── isolated
 │       ├─┬ nested_submodule
 │       │ └─┬ submodules
 │       │   └── deeplyNested
 │       ├── param
 │       └── returnsparam
 ├── @scope/jsii-calc-base
 ├── @scope/jsii-calc-base-of-base
 └─┬ @scope/jsii-calc-lib
   └─┬ submodules
     └── submodule
"
`;

exports[`types 1`] = `
"assemblies
 ├─┬ jsii-calc
 │ ├─┬ submodules
 │ │ ├─┬ DerivedClassHasNoProperties
 │ │ │ └─┬ types
 │ │ │   ├── class Base
 │ │ │   └── class Derived
 │ │ ├─┬ InterfaceInNamespaceIncludesClasses
 │ │ │ └─┬ types
 │ │ │   ├── class Foo
 │ │ │   └── interface Hello
 │ │ ├─┬ InterfaceInNamespaceOnlyInterface
 │ │ │ └─┬ types
 │ │ │   └── interface Hello
 │ │ ├─┬ PythonSelf
 │ │ │ └─┬ types
 │ │ │   ├── class ClassWithSelf
 │ │ │   ├── class ClassWithSelfKwarg
 │ │ │   ├── interface IInterfaceWithSelf
 │ │ │   └── interface StructWithSelf
 │ │ ├─┬ composition
 │ │ │ └─┬ types
 │ │ │   ├── class CompositeOperation
 │ │ │   └── enum CompositionStringStyle
 │ │ ├─┬ module2530
 │ │ │ └─┬ types
 │ │ │   └── class MyClass
 │ │ ├─┬ module2617
 │ │ │ └─┬ types
 │ │ │   └── class OnlyStatics
 │ │ ├─┬ module2647
 │ │ │ └─┬ types
 │ │ │   └── class ExtendAndImplement
 │ │ ├─┬ module2689
 │ │ │ ├─┬ submodules
 │ │ │ │ ├─┬ methods
 │ │ │ │ │ └─┬ types
 │ │ │ │ │   └── class MyClass
 │ │ │ │ ├─┬ props
 │ │ │ │ │ └─┬ types
 │ │ │ │ │   └── class MyClass
 │ │ │ │ ├─┬ retval
 │ │ │ │ │ └─┬ types
 │ │ │ │ │   └── class MyClass
 │ │ │ │ └─┬ structs
 │ │ │ │   └─┬ types
 │ │ │ │     └── interface MyStruct
 │ │ │ └── types
 │ │ ├─┬ module2692
 │ │ │ ├─┬ submodules
 │ │ │ │ ├─┬ submodule1
 │ │ │ │ │ └─┬ types
 │ │ │ │ │   └── interface Bar
 │ │ │ │ └─┬ submodule2
 │ │ │ │   └─┬ types
 │ │ │ │     ├── interface Bar
 │ │ │ │     └── interface Foo
 │ │ │ └── types
<<<<<<< HEAD
 │ │ ├─┬ module2702
 │ │ │ └─┬ types
 │ │ │   ├── class Class1
 │ │ │   ├── class Class2
 │ │ │   ├── class Class3
=======
 │ │ ├─┬ module2700
 │ │ │ └─┬ types
 │ │ │   ├── class Base
 │ │ │   ├── class Derived
>>>>>>> 232141e8
 │ │ │   └── interface IFoo
 │ │ ├─┬ nodirect
 │ │ │ ├─┬ submodules
 │ │ │ │ ├─┬ sub1
 │ │ │ │ │ └─┬ types
 │ │ │ │ │   └── class TypeFromSub1
 │ │ │ │ └─┬ sub2
 │ │ │ │   └─┬ types
 │ │ │ │     └── class TypeFromSub2
 │ │ │ └── types
 │ │ ├─┬ onlystatic
 │ │ │ └─┬ types
 │ │ │   └── class OnlyStaticMethods
 │ │ └─┬ submodule
 │ │   ├─┬ submodules
 │ │   │ ├─┬ back_references
 │ │   │ │ └─┬ types
 │ │   │ │   └── interface MyClassReference
 │ │   │ ├─┬ child
 │ │   │ │ └─┬ types
 │ │   │ │   ├── class InnerClass
 │ │   │ │   ├── class OuterClass
 │ │   │ │   ├── interface KwargsProps
 │ │   │ │   ├── interface SomeStruct
 │ │   │ │   ├── interface Structure
 │ │   │ │   ├── enum Awesomeness
 │ │   │ │   ├── enum Goodness
 │ │   │ │   └── enum SomeEnum
 │ │   │ ├─┬ isolated
 │ │   │ │ └─┬ types
 │ │   │ │   └── class Kwargs
 │ │   │ ├─┬ nested_submodule
 │ │   │ │ ├─┬ submodules
 │ │   │ │ │ └─┬ deeplyNested
 │ │   │ │ │   └─┬ types
 │ │   │ │ │     └── interface INamespaced
 │ │   │ │ └─┬ types
 │ │   │ │   └── class Namespaced
 │ │   │ ├─┬ param
 │ │   │ │ └─┬ types
 │ │   │ │   └── interface SpecialParameter
 │ │   │ └─┬ returnsparam
 │ │   │   └─┬ types
 │ │   │     └── class ReturnsSpecialParameter
 │ │   └─┬ types
 │ │     ├── class MyClass
 │ │     └── interface Default
 │ └─┬ types
 │   ├── class AbstractClass
 │   ├── class AbstractClassBase
 │   ├── class AbstractClassReturner
 │   ├── class AbstractSuite
 │   ├── class Add
 │   ├── class AllTypes
 │   ├── class AllowedMethodNames
 │   ├── class AmbiguousParameters
 │   ├── class AnonymousImplementationProvider
 │   ├── class AsyncVirtualMethods
 │   ├── class AugmentableClass
 │   ├── class BaseJsii976
 │   ├── class Bell
 │   ├── class BinaryOperation
 │   ├── class BurriedAnonymousObject
 │   ├── class Calculator
 │   ├── class ClassThatImplementsTheInternalInterface
 │   ├── class ClassThatImplementsThePrivateInterface
 │   ├── class ClassWithCollections
 │   ├── class ClassWithDocs
 │   ├── class ClassWithJavaReservedWords
 │   ├── class ClassWithMutableObjectLiteralProperty
 │   ├── class ClassWithPrivateConstructorAndAutomaticProperties
 │   ├── class ConfusingToJackson
 │   ├── class ConstructorPassesThisOut
 │   ├── class Constructors
 │   ├── class ConsumePureInterface
 │   ├── class ConsumerCanRingBell
 │   ├── class ConsumersOfThisCrazyTypeSystem
 │   ├── class DataRenderer
 │   ├── class Default
 │   ├── class DefaultedConstructorArgument
 │   ├── class Demonstrate982
 │   ├── class DeprecatedClass
 │   ├── class DisappointingCollectionSource
 │   ├── class DoNotOverridePrivates
 │   ├── class DoNotRecognizeAnyAsOptional
 │   ├── class DocumentedClass
 │   ├── class DontComplainAboutVariadicAfterOptional
 │   ├── class DoubleTrouble
 │   ├── class DynamicPropertyBearer
 │   ├── class DynamicPropertyBearerChild
 │   ├── class Entropy
 │   ├── class EnumDispenser
 │   ├── class EraseUndefinedHashValues
 │   ├── class ExperimentalClass
 │   ├── class ExportedBaseClass
 │   ├── class ExternalClass
 │   ├── class GiveMeStructs
 │   ├── class GreetingAugmenter
 │   ├── class ImplementInternalInterface
 │   ├── class Implementation
 │   ├── class ImplementsInterfaceWithInternal
 │   ├── class ImplementsInterfaceWithInternalSubclass
 │   ├── class ImplementsPrivateInterface
 │   ├── class InbetweenClass
 │   ├── class InterfaceCollections
 │   ├── class InterfacesMaker
 │   ├── class Isomorphism
 │   ├── class Issue2638
 │   ├── class Issue2638B
 │   ├── class JSII417Derived
 │   ├── class JSII417PublicBaseOfBase
 │   ├── class JSObjectLiteralForInterface
 │   ├── class JSObjectLiteralToNative
 │   ├── class JSObjectLiteralToNativeClass
 │   ├── class JavaReservedWords
 │   ├── class Jsii487Derived
 │   ├── class Jsii496Derived
 │   ├── class JsiiAgent
 │   ├── class JsonFormatter
 │   ├── class LevelOne
 │   ├── class MethodNamedProperty
 │   ├── class Multiply
 │   ├── class Negate
 │   ├── class NestedClassInstance
 │   ├── class NodeStandardLibrary
 │   ├── class NullShouldBeTreatedAsUndefined
 │   ├── class NumberGenerator
 │   ├── class ObjectRefsInCollections
 │   ├── class ObjectWithPropertyProvider
 │   ├── class Old
 │   ├── class OptionalArgumentInvoker
 │   ├── class OptionalConstructorArgument
 │   ├── class OptionalStructConsumer
 │   ├── class OverridableProtectedMember
 │   ├── class OverrideReturnsObject
 │   ├── class PartiallyInitializedThisConsumer
 │   ├── class Polymorphism
 │   ├── class Power
 │   ├── class PropertyNamedProperty
 │   ├── class PublicClass
 │   ├── class PythonReservedWords
 │   ├── class ReferenceEnumFromScopedPackage
 │   ├── class ReturnsPrivateImplementationOfInterface
 │   ├── class RootStructValidator
 │   ├── class RuntimeTypeChecking
 │   ├── class SingleInstanceTwoTypes
 │   ├── class SingletonInt
 │   ├── class SingletonString
 │   ├── class SomeTypeJsii976
 │   ├── class StableClass
 │   ├── class StaticContext
 │   ├── class StaticHelloChild
 │   ├── class StaticHelloParent
 │   ├── class Statics
 │   ├── class StripInternal
 │   ├── class StructPassing
 │   ├── class StructUnionConsumer
 │   ├── class Sum
 │   ├── class SupportsNiceJavaBuilder
 │   ├── class SupportsNiceJavaBuilderWithRequiredProps
 │   ├── class SyncVirtualMethods
 │   ├── class TestStructWithEnum
 │   ├── class Thrower
 │   ├── class TwoMethodsWithSimilarCapitalization
 │   ├── class UmaskCheck
 │   ├── class UnaryOperation
 │   ├── class UpcasingReflectable
 │   ├── class UseBundledDependency
 │   ├── class UseCalcBase
 │   ├── class UsesInterfaceWithProperties
 │   ├── class VariadicInvoker
 │   ├── class VariadicMethod
 │   ├── class VirtualMethodPlayground
 │   ├── class VoidCallback
 │   ├── class WithPrivatePropertyInConstructor
 │   ├── interface CalculatorProps
 │   ├── interface ChildStruct982
 │   ├── interface ConfusingToJacksonStruct
 │   ├── interface DeprecatedStruct
 │   ├── interface DerivedStruct
 │   ├── interface DiamondBottom
 │   ├── interface DiamondInheritanceBaseLevelStruct
 │   ├── interface DiamondInheritanceFirstMidLevelStruct
 │   ├── interface DiamondInheritanceSecondMidLevelStruct
 │   ├── interface DiamondInheritanceTopLevelStruct
 │   ├── interface EraseUndefinedHashValuesOptions
 │   ├── interface ExperimentalStruct
 │   ├── interface ExtendsInternalInterface
 │   ├── interface ExternalStruct
 │   ├── interface Greetee
 │   ├── interface IAnonymousImplementationProvider
 │   ├── interface IAnonymouslyImplementMe
 │   ├── interface IAnotherPublicInterface
 │   ├── interface IBell
 │   ├── interface IBellRinger
 │   ├── interface IConcreteBellRinger
 │   ├── interface IDeprecatedInterface
 │   ├── interface IExperimentalInterface
 │   ├── interface IExtendsPrivateInterface
 │   ├── interface IExternalInterface
 │   ├── interface IFriendlier
 │   ├── interface IFriendlyRandomGenerator
 │   ├── interface IInterfaceImplementedByAbstractClass
 │   ├── interface IInterfaceThatShouldNotBeADataType
 │   ├── interface IInterfaceWithInternal
 │   ├── interface IInterfaceWithMethods
 │   ├── interface IInterfaceWithOptionalMethodArguments
 │   ├── interface IInterfaceWithProperties
 │   ├── interface IInterfaceWithPropertiesExtension
 │   ├── interface IJSII417Derived
 │   ├── interface IJSII417PublicBaseOfBase
 │   ├── interface IJsii487External
 │   ├── interface IJsii487External2
 │   ├── interface IJsii496
 │   ├── interface IMutableObjectLiteral
 │   ├── interface INonInternalInterface
 │   ├── interface IObjectWithProperty
 │   ├── interface IOptionalMethod
 │   ├── interface IPrivatelyImplemented
 │   ├── interface IPublicInterface
 │   ├── interface IPublicInterface2
 │   ├── interface IRandomNumberGenerator
 │   ├── interface IReturnJsii976
 │   ├── interface IReturnsNumber
 │   ├── interface IStableInterface
 │   ├── interface IStructReturningDelegate
 │   ├── interface IWallClock
 │   ├── interface ImplictBaseOfBase
 │   ├── interface PropBooleanValue
 │   ├── interface PropProperty
 │   ├── interface LevelOneProps
 │   ├── interface LoadBalancedFargateServiceProps
 │   ├── interface NestedStruct
 │   ├── interface NullShouldBeTreatedAsUndefinedData
 │   ├── interface OptionalStruct
 │   ├── interface ParentStruct982
 │   ├── interface RootStruct
 │   ├── interface SecondLevelStruct
 │   ├── interface SmellyStruct
 │   ├── interface StableStruct
 │   ├── interface StructA
 │   ├── interface StructB
 │   ├── interface StructParameterType
 │   ├── interface StructWithEnum
 │   ├── interface StructWithJavaReservedWords
 │   ├── interface SupportsNiceJavaBuilderProps
 │   ├── interface TopLevelStruct
 │   ├── interface UnionProperties
 │   ├── enum AllTypesEnum
 │   ├── enum DeprecatedEnum
 │   ├── enum ExperimentalEnum
 │   ├── enum ExternalEnum
 │   ├── enum SingletonIntEnum
 │   ├── enum SingletonStringEnum
 │   ├── enum StableEnum
 │   └── enum StringEnum
 ├─┬ @scope/jsii-calc-base
 │ └─┬ types
 │   ├── class Base
 │   ├── class StaticConsumer
 │   ├── interface BaseProps
 │   └── interface IBaseInterface
 ├─┬ @scope/jsii-calc-base-of-base
 │ └─┬ types
 │   ├── class StaticConsumer
 │   ├── class Very
 │   ├── interface IVeryBaseInterface
 │   └── interface VeryBaseProps
 └─┬ @scope/jsii-calc-lib
   ├─┬ submodules
   │ └─┬ submodule
   │   └─┬ types
   │     ├── class NestingClass
   │     ├── class NestedClass
   │     ├── class Reflector
   │     ├── interface IReflectable
   │     ├── interface NestedStruct
   │     └── interface ReflectableEntry
   └─┬ types
     ├── class BaseFor2647
     ├── class Number
     ├── class NumericValue
     ├── class Operation
     ├── interface DiamondLeft
     ├── interface DiamondRight
     ├── interface IDoublable
     ├── interface IFriendly
     ├── interface IThreeLevelsInterface
     ├── interface MyFirstStruct
     ├── interface StructWithOnlyOptionals
     └── enum EnumFromScopedModule
"
`;<|MERGE_RESOLUTION|>--- conflicted
+++ resolved
@@ -22,11 +22,8 @@
  │   │ └─┬ submodules
  │   │   ├── submodule1
  │   │   └── submodule2
-<<<<<<< HEAD
+ │   ├── module2700
  │   ├── module2702
-=======
- │   ├── module2700
->>>>>>> 232141e8
  │   ├─┬ nodirect
  │   │ └─┬ submodules
  │   │   ├── sub1
@@ -72,11 +69,8 @@
  │   │ └─┬ submodules
  │   │   ├── submodule1
  │   │   └── submodule2
-<<<<<<< HEAD
+ │   ├── module2700
  │   ├── module2702
-=======
- │   ├── module2700
->>>>>>> 232141e8
  │   ├─┬ nodirect
  │   │ └─┬ submodules
  │   │   ├── sub1
@@ -122,11 +116,8 @@
  │   │ └─┬ submodules
  │   │   ├── submodule1
  │   │   └── submodule2
-<<<<<<< HEAD
+ │   ├── module2700
  │   ├── module2702
-=======
- │   ├── module2700
->>>>>>> 232141e8
  │   ├─┬ nodirect
  │   │ └─┬ submodules
  │   │   ├── sub1
@@ -373,7 +364,33 @@
  │ │ │ │           ├── immutable
  │ │ │ │           └── type: string
  │ │ │ └── types
-<<<<<<< HEAD
+ │ │ ├─┬ module2700
+ │ │ │ └─┬ types
+ │ │ │   ├─┬ class Base
+ │ │ │   │ ├── interfaces: IFoo
+ │ │ │   │ └─┬ members
+ │ │ │   │   ├── <initializer>() initializer
+ │ │ │   │   ├─┬ bar() method
+ │ │ │   │   │ └── returns: string
+ │ │ │   │   └─┬ baz property
+ │ │ │   │     ├── immutable
+ │ │ │   │     └── type: number
+ │ │ │   ├─┬ class Derived
+ │ │ │   │ ├── base: Base
+ │ │ │   │ ├── interfaces: IFoo
+ │ │ │   │ └─┬ members
+ │ │ │   │   ├── <initializer>() initializer
+ │ │ │   │   └─┬ zoo() method
+ │ │ │   │     └── returns: string
+ │ │ │   └─┬ interface IFoo
+ │ │ │     └─┬ members
+ │ │ │       ├─┬ bar() method
+ │ │ │       │ ├── abstract
+ │ │ │       │ └── returns: string
+ │ │ │       └─┬ baz property
+ │ │ │         ├── abstract
+ │ │ │         ├── immutable
+ │ │ │         └── type: number
  │ │ ├─┬ module2702
  │ │ │ └─┬ types
  │ │ │   ├─┬ class Class1
@@ -407,35 +424,6 @@
  │ │ │         ├── abstract
  │ │ │         ├── immutable
  │ │ │         └── type: string
-=======
- │ │ ├─┬ module2700
- │ │ │ └─┬ types
- │ │ │   ├─┬ class Base
- │ │ │   │ ├── interfaces: IFoo
- │ │ │   │ └─┬ members
- │ │ │   │   ├── <initializer>() initializer
- │ │ │   │   ├─┬ bar() method
- │ │ │   │   │ └── returns: string
- │ │ │   │   └─┬ baz property
- │ │ │   │     ├── immutable
- │ │ │   │     └── type: number
- │ │ │   ├─┬ class Derived
- │ │ │   │ ├── base: Base
- │ │ │   │ ├── interfaces: IFoo
- │ │ │   │ └─┬ members
- │ │ │   │   ├── <initializer>() initializer
- │ │ │   │   └─┬ zoo() method
- │ │ │   │     └── returns: string
- │ │ │   └─┬ interface IFoo
- │ │ │     └─┬ members
- │ │ │       ├─┬ bar() method
- │ │ │       │ ├── abstract
- │ │ │       │ └── returns: string
- │ │ │       └─┬ baz property
- │ │ │         ├── abstract
- │ │ │         ├── immutable
- │ │ │         └── type: number
->>>>>>> 232141e8
  │ │ ├─┬ nodirect
  │ │ │ ├─┬ submodules
  │ │ │ │ ├─┬ sub1
@@ -3288,11 +3276,8 @@
  │   │ └─┬ submodules
  │   │   ├── submodule1
  │   │   └── submodule2
-<<<<<<< HEAD
+ │   ├── module2700
  │   ├── module2702
-=======
- │   ├── module2700
->>>>>>> 232141e8
  │   ├─┬ nodirect
  │   │ └─┬ submodules
  │   │   ├── sub1
@@ -3375,18 +3360,16 @@
  │ │ │ │     ├── interface Bar
  │ │ │ │     └── interface Foo
  │ │ │ └── types
-<<<<<<< HEAD
+ │ │ ├─┬ module2700
+ │ │ │ └─┬ types
+ │ │ │   ├── class Base
+ │ │ │   ├── class Derived
+ │ │ │   └── interface IFoo
  │ │ ├─┬ module2702
  │ │ │ └─┬ types
  │ │ │   ├── class Class1
  │ │ │   ├── class Class2
  │ │ │   ├── class Class3
-=======
- │ │ ├─┬ module2700
- │ │ │ └─┬ types
- │ │ │   ├── class Base
- │ │ │   ├── class Derived
->>>>>>> 232141e8
  │ │ │   └── interface IFoo
  │ │ ├─┬ nodirect
  │ │ │ ├─┬ submodules
