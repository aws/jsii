--- conflicted
+++ resolved
@@ -9,11 +9,8 @@
  │   ├── InterfaceInNamespaceOnlyInterface
  │   ├── PythonSelf
  │   ├── composition
-<<<<<<< HEAD
+ │   ├── module2530
  │   ├── module2617
-=======
- │   ├── module2530
->>>>>>> 52bd510a
  │   ├── module2647
  │   ├─┬ module2689
  │   │ └─┬ submodules
@@ -57,11 +54,8 @@
  │   ├── InterfaceInNamespaceOnlyInterface
  │   ├── PythonSelf
  │   ├── composition
-<<<<<<< HEAD
+ │   ├── module2530
  │   ├── module2617
-=======
- │   ├── module2530
->>>>>>> 52bd510a
  │   ├── module2647
  │   ├─┬ module2689
  │   │ └─┬ submodules
@@ -105,11 +99,8 @@
  │   ├── InterfaceInNamespaceOnlyInterface
  │   ├── PythonSelf
  │   ├── composition
-<<<<<<< HEAD
+ │   ├── module2530
  │   ├── module2617
-=======
- │   ├── module2530
->>>>>>> 52bd510a
  │   ├── module2647
  │   ├─┬ module2689
  │   │ └─┬ submodules
@@ -246,17 +237,6 @@
  │ │ │   └─┬ enum CompositionStringStyle
  │ │ │     ├── NORMAL
  │ │ │     └── DECORATED
-<<<<<<< HEAD
- │ │ ├─┬ module2617
- │ │ │ └─┬ types
- │ │ │   └─┬ class OnlyStatics
- │ │ │     └─┬ members
- │ │ │       ├─┬ static bar() method
- │ │ │       │ ├── static
- │ │ │       │ └── returns: void
- │ │ │       └─┬ static foo() method
- │ │ │         ├── static
-=======
  │ │ ├─┬ module2530
  │ │ │ └─┬ types
  │ │ │   └─┬ class MyClass
@@ -275,7 +255,16 @@
  │ │ │         ├─┬ parameters
  │ │ │         │ └─┬ _
  │ │ │         │   └── type: string
->>>>>>> 52bd510a
+ │ │ │         └── returns: void
+ │ │ ├─┬ module2617
+ │ │ │ └─┬ types
+ │ │ │   └─┬ class OnlyStatics
+ │ │ │     └─┬ members
+ │ │ │       ├─┬ static bar() method
+ │ │ │       │ ├── static
+ │ │ │       │ └── returns: void
+ │ │ │       └─┬ static foo() method
+ │ │ │         ├── static
  │ │ │         └── returns: void
  │ │ ├─┬ module2647
  │ │ │ └─┬ types
@@ -3193,11 +3182,8 @@
  │   ├── InterfaceInNamespaceOnlyInterface
  │   ├── PythonSelf
  │   ├── composition
-<<<<<<< HEAD
+ │   ├── module2530
  │   ├── module2617
-=======
- │   ├── module2530
->>>>>>> 52bd510a
  │   ├── module2647
  │   ├─┬ module2689
  │   │ └─┬ submodules
@@ -3257,15 +3243,12 @@
  │ │ │ └─┬ types
  │ │ │   ├── class CompositeOperation
  │ │ │   └── enum CompositionStringStyle
-<<<<<<< HEAD
+ │ │ ├─┬ module2530
+ │ │ │ └─┬ types
+ │ │ │   └── class MyClass
  │ │ ├─┬ module2617
  │ │ │ └─┬ types
  │ │ │   └── class OnlyStatics
-=======
- │ │ ├─┬ module2530
- │ │ │ └─┬ types
- │ │ │   └── class MyClass
->>>>>>> 52bd510a
  │ │ ├─┬ module2647
  │ │ │ └─┬ types
  │ │ │   └── class ExtendAndImplement
