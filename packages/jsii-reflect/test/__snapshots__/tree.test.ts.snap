--- conflicted
+++ resolved
@@ -17,14 +17,11 @@
  │   │   ├── props
  │   │   ├── retval
  │   │   └── structs
-<<<<<<< HEAD
- │   ├── module2702
-=======
  │   ├─┬ module2692
  │   │ └─┬ submodules
  │   │   ├── submodule1
  │   │   └── submodule2
->>>>>>> 52bd510a
+ │   ├── module2702
  │   ├─┬ nodirect
  │   │ └─┬ submodules
  │   │   ├── sub1
@@ -65,14 +62,11 @@
  │   │   ├── props
  │   │   ├── retval
  │   │   └── structs
-<<<<<<< HEAD
- │   ├── module2702
-=======
  │   ├─┬ module2692
  │   │ └─┬ submodules
  │   │   ├── submodule1
  │   │   └── submodule2
->>>>>>> 52bd510a
+ │   ├── module2702
  │   ├─┬ nodirect
  │   │ └─┬ submodules
  │   │   ├── sub1
@@ -113,14 +107,11 @@
  │   │   ├── props
  │   │   ├── retval
  │   │   └── structs
-<<<<<<< HEAD
- │   ├── module2702
-=======
  │   ├─┬ module2692
  │   │ └─┬ submodules
  │   │   ├── submodule1
  │   │   └── submodule2
->>>>>>> 52bd510a
+ │   ├── module2702
  │   ├─┬ nodirect
  │   │ └─┬ submodules
  │   │   ├── sub1
@@ -329,7 +320,34 @@
  │ │ │ │           ├── immutable
  │ │ │ │           └── type: Array<@scope/jsii-calc-lib.Number>
  │ │ │ └── types
-<<<<<<< HEAD
+ │ │ ├─┬ module2692
+ │ │ │ ├─┬ submodules
+ │ │ │ │ ├─┬ submodule1
+ │ │ │ │ │ └─┬ types
+ │ │ │ │ │   └─┬ interface Bar
+ │ │ │ │ │     └─┬ members
+ │ │ │ │ │       └─┬ bar1 property
+ │ │ │ │ │         ├── abstract
+ │ │ │ │ │         ├── immutable
+ │ │ │ │ │         └── type: string
+ │ │ │ │ └─┬ submodule2
+ │ │ │ │   └─┬ types
+ │ │ │ │     ├─┬ interface Bar
+ │ │ │ │     │ └─┬ members
+ │ │ │ │     │   └─┬ bar2 property
+ │ │ │ │     │     ├── abstract
+ │ │ │ │     │     ├── immutable
+ │ │ │ │     │     └── type: string
+ │ │ │ │     └─┬ interface Foo
+ │ │ │ │       ├─┬ interfaces
+ │ │ │ │       │ ├── Bar
+ │ │ │ │       │ └── Bar
+ │ │ │ │       └─┬ members
+ │ │ │ │         └─┬ foo2 property
+ │ │ │ │           ├── abstract
+ │ │ │ │           ├── immutable
+ │ │ │ │           └── type: string
+ │ │ │ └── types
  │ │ ├─┬ module2702
  │ │ │ └─┬ types
  │ │ │   ├─┬ class Class1
@@ -363,36 +381,6 @@
  │ │ │         ├── abstract
  │ │ │         ├── immutable
  │ │ │         └── type: string
-=======
- │ │ ├─┬ module2692
- │ │ │ ├─┬ submodules
- │ │ │ │ ├─┬ submodule1
- │ │ │ │ │ └─┬ types
- │ │ │ │ │   └─┬ interface Bar
- │ │ │ │ │     └─┬ members
- │ │ │ │ │       └─┬ bar1 property
- │ │ │ │ │         ├── abstract
- │ │ │ │ │         ├── immutable
- │ │ │ │ │         └── type: string
- │ │ │ │ └─┬ submodule2
- │ │ │ │   └─┬ types
- │ │ │ │     ├─┬ interface Bar
- │ │ │ │     │ └─┬ members
- │ │ │ │     │   └─┬ bar2 property
- │ │ │ │     │     ├── abstract
- │ │ │ │     │     ├── immutable
- │ │ │ │     │     └── type: string
- │ │ │ │     └─┬ interface Foo
- │ │ │ │       ├─┬ interfaces
- │ │ │ │       │ ├── Bar
- │ │ │ │       │ └── Bar
- │ │ │ │       └─┬ members
- │ │ │ │         └─┬ foo2 property
- │ │ │ │           ├── abstract
- │ │ │ │           ├── immutable
- │ │ │ │           └── type: string
- │ │ │ └── types
->>>>>>> 52bd510a
  │ │ ├─┬ nodirect
  │ │ │ ├─┬ submodules
  │ │ │ │ ├─┬ sub1
@@ -3225,14 +3213,11 @@
  │   │   ├── props
  │   │   ├── retval
  │   │   └── structs
-<<<<<<< HEAD
- │   ├── module2702
-=======
  │   ├─┬ module2692
  │   │ └─┬ submodules
  │   │   ├── submodule1
  │   │   └── submodule2
->>>>>>> 52bd510a
+ │   ├── module2702
  │   ├─┬ nodirect
  │   │ └─┬ submodules
  │   │   ├── sub1
@@ -3302,14 +3287,6 @@
  │ │ │ │   └─┬ types
  │ │ │ │     └── interface MyStruct
  │ │ │ └── types
-<<<<<<< HEAD
- │ │ ├─┬ module2702
- │ │ │ └─┬ types
- │ │ │   ├── class Class1
- │ │ │   ├── class Class2
- │ │ │   ├── class Class3
- │ │ │   └── interface IFoo
-=======
  │ │ ├─┬ module2692
  │ │ │ ├─┬ submodules
  │ │ │ │ ├─┬ submodule1
@@ -3320,7 +3297,12 @@
  │ │ │ │     ├── interface Bar
  │ │ │ │     └── interface Foo
  │ │ │ └── types
->>>>>>> 52bd510a
+ │ │ ├─┬ module2702
+ │ │ │ └─┬ types
+ │ │ │   ├── class Class1
+ │ │ │   ├── class Class2
+ │ │ │   ├── class Class3
+ │ │ │   └── interface IFoo
  │ │ ├─┬ nodirect
  │ │ │ ├─┬ submodules
  │ │ │ │ ├─┬ sub1
