--- conflicted
+++ resolved
@@ -223,7 +223,33 @@
  │ │ │ │           ├── immutable
  │ │ │ │           └── type: string
  │ │ │ └── types
-<<<<<<< HEAD
+ │ │ ├─┬ module2700
+ │ │ │ └─┬ types
+ │ │ │   ├─┬ class Base (stable)
+ │ │ │   │ ├── interfaces: IFoo
+ │ │ │   │ └─┬ members
+ │ │ │   │   ├── <initializer>() initializer (stable)
+ │ │ │   │   ├─┬ bar() method (stable)
+ │ │ │   │   │ └── returns: string
+ │ │ │   │   └─┬ baz property (stable)
+ │ │ │   │     ├── immutable
+ │ │ │   │     └── type: number
+ │ │ │   ├─┬ class Derived (stable)
+ │ │ │   │ ├── base: Base
+ │ │ │   │ ├── interfaces: IFoo
+ │ │ │   │ └─┬ members
+ │ │ │   │   ├── <initializer>() initializer (stable)
+ │ │ │   │   └─┬ zoo() method (stable)
+ │ │ │   │     └── returns: string
+ │ │ │   └─┬ interface IFoo (stable)
+ │ │ │     └─┬ members
+ │ │ │       ├─┬ bar() method (stable)
+ │ │ │       │ ├── abstract
+ │ │ │       │ └── returns: string
+ │ │ │       └─┬ baz property (stable)
+ │ │ │         ├── abstract
+ │ │ │         ├── immutable
+ │ │ │         └── type: number
  │ │ ├─┬ module2702
  │ │ │ └─┬ types
  │ │ │   ├─┬ class Class1 (stable)
@@ -257,35 +283,6 @@
  │ │ │         ├── abstract
  │ │ │         ├── immutable
  │ │ │         └── type: string
-=======
- │ │ ├─┬ module2700
- │ │ │ └─┬ types
- │ │ │   ├─┬ class Base (stable)
- │ │ │   │ ├── interfaces: IFoo
- │ │ │   │ └─┬ members
- │ │ │   │   ├── <initializer>() initializer (stable)
- │ │ │   │   ├─┬ bar() method (stable)
- │ │ │   │   │ └── returns: string
- │ │ │   │   └─┬ baz property (stable)
- │ │ │   │     ├── immutable
- │ │ │   │     └── type: number
- │ │ │   ├─┬ class Derived (stable)
- │ │ │   │ ├── base: Base
- │ │ │   │ ├── interfaces: IFoo
- │ │ │   │ └─┬ members
- │ │ │   │   ├── <initializer>() initializer (stable)
- │ │ │   │   └─┬ zoo() method (stable)
- │ │ │   │     └── returns: string
- │ │ │   └─┬ interface IFoo (stable)
- │ │ │     └─┬ members
- │ │ │       ├─┬ bar() method (stable)
- │ │ │       │ ├── abstract
- │ │ │       │ └── returns: string
- │ │ │       └─┬ baz property (stable)
- │ │ │         ├── abstract
- │ │ │         ├── immutable
- │ │ │         └── type: number
->>>>>>> 232141e8
  │ │ ├─┬ nodirect
  │ │ │ ├─┬ submodules
  │ │ │ │ ├─┬ sub1
@@ -3182,7 +3179,14 @@
  │ │ │ │         ├── Bar
  │ │ │ │         └── Bar
  │ │ │ └── types
-<<<<<<< HEAD
+ │ │ ├─┬ module2700
+ │ │ │ └─┬ types
+ │ │ │   ├─┬ class Base
+ │ │ │   │ └── interfaces: IFoo
+ │ │ │   ├─┬ class Derived
+ │ │ │   │ ├── base: Base
+ │ │ │   │ └── interfaces: IFoo
+ │ │ │   └── interface IFoo
  │ │ ├─┬ module2702
  │ │ │ └─┬ types
  │ │ │   ├─┬ class Class1
@@ -3194,16 +3198,6 @@
  │ │ │   └─┬ interface IFoo
  │ │ │     └─┬ interfaces
  │ │ │       └── IBaseInterface
-=======
- │ │ ├─┬ module2700
- │ │ │ └─┬ types
- │ │ │   ├─┬ class Base
- │ │ │   │ └── interfaces: IFoo
- │ │ │   ├─┬ class Derived
- │ │ │   │ ├── base: Base
- │ │ │   │ └── interfaces: IFoo
- │ │ │   └── interface IFoo
->>>>>>> 232141e8
  │ │ ├─┬ nodirect
  │ │ │ ├─┬ submodules
  │ │ │ │ ├─┬ sub1
@@ -3694,7 +3688,21 @@
  │ │ │ │       └─┬ members
  │ │ │ │         └── foo2 property
  │ │ │ └── types
-<<<<<<< HEAD
+ │ │ ├─┬ module2700
+ │ │ │ └─┬ types
+ │ │ │   ├─┬ class Base
+ │ │ │   │ └─┬ members
+ │ │ │   │   ├── <initializer>() initializer
+ │ │ │   │   ├── bar() method
+ │ │ │   │   └── baz property
+ │ │ │   ├─┬ class Derived
+ │ │ │   │ └─┬ members
+ │ │ │   │   ├── <initializer>() initializer
+ │ │ │   │   └── zoo() method
+ │ │ │   └─┬ interface IFoo
+ │ │ │     └─┬ members
+ │ │ │       ├── bar() method
+ │ │ │       └── baz property
  │ │ ├─┬ module2702
  │ │ │ └─┬ types
  │ │ │   ├─┬ class Class1
@@ -3714,23 +3722,6 @@
  │ │ │   └─┬ interface IFoo
  │ │ │     └─┬ members
  │ │ │       └── iBaseInterface property
-=======
- │ │ ├─┬ module2700
- │ │ │ └─┬ types
- │ │ │   ├─┬ class Base
- │ │ │   │ └─┬ members
- │ │ │   │   ├── <initializer>() initializer
- │ │ │   │   ├── bar() method
- │ │ │   │   └── baz property
- │ │ │   ├─┬ class Derived
- │ │ │   │ └─┬ members
- │ │ │   │   ├── <initializer>() initializer
- │ │ │   │   └── zoo() method
- │ │ │   └─┬ interface IFoo
- │ │ │     └─┬ members
- │ │ │       ├── bar() method
- │ │ │       └── baz property
->>>>>>> 232141e8
  │ │ ├─┬ nodirect
  │ │ │ ├─┬ submodules
  │ │ │ │ ├─┬ sub1
@@ -5023,11 +5014,8 @@
  │   │ └─┬ submodules
  │   │   ├── submodule1
  │   │   └── submodule2
-<<<<<<< HEAD
+ │   ├── module2700
  │   ├── module2702
-=======
- │   ├── module2700
->>>>>>> 232141e8
  │   ├─┬ nodirect
  │   │ └─┬ submodules
  │   │   ├── sub1
@@ -5110,18 +5098,16 @@
  │ │ │ │     ├── interface Bar
  │ │ │ │     └── interface Foo
  │ │ │ └── types
-<<<<<<< HEAD
+ │ │ ├─┬ module2700
+ │ │ │ └─┬ types
+ │ │ │   ├── class Base
+ │ │ │   ├── class Derived
+ │ │ │   └── interface IFoo
  │ │ ├─┬ module2702
  │ │ │ └─┬ types
  │ │ │   ├── class Class1
  │ │ │   ├── class Class2
  │ │ │   ├── class Class3
-=======
- │ │ ├─┬ module2700
- │ │ │ └─┬ types
- │ │ │   ├── class Base
- │ │ │   ├── class Derived
->>>>>>> 232141e8
  │ │ │   └── interface IFoo
  │ │ ├─┬ nodirect
  │ │ │ ├─┬ submodules
@@ -5438,11 +5424,8 @@
  │   │ └─┬ submodules
  │   │   ├── submodule1
  │   │   └── submodule2
-<<<<<<< HEAD
+ │   ├── module2700
  │   ├── module2702
-=======
- │   ├── module2700
->>>>>>> 232141e8
  │   ├─┬ nodirect
  │   │ └─┬ submodules
  │   │   ├── sub1
