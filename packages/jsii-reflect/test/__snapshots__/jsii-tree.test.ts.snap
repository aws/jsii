--- conflicted
+++ resolved
@@ -185,7 +185,34 @@
  │ │ │ │           ├── immutable
  │ │ │ │           └── type: Array<@scope/jsii-calc-lib.Number>
  │ │ │ └── types
-<<<<<<< HEAD
+ │ │ ├─┬ module2692
+ │ │ │ ├─┬ submodules
+ │ │ │ │ ├─┬ submodule1
+ │ │ │ │ │ └─┬ types
+ │ │ │ │ │   └─┬ interface Bar (stable)
+ │ │ │ │ │     └─┬ members
+ │ │ │ │ │       └─┬ bar1 property (stable)
+ │ │ │ │ │         ├── abstract
+ │ │ │ │ │         ├── immutable
+ │ │ │ │ │         └── type: string
+ │ │ │ │ └─┬ submodule2
+ │ │ │ │   └─┬ types
+ │ │ │ │     ├─┬ interface Bar (stable)
+ │ │ │ │     │ └─┬ members
+ │ │ │ │     │   └─┬ bar2 property (stable)
+ │ │ │ │     │     ├── abstract
+ │ │ │ │     │     ├── immutable
+ │ │ │ │     │     └── type: string
+ │ │ │ │     └─┬ interface Foo (stable)
+ │ │ │ │       ├─┬ interfaces
+ │ │ │ │       │ ├── Bar
+ │ │ │ │       │ └── Bar
+ │ │ │ │       └─┬ members
+ │ │ │ │         └─┬ foo2 property (stable)
+ │ │ │ │           ├── abstract
+ │ │ │ │           ├── immutable
+ │ │ │ │           └── type: string
+ │ │ │ └── types
  │ │ ├─┬ module2702
  │ │ │ └─┬ types
  │ │ │   ├─┬ class Class1 (stable)
@@ -219,36 +246,6 @@
  │ │ │         ├── abstract
  │ │ │         ├── immutable
  │ │ │         └── type: string
-=======
- │ │ ├─┬ module2692
- │ │ │ ├─┬ submodules
- │ │ │ │ ├─┬ submodule1
- │ │ │ │ │ └─┬ types
- │ │ │ │ │   └─┬ interface Bar (stable)
- │ │ │ │ │     └─┬ members
- │ │ │ │ │       └─┬ bar1 property (stable)
- │ │ │ │ │         ├── abstract
- │ │ │ │ │         ├── immutable
- │ │ │ │ │         └── type: string
- │ │ │ │ └─┬ submodule2
- │ │ │ │   └─┬ types
- │ │ │ │     ├─┬ interface Bar (stable)
- │ │ │ │     │ └─┬ members
- │ │ │ │     │   └─┬ bar2 property (stable)
- │ │ │ │     │     ├── abstract
- │ │ │ │     │     ├── immutable
- │ │ │ │     │     └── type: string
- │ │ │ │     └─┬ interface Foo (stable)
- │ │ │ │       ├─┬ interfaces
- │ │ │ │       │ ├── Bar
- │ │ │ │       │ └── Bar
- │ │ │ │       └─┬ members
- │ │ │ │         └─┬ foo2 property (stable)
- │ │ │ │           ├── abstract
- │ │ │ │           ├── immutable
- │ │ │ │           └── type: string
- │ │ │ └── types
->>>>>>> 52bd510a
  │ │ ├─┬ nodirect
  │ │ │ ├─┬ submodules
  │ │ │ │ ├─┬ sub1
@@ -3114,19 +3111,6 @@
  │ │ │ │   └─┬ types
  │ │ │ │     └── interface MyStruct
  │ │ │ └── types
-<<<<<<< HEAD
- │ │ ├─┬ module2702
- │ │ │ └─┬ types
- │ │ │   ├─┬ class Class1
- │ │ │   │ └── base: Base
- │ │ │   ├─┬ class Class2
- │ │ │   │ └── base: Base
- │ │ │   ├─┬ class Class3
- │ │ │   │ └── interfaces: IBaseInterface
- │ │ │   └─┬ interface IFoo
- │ │ │     └─┬ interfaces
- │ │ │       └── IBaseInterface
-=======
  │ │ ├─┬ module2692
  │ │ │ ├─┬ submodules
  │ │ │ │ ├─┬ submodule1
@@ -3140,7 +3124,17 @@
  │ │ │ │         ├── Bar
  │ │ │ │         └── Bar
  │ │ │ └── types
->>>>>>> 52bd510a
+ │ │ ├─┬ module2702
+ │ │ │ └─┬ types
+ │ │ │   ├─┬ class Class1
+ │ │ │   │ └── base: Base
+ │ │ │   ├─┬ class Class2
+ │ │ │   │ └── base: Base
+ │ │ │   ├─┬ class Class3
+ │ │ │   │ └── interfaces: IBaseInterface
+ │ │ │   └─┬ interface IFoo
+ │ │ │     └─┬ interfaces
+ │ │ │       └── IBaseInterface
  │ │ ├─┬ nodirect
  │ │ │ ├─┬ submodules
  │ │ │ │ ├─┬ sub1
@@ -3608,7 +3602,22 @@
  │ │ │ │         ├── baseMap property
  │ │ │ │         └── numbers property
  │ │ │ └── types
-<<<<<<< HEAD
+ │ │ ├─┬ module2692
+ │ │ │ ├─┬ submodules
+ │ │ │ │ ├─┬ submodule1
+ │ │ │ │ │ └─┬ types
+ │ │ │ │ │   └─┬ interface Bar
+ │ │ │ │ │     └─┬ members
+ │ │ │ │ │       └── bar1 property
+ │ │ │ │ └─┬ submodule2
+ │ │ │ │   └─┬ types
+ │ │ │ │     ├─┬ interface Bar
+ │ │ │ │     │ └─┬ members
+ │ │ │ │     │   └── bar2 property
+ │ │ │ │     └─┬ interface Foo
+ │ │ │ │       └─┬ members
+ │ │ │ │         └── foo2 property
+ │ │ │ └── types
  │ │ ├─┬ module2702
  │ │ │ └─┬ types
  │ │ │   ├─┬ class Class1
@@ -3628,24 +3637,6 @@
  │ │ │   └─┬ interface IFoo
  │ │ │     └─┬ members
  │ │ │       └── iBaseInterface property
-=======
- │ │ ├─┬ module2692
- │ │ │ ├─┬ submodules
- │ │ │ │ ├─┬ submodule1
- │ │ │ │ │ └─┬ types
- │ │ │ │ │   └─┬ interface Bar
- │ │ │ │ │     └─┬ members
- │ │ │ │ │       └── bar1 property
- │ │ │ │ └─┬ submodule2
- │ │ │ │   └─┬ types
- │ │ │ │     ├─┬ interface Bar
- │ │ │ │     │ └─┬ members
- │ │ │ │     │   └── bar2 property
- │ │ │ │     └─┬ interface Foo
- │ │ │ │       └─┬ members
- │ │ │ │         └── foo2 property
- │ │ │ └── types
->>>>>>> 52bd510a
  │ │ ├─┬ nodirect
  │ │ │ ├─┬ submodules
  │ │ │ │ ├─┬ sub1
@@ -4925,14 +4916,11 @@
  │   │   ├── props
  │   │   ├── retval
  │   │   └── structs
-<<<<<<< HEAD
- │   ├── module2702
-=======
  │   ├─┬ module2692
  │   │ └─┬ submodules
  │   │   ├── submodule1
  │   │   └── submodule2
->>>>>>> 52bd510a
+ │   ├── module2702
  │   ├─┬ nodirect
  │   │ └─┬ submodules
  │   │   ├── sub1
@@ -5002,14 +4990,6 @@
  │ │ │ │   └─┬ types
  │ │ │ │     └── interface MyStruct
  │ │ │ └── types
-<<<<<<< HEAD
- │ │ ├─┬ module2702
- │ │ │ └─┬ types
- │ │ │   ├── class Class1
- │ │ │   ├── class Class2
- │ │ │   ├── class Class3
- │ │ │   └── interface IFoo
-=======
  │ │ ├─┬ module2692
  │ │ │ ├─┬ submodules
  │ │ │ │ ├─┬ submodule1
@@ -5020,7 +5000,12 @@
  │ │ │ │     ├── interface Bar
  │ │ │ │     └── interface Foo
  │ │ │ └── types
->>>>>>> 52bd510a
+ │ │ ├─┬ module2702
+ │ │ │ └─┬ types
+ │ │ │   ├── class Class1
+ │ │ │   ├── class Class2
+ │ │ │   ├── class Class3
+ │ │ │   └── interface IFoo
  │ │ ├─┬ nodirect
  │ │ │ ├─┬ submodules
  │ │ │ │ ├─┬ sub1
@@ -5330,14 +5315,11 @@
  │   │   ├── props
  │   │   ├── retval
  │   │   └── structs
-<<<<<<< HEAD
- │   ├── module2702
-=======
  │   ├─┬ module2692
  │   │ └─┬ submodules
  │   │   ├── submodule1
  │   │   └── submodule2
->>>>>>> 52bd510a
+ │   ├── module2702
  │   ├─┬ nodirect
  │   │ └─┬ submodules
  │   │   ├── sub1
