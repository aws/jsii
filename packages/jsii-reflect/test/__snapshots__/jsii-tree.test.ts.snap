// Jest Snapshot v1, https://goo.gl/fbAQLP

exports[`jsii-tree --all 1`] = `
"assemblies
 ├─┬ jsii-calc
 │ ├─┬ dependencies
 │ │ ├── @scope/jsii-calc-base
 │ │ └── @scope/jsii-calc-lib
 │ ├─┬ submodules
 │ │ ├─┬ DerivedClassHasNoProperties
 │ │ │ └─┬ types
 │ │ │   ├─┬ class Base (stable)
 │ │ │   │ └─┬ members
 │ │ │   │   ├── <initializer>() initializer (stable)
 │ │ │   │   └─┬ prop property (stable)
 │ │ │   │     └── type: string
 │ │ │   └─┬ class Derived (stable)
 │ │ │     ├── base: Base
 │ │ │     └─┬ members
 │ │ │       └── <initializer>() initializer (stable)
 │ │ ├─┬ InterfaceInNamespaceIncludesClasses
 │ │ │ └─┬ types
 │ │ │   ├─┬ class Foo (stable)
 │ │ │   │ └─┬ members
 │ │ │   │   ├── <initializer>() initializer (stable)
 │ │ │   │   └─┬ bar property (stable)
 │ │ │   │     └── type: Optional<string>
 │ │ │   └─┬ interface Hello (stable)
 │ │ │     └─┬ members
 │ │ │       └─┬ foo property (stable)
 │ │ │         ├── abstract
 │ │ │         ├── immutable
 │ │ │         └── type: number
 │ │ ├─┬ InterfaceInNamespaceOnlyInterface
 │ │ │ └─┬ types
 │ │ │   └─┬ interface Hello (stable)
 │ │ │     └─┬ members
 │ │ │       └─┬ foo property (stable)
 │ │ │         ├── abstract
 │ │ │         ├── immutable
 │ │ │         └── type: number
 │ │ ├─┬ PythonSelf
 │ │ │ └─┬ types
 │ │ │   ├─┬ class ClassWithSelf (stable)
 │ │ │   │ └─┬ members
 │ │ │   │   ├─┬ <initializer>(self) initializer (stable)
 │ │ │   │   │ └─┬ parameters
 │ │ │   │   │   └─┬ self
 │ │ │   │   │     └── type: string
 │ │ │   │   ├─┬ method(self) method (stable)
 │ │ │   │   │ ├─┬ parameters
 │ │ │   │   │ │ └─┬ self
 │ │ │   │   │ │   └── type: number
 │ │ │   │   │ └── returns: string
 │ │ │   │   └─┬ self property (stable)
 │ │ │   │     ├── immutable
 │ │ │   │     └── type: string
 │ │ │   ├─┬ class ClassWithSelfKwarg (stable)
 │ │ │   │ └─┬ members
 │ │ │   │   ├─┬ <initializer>(props) initializer (stable)
 │ │ │   │   │ └─┬ parameters
 │ │ │   │   │   └─┬ props
 │ │ │   │   │     └── type: jsii-calc.PythonSelf.StructWithSelf
 │ │ │   │   └─┬ props property (stable)
 │ │ │   │     ├── immutable
 │ │ │   │     └── type: jsii-calc.PythonSelf.StructWithSelf
 │ │ │   ├─┬ interface IInterfaceWithSelf (stable)
 │ │ │   │ └─┬ members
 │ │ │   │   └─┬ method(self) method (stable)
 │ │ │   │     ├── abstract
 │ │ │   │     ├─┬ parameters
 │ │ │   │     │ └─┬ self
 │ │ │   │     │   └── type: number
 │ │ │   │     └── returns: string
 │ │ │   └─┬ interface StructWithSelf (stable)
 │ │ │     └─┬ members
 │ │ │       └─┬ self property (stable)
 │ │ │         ├── abstract
 │ │ │         ├── immutable
 │ │ │         └── type: string
 │ │ ├─┬ composition
 │ │ │ └─┬ types
 │ │ │   ├─┬ class CompositeOperation (stable)
 │ │ │   │ ├── base: Operation
 │ │ │   │ └─┬ members
 │ │ │   │   ├── <initializer>() initializer (stable)
 │ │ │   │   ├─┬ toString() method (stable)
 │ │ │   │   │ └── returns: string
 │ │ │   │   ├─┬ expression property (stable)
 │ │ │   │   │ ├── abstract
 │ │ │   │   │ ├── immutable
 │ │ │   │   │ └── type: @scope/jsii-calc-lib.NumericValue
 │ │ │   │   ├─┬ value property (stable)
 │ │ │   │   │ ├── immutable
 │ │ │   │   │ └── type: number
 │ │ │   │   ├─┬ decorationPostfixes property (stable)
 │ │ │   │   │ └── type: Array<string>
 │ │ │   │   ├─┬ decorationPrefixes property (stable)
 │ │ │   │   │ └── type: Array<string>
 │ │ │   │   └─┬ stringStyle property (stable)
 │ │ │   │     └── type: jsii-calc.composition.CompositeOperation.CompositionStringStyle
 │ │ │   └─┬ enum CompositionStringStyle (stable)
 │ │ │     ├── NORMAL (stable)
 │ │ │     └── DECORATED (stable)
<<<<<<< HEAD
 │ │ ├─┬ module2617
 │ │ │ └─┬ types
 │ │ │   └─┬ class OnlyStatics (stable)
 │ │ │     └─┬ members
 │ │ │       ├─┬ static bar() method (stable)
 │ │ │       │ ├── static
 │ │ │       │ └── returns: void
 │ │ │       └─┬ static foo() method (stable)
 │ │ │         ├── static
=======
 │ │ ├─┬ module2530
 │ │ │ └─┬ types
 │ │ │   └─┬ class MyClass (stable)
 │ │ │     └─┬ members
 │ │ │       ├─┬ <initializer>(_) initializer (stable)
 │ │ │       │ └─┬ parameters
 │ │ │       │   └─┬ _
 │ │ │       │     └── type: number
 │ │ │       ├─┬ static bar(_) method (stable)
 │ │ │       │ ├── static
 │ │ │       │ ├─┬ parameters
 │ │ │       │ │ └─┬ _
 │ │ │       │ │   └── type: boolean
 │ │ │       │ └── returns: void
 │ │ │       └─┬ foo(_) method (stable)
 │ │ │         ├─┬ parameters
 │ │ │         │ └─┬ _
 │ │ │         │   └── type: string
>>>>>>> 52bd510a
 │ │ │         └── returns: void
 │ │ ├─┬ module2647
 │ │ │ └─┬ types
 │ │ │   └─┬ class ExtendAndImplement (stable)
 │ │ │     ├── base: BaseFor2647
 │ │ │     ├── interfaces: IFriendly
 │ │ │     └─┬ members
 │ │ │       ├─┬ <initializer>(very) initializer (deprecated)
 │ │ │       │ └─┬ parameters
 │ │ │       │   └─┬ very
 │ │ │       │     └── type: @scope/jsii-calc-base-of-base.Very
 │ │ │       ├─┬ hello() method (stable)
 │ │ │       │ └── returns: string
 │ │ │       └─┬ localMethod() method (stable)
 │ │ │         └── returns: string
 │ │ ├─┬ module2689
 │ │ │ ├─┬ submodules
 │ │ │ │ ├─┬ methods
 │ │ │ │ │ └─┬ types
 │ │ │ │ │   └─┬ class MyClass (stable)
 │ │ │ │ │     └─┬ members
 │ │ │ │ │       ├── <initializer>() initializer (stable)
 │ │ │ │ │       ├─┬ bar(_bar) method (stable)
 │ │ │ │ │       │ ├─┬ parameters
 │ │ │ │ │       │ │ └─┬ _bar
 │ │ │ │ │       │ │   └── type: Map<string => @scope/jsii-calc-base.BaseProps>
 │ │ │ │ │       │ └── returns: void
 │ │ │ │ │       └─┬ foo(_values) method (stable)
 │ │ │ │ │         ├─┬ parameters
 │ │ │ │ │         │ └─┬ _values
 │ │ │ │ │         │   └── type: Array<@scope/jsii-calc-lib.Number>
 │ │ │ │ │         └── returns: void
 │ │ │ │ ├─┬ props
 │ │ │ │ │ └─┬ types
 │ │ │ │ │   └─┬ class MyClass (stable)
 │ │ │ │ │     └─┬ members
 │ │ │ │ │       ├── <initializer>() initializer (stable)
 │ │ │ │ │       ├─┬ bar property (stable)
 │ │ │ │ │       │ ├── immutable
 │ │ │ │ │       │ └── type: Map<string => @scope/jsii-calc-base.BaseProps>
 │ │ │ │ │       └─┬ foo property (stable)
 │ │ │ │ │         ├── immutable
 │ │ │ │ │         └── type: Array<@scope/jsii-calc-lib.Number>
 │ │ │ │ ├─┬ retval
 │ │ │ │ │ └─┬ types
 │ │ │ │ │   └─┬ class MyClass (stable)
 │ │ │ │ │     └─┬ members
 │ │ │ │ │       ├── <initializer>() initializer (stable)
 │ │ │ │ │       ├─┬ bar() method (stable)
 │ │ │ │ │       │ └── returns: Map<string => @scope/jsii-calc-base.BaseProps>
 │ │ │ │ │       └─┬ foo() method (stable)
 │ │ │ │ │         └── returns: Array<@scope/jsii-calc-lib.Number>
 │ │ │ │ └─┬ structs
 │ │ │ │   └─┬ types
 │ │ │ │     └─┬ interface MyStruct (stable)
 │ │ │ │       └─┬ members
 │ │ │ │         ├─┬ baseMap property (stable)
 │ │ │ │         │ ├── abstract
 │ │ │ │         │ ├── immutable
 │ │ │ │         │ └── type: Map<string => @scope/jsii-calc-base.BaseProps>
 │ │ │ │         └─┬ numbers property (stable)
 │ │ │ │           ├── abstract
 │ │ │ │           ├── immutable
 │ │ │ │           └── type: Array<@scope/jsii-calc-lib.Number>
 │ │ │ └── types
 │ │ ├─┬ module2692
 │ │ │ ├─┬ submodules
 │ │ │ │ ├─┬ submodule1
 │ │ │ │ │ └─┬ types
 │ │ │ │ │   └─┬ interface Bar (stable)
 │ │ │ │ │     └─┬ members
 │ │ │ │ │       └─┬ bar1 property (stable)
 │ │ │ │ │         ├── abstract
 │ │ │ │ │         ├── immutable
 │ │ │ │ │         └── type: string
 │ │ │ │ └─┬ submodule2
 │ │ │ │   └─┬ types
 │ │ │ │     ├─┬ interface Bar (stable)
 │ │ │ │     │ └─┬ members
 │ │ │ │     │   └─┬ bar2 property (stable)
 │ │ │ │     │     ├── abstract
 │ │ │ │     │     ├── immutable
 │ │ │ │     │     └── type: string
 │ │ │ │     └─┬ interface Foo (stable)
 │ │ │ │       ├─┬ interfaces
 │ │ │ │       │ ├── Bar
 │ │ │ │       │ └── Bar
 │ │ │ │       └─┬ members
 │ │ │ │         └─┬ foo2 property (stable)
 │ │ │ │           ├── abstract
 │ │ │ │           ├── immutable
 │ │ │ │           └── type: string
 │ │ │ └── types
 │ │ ├─┬ nodirect
 │ │ │ ├─┬ submodules
 │ │ │ │ ├─┬ sub1
 │ │ │ │ │ └─┬ types
 │ │ │ │ │   └─┬ class TypeFromSub1 (stable)
 │ │ │ │ │     └─┬ members
 │ │ │ │ │       ├── <initializer>() initializer (stable)
 │ │ │ │ │       └─┬ sub1() method (stable)
 │ │ │ │ │         └── returns: string
 │ │ │ │ └─┬ sub2
 │ │ │ │   └─┬ types
 │ │ │ │     └─┬ class TypeFromSub2 (stable)
 │ │ │ │       └─┬ members
 │ │ │ │         ├── <initializer>() initializer (stable)
 │ │ │ │         └─┬ sub2() method (stable)
 │ │ │ │           └── returns: string
 │ │ │ └── types
 │ │ ├─┬ onlystatic
 │ │ │ └─┬ types
 │ │ │   └─┬ class OnlyStaticMethods (stable)
 │ │ │     └─┬ members
 │ │ │       └─┬ static staticMethod() method (stable)
 │ │ │         ├── static
 │ │ │         └── returns: string
 │ │ └─┬ submodule
 │ │   ├─┬ submodules
 │ │   │ ├─┬ back_references
 │ │   │ │ └─┬ types
 │ │   │ │   └─┬ interface MyClassReference (stable)
 │ │   │ │     └─┬ members
 │ │   │ │       └─┬ reference property (stable)
 │ │   │ │         ├── abstract
 │ │   │ │         ├── immutable
 │ │   │ │         └── type: jsii-calc.submodule.MyClass
 │ │   │ ├─┬ child
 │ │   │ │ └─┬ types
 │ │   │ │   ├─┬ class InnerClass (stable)
 │ │   │ │   │ └─┬ members
 │ │   │ │   │   ├── <initializer>() initializer (stable)
 │ │   │ │   │   └─┬ static staticProp property (stable)
 │ │   │ │   │     ├── const
 │ │   │ │   │     ├── immutable
 │ │   │ │   │     ├── static
 │ │   │ │   │     └── type: jsii-calc.submodule.child.SomeStruct
 │ │   │ │   ├─┬ class OuterClass (stable)
 │ │   │ │   │ └─┬ members
 │ │   │ │   │   ├── <initializer>() initializer (stable)
 │ │   │ │   │   └─┬ innerClass property (stable)
 │ │   │ │   │     ├── immutable
 │ │   │ │   │     └── type: jsii-calc.submodule.child.InnerClass
 │ │   │ │   ├─┬ interface KwargsProps (stable)
 │ │   │ │   │ ├─┬ interfaces
 │ │   │ │   │ │ └── SomeStruct
 │ │   │ │   │ └─┬ members
 │ │   │ │   │   └─┬ extra property (stable)
 │ │   │ │   │     ├── abstract
 │ │   │ │   │     ├── immutable
 │ │   │ │   │     └── type: Optional<string>
 │ │   │ │   ├─┬ interface SomeStruct (stable)
 │ │   │ │   │ └─┬ members
 │ │   │ │   │   └─┬ prop property (stable)
 │ │   │ │   │     ├── abstract
 │ │   │ │   │     ├── immutable
 │ │   │ │   │     └── type: jsii-calc.submodule.child.SomeEnum
 │ │   │ │   ├─┬ interface Structure (stable)
 │ │   │ │   │ └─┬ members
 │ │   │ │   │   └─┬ bool property (stable)
 │ │   │ │   │     ├── abstract
 │ │   │ │   │     ├── immutable
 │ │   │ │   │     └── type: boolean
 │ │   │ │   ├─┬ enum Awesomeness (stable)
 │ │   │ │   │ └── AWESOME (stable)
 │ │   │ │   ├─┬ enum Goodness (stable)
 │ │   │ │   │ ├── PRETTY_GOOD (stable)
 │ │   │ │   │ ├── REALLY_GOOD (stable)
 │ │   │ │   │ └── AMAZINGLY_GOOD (stable)
 │ │   │ │   └─┬ enum SomeEnum (stable)
 │ │   │ │     └── SOME (stable)
 │ │   │ ├─┬ isolated
 │ │   │ │ └─┬ types
 │ │   │ │   └─┬ class Kwargs (stable)
 │ │   │ │     └─┬ members
 │ │   │ │       └─┬ static method(props) method (stable)
 │ │   │ │         ├── static
 │ │   │ │         ├─┬ parameters
 │ │   │ │         │ └─┬ props
 │ │   │ │         │   └── type: Optional<jsii-calc.submodule.child.KwargsProps>
 │ │   │ │         └── returns: boolean
 │ │   │ ├─┬ nested_submodule
 │ │   │ │ ├─┬ submodules
 │ │   │ │ │ └─┬ deeplyNested
 │ │   │ │ │   └─┬ types
 │ │   │ │ │     └─┬ interface INamespaced (stable)
 │ │   │ │ │       └─┬ members
 │ │   │ │ │         └─┬ definedAt property (stable)
 │ │   │ │ │           ├── abstract
 │ │   │ │ │           ├── immutable
 │ │   │ │ │           └── type: string
 │ │   │ │ └─┬ types
 │ │   │ │   └─┬ class Namespaced (stable)
 │ │   │ │     ├── interfaces: INamespaced
 │ │   │ │     └─┬ members
 │ │   │ │       ├─┬ definedAt property (stable)
 │ │   │ │       │ ├── immutable
 │ │   │ │       │ └── type: string
 │ │   │ │       └─┬ goodness property (stable)
 │ │   │ │         ├── abstract
 │ │   │ │         ├── immutable
 │ │   │ │         └── type: jsii-calc.submodule.child.Goodness
 │ │   │ ├─┬ param
 │ │   │ │ └─┬ types
 │ │   │ │   └─┬ interface SpecialParameter (stable)
 │ │   │ │     └─┬ members
 │ │   │ │       └─┬ value property (stable)
 │ │   │ │         ├── abstract
 │ │   │ │         ├── immutable
 │ │   │ │         └── type: string
 │ │   │ └─┬ returnsparam
 │ │   │   └─┬ types
 │ │   │     └─┬ class ReturnsSpecialParameter (stable)
 │ │   │       └─┬ members
 │ │   │         ├── <initializer>() initializer (stable)
 │ │   │         └─┬ returnsSpecialParam() method (stable)
 │ │   │           └── returns: jsii-calc.submodule.param.SpecialParameter
 │ │   └─┬ types
 │ │     ├─┬ class MyClass (stable)
 │ │     │ ├── interfaces: INamespaced
 │ │     │ └─┬ members
 │ │     │   ├─┬ <initializer>(props) initializer (stable)
 │ │     │   │ └─┬ parameters
 │ │     │   │   └─┬ props
 │ │     │   │     └── type: jsii-calc.submodule.child.SomeStruct
 │ │     │   ├─┬ methodWithSpecialParam(param) method (stable)
 │ │     │   │ ├─┬ parameters
 │ │     │   │ │ └─┬ param
 │ │     │   │ │   └── type: jsii-calc.submodule.param.SpecialParameter
 │ │     │   │ └── returns: string
 │ │     │   ├─┬ awesomeness property (stable)
 │ │     │   │ ├── immutable
 │ │     │   │ └── type: jsii-calc.submodule.child.Awesomeness
 │ │     │   ├─┬ definedAt property (stable)
 │ │     │   │ ├── immutable
 │ │     │   │ └── type: string
 │ │     │   ├─┬ goodness property (stable)
 │ │     │   │ ├── immutable
 │ │     │   │ └── type: jsii-calc.submodule.child.Goodness
 │ │     │   ├─┬ props property (stable)
 │ │     │   │ ├── immutable
 │ │     │   │ └── type: jsii-calc.submodule.child.SomeStruct
 │ │     │   └─┬ allTypes property (stable)
 │ │     │     └── type: Optional<jsii-calc.AllTypes>
 │ │     └─┬ interface Default (stable)
 │ │       └─┬ members
 │ │         └─┬ foo property (stable)
 │ │           ├── abstract
 │ │           ├── immutable
 │ │           └── type: number
 │ └─┬ types
 │   ├─┬ class AbstractClass (stable)
 │   │ ├── base: AbstractClassBase
 │   │ ├── interfaces: IInterfaceImplementedByAbstractClass
 │   │ └─┬ members
 │   │   ├── <initializer>() initializer (stable)
 │   │   ├─┬ abstractMethod(name) method (stable)
 │   │   │ ├── abstract
 │   │   │ ├─┬ parameters
 │   │   │ │ └─┬ name
 │   │   │ │   └── type: string
 │   │   │ └── returns: string
 │   │   ├─┬ nonAbstractMethod() method (stable)
 │   │   │ └── returns: number
 │   │   └─┬ propFromInterface property (stable)
 │   │     ├── immutable
 │   │     └── type: string
 │   ├─┬ class AbstractClassBase (stable)
 │   │ └─┬ members
 │   │   ├── <initializer>() initializer (stable)
 │   │   └─┬ abstractProperty property (stable)
 │   │     ├── abstract
 │   │     ├── immutable
 │   │     └── type: string
 │   ├─┬ class AbstractClassReturner (stable)
 │   │ └─┬ members
 │   │   ├── <initializer>() initializer (stable)
 │   │   ├─┬ giveMeAbstract() method (stable)
 │   │   │ └── returns: jsii-calc.AbstractClass
 │   │   ├─┬ giveMeInterface() method (stable)
 │   │   │ └── returns: jsii-calc.IInterfaceImplementedByAbstractClass
 │   │   └─┬ returnAbstractFromProperty property (stable)
 │   │     ├── immutable
 │   │     └── type: jsii-calc.AbstractClassBase
 │   ├─┬ class AbstractSuite (stable)
 │   │ └─┬ members
 │   │   ├── <initializer>() initializer (stable)
 │   │   ├─┬ someMethod(str) method (stable)
 │   │   │ ├── abstract
 │   │   │ ├── protected
 │   │   │ ├─┬ parameters
 │   │   │ │ └─┬ str
 │   │   │ │   └── type: string
 │   │   │ └── returns: string
 │   │   ├─┬ workItAll(seed) method (stable)
 │   │   │ ├─┬ parameters
 │   │   │ │ └─┬ seed
 │   │   │ │   └── type: string
 │   │   │ └── returns: string
 │   │   └─┬ property property (stable)
 │   │     ├── abstract
 │   │     ├── protected
 │   │     └── type: string
 │   ├─┬ class Add (stable)
 │   │ ├── base: BinaryOperation
 │   │ └─┬ members
 │   │   ├─┬ <initializer>(lhs,rhs) initializer (stable)
 │   │   │ └─┬ parameters
 │   │   │   ├─┬ lhs
 │   │   │   │ └── type: @scope/jsii-calc-lib.NumericValue
 │   │   │   └─┬ rhs
 │   │   │     └── type: @scope/jsii-calc-lib.NumericValue
 │   │   ├─┬ toString() method (stable)
 │   │   │ └── returns: string
 │   │   └─┬ value property (stable)
 │   │     ├── immutable
 │   │     └── type: number
 │   ├─┬ class AllTypes (stable)
 │   │ └─┬ members
 │   │   ├── <initializer>() initializer (stable)
 │   │   ├─┬ anyIn(inp) method (stable)
 │   │   │ ├─┬ parameters
 │   │   │ │ └─┬ inp
 │   │   │ │   └── type: any
 │   │   │ └── returns: void
 │   │   ├─┬ anyOut() method (stable)
 │   │   │ └── returns: any
 │   │   ├─┬ enumMethod(value) method (stable)
 │   │   │ ├─┬ parameters
 │   │   │ │ └─┬ value
 │   │   │ │   └── type: jsii-calc.StringEnum
 │   │   │ └── returns: jsii-calc.StringEnum
 │   │   ├─┬ enumPropertyValue property (stable)
 │   │   │ ├── immutable
 │   │   │ └── type: number
 │   │   ├─┬ anyArrayProperty property (stable)
 │   │   │ └── type: Array<any>
 │   │   ├─┬ anyMapProperty property (stable)
 │   │   │ └── type: Map<string => any>
 │   │   ├─┬ anyProperty property (stable)
 │   │   │ └── type: any
 │   │   ├─┬ arrayProperty property (stable)
 │   │   │ └── type: Array<string>
 │   │   ├─┬ booleanProperty property (stable)
 │   │   │ └── type: boolean
 │   │   ├─┬ dateProperty property (stable)
 │   │   │ └── type: date
 │   │   ├─┬ enumProperty property (stable)
 │   │   │ └── type: jsii-calc.AllTypesEnum
 │   │   ├─┬ jsonProperty property (stable)
 │   │   │ └── type: json
 │   │   ├─┬ mapProperty property (stable)
 │   │   │ └── type: Map<string => @scope/jsii-calc-lib.Number>
 │   │   ├─┬ numberProperty property (stable)
 │   │   │ └── type: number
 │   │   ├─┬ stringProperty property (stable)
 │   │   │ └── type: string
 │   │   ├─┬ unionArrayProperty property (stable)
 │   │   │ └── type: Array<number | @scope/jsii-calc-lib.NumericValue>
 │   │   ├─┬ unionMapProperty property (stable)
 │   │   │ └── type: Map<string => string | number | @scope/jsii-calc-lib.Number>
 │   │   ├─┬ unionProperty property (stable)
 │   │   │ └── type: string | number | jsii-calc.Multiply | @scope/jsii-calc-lib.Number
 │   │   ├─┬ unknownArrayProperty property (stable)
 │   │   │ └── type: Array<any>
 │   │   ├─┬ unknownMapProperty property (stable)
 │   │   │ └── type: Map<string => any>
 │   │   ├─┬ unknownProperty property (stable)
 │   │   │ └── type: any
 │   │   └─┬ optionalEnumValue property (stable)
 │   │     └── type: Optional<jsii-calc.StringEnum>
 │   ├─┬ class AllowedMethodNames (stable)
 │   │ └─┬ members
 │   │   ├── <initializer>() initializer (stable)
 │   │   ├─┬ getBar(_p1,_p2) method (stable)
 │   │   │ ├─┬ parameters
 │   │   │ │ ├─┬ _p1
 │   │   │ │ │ └── type: string
 │   │   │ │ └─┬ _p2
 │   │   │ │   └── type: number
 │   │   │ └── returns: void
 │   │   ├─┬ getFoo(withParam) method (stable)
 │   │   │ ├─┬ parameters
 │   │   │ │ └─┬ withParam
 │   │   │ │   └── type: string
 │   │   │ └── returns: string
 │   │   ├─┬ setBar(_x,_y,_z) method (stable)
 │   │   │ ├─┬ parameters
 │   │   │ │ ├─┬ _x
 │   │   │ │ │ └── type: string
 │   │   │ │ ├─┬ _y
 │   │   │ │ │ └── type: number
 │   │   │ │ └─┬ _z
 │   │   │ │   └── type: boolean
 │   │   │ └── returns: void
 │   │   └─┬ setFoo(_x,_y) method (stable)
 │   │     ├─┬ parameters
 │   │     │ ├─┬ _x
 │   │     │ │ └── type: string
 │   │     │ └─┬ _y
 │   │     │   └── type: number
 │   │     └── returns: void
 │   ├─┬ class AmbiguousParameters (stable)
 │   │ └─┬ members
 │   │   ├─┬ <initializer>(scope,props) initializer (stable)
 │   │   │ └─┬ parameters
 │   │   │   ├─┬ scope
 │   │   │   │ └── type: jsii-calc.Bell
 │   │   │   └─┬ props
 │   │   │     └── type: jsii-calc.StructParameterType
 │   │   ├─┬ props property (stable)
 │   │   │ ├── immutable
 │   │   │ └── type: jsii-calc.StructParameterType
 │   │   └─┬ scope property (stable)
 │   │     ├── immutable
 │   │     └── type: jsii-calc.Bell
 │   ├─┬ class AnonymousImplementationProvider (stable)
 │   │ ├── interfaces: IAnonymousImplementationProvider
 │   │ └─┬ members
 │   │   ├── <initializer>() initializer (stable)
 │   │   ├─┬ provideAsClass() method (stable)
 │   │   │ └── returns: jsii-calc.Implementation
 │   │   └─┬ provideAsInterface() method (stable)
 │   │     └── returns: jsii-calc.IAnonymouslyImplementMe
 │   ├─┬ class AsyncVirtualMethods (stable)
 │   │ └─┬ members
 │   │   ├── <initializer>() initializer (stable)
 │   │   ├─┬ callMe() method (stable)
 │   │   │ └── returns: Promise<number>
 │   │   ├─┬ callMe2() method (stable)
 │   │   │ └── returns: Promise<number>
 │   │   ├─┬ callMeDoublePromise() method (stable)
 │   │   │ └── returns: Promise<number>
 │   │   ├─┬ dontOverrideMe() method (stable)
 │   │   │ └── returns: number
 │   │   ├─┬ overrideMe(mult) method (stable)
 │   │   │ ├─┬ parameters
 │   │   │ │ └─┬ mult
 │   │   │ │   └── type: number
 │   │   │ └── returns: Promise<number>
 │   │   └─┬ overrideMeToo() method (stable)
 │   │     └── returns: Promise<number>
 │   ├─┬ class AugmentableClass (stable)
 │   │ └─┬ members
 │   │   ├── <initializer>() initializer (stable)
 │   │   ├─┬ methodOne() method (stable)
 │   │   │ └── returns: void
 │   │   └─┬ methodTwo() method (stable)
 │   │     └── returns: void
 │   ├─┬ class BaseJsii976 (stable)
 │   │ └─┬ members
 │   │   └── <initializer>() initializer (stable)
 │   ├─┬ class Bell (stable)
 │   │ ├── interfaces: IBell
 │   │ └─┬ members
 │   │   ├── <initializer>() initializer (stable)
 │   │   ├─┬ ring() method (stable)
 │   │   │ └── returns: void
 │   │   └─┬ rung property (stable)
 │   │     └── type: boolean
 │   ├─┬ class BinaryOperation (stable)
 │   │ ├── base: Operation
 │   │ ├── interfaces: IFriendly
 │   │ └─┬ members
 │   │   ├─┬ <initializer>(lhs,rhs) initializer (stable)
 │   │   │ └─┬ parameters
 │   │   │   ├─┬ lhs
 │   │   │   │ └── type: @scope/jsii-calc-lib.NumericValue
 │   │   │   └─┬ rhs
 │   │   │     └── type: @scope/jsii-calc-lib.NumericValue
 │   │   ├─┬ hello() method (stable)
 │   │   │ └── returns: string
 │   │   ├─┬ lhs property (stable)
 │   │   │ ├── immutable
 │   │   │ └── type: @scope/jsii-calc-lib.NumericValue
 │   │   └─┬ rhs property (stable)
 │   │     ├── immutable
 │   │     └── type: @scope/jsii-calc-lib.NumericValue
 │   ├─┬ class BurriedAnonymousObject (stable)
 │   │ └─┬ members
 │   │   ├── <initializer>() initializer (stable)
 │   │   ├─┬ check() method (stable)
 │   │   │ └── returns: boolean
 │   │   └─┬ giveItBack(value) method (stable)
 │   │     ├── abstract
 │   │     ├─┬ parameters
 │   │     │ └─┬ value
 │   │     │   └── type: any
 │   │     └── returns: any
 │   ├─┬ class Calculator (stable)
 │   │ ├── base: CompositeOperation
 │   │ └─┬ members
 │   │   ├─┬ <initializer>(props) initializer (stable)
 │   │   │ └─┬ parameters
 │   │   │   └─┬ props
 │   │   │     └── type: Optional<jsii-calc.CalculatorProps>
 │   │   ├─┬ add(value) method (stable)
 │   │   │ ├─┬ parameters
 │   │   │ │ └─┬ value
 │   │   │ │   └── type: number
 │   │   │ └── returns: void
 │   │   ├─┬ mul(value) method (stable)
 │   │   │ ├─┬ parameters
 │   │   │ │ └─┬ value
 │   │   │ │   └── type: number
 │   │   │ └── returns: void
 │   │   ├─┬ neg() method (stable)
 │   │   │ └── returns: void
 │   │   ├─┬ pow(value) method (stable)
 │   │   │ ├─┬ parameters
 │   │   │ │ └─┬ value
 │   │   │ │   └── type: number
 │   │   │ └── returns: void
 │   │   ├─┬ readUnionValue() method (stable)
 │   │   │ └── returns: number
 │   │   ├─┬ expression property (stable)
 │   │   │ ├── immutable
 │   │   │ └── type: @scope/jsii-calc-lib.NumericValue
 │   │   ├─┬ operationsLog property (stable)
 │   │   │ ├── immutable
 │   │   │ └── type: Array<@scope/jsii-calc-lib.NumericValue>
 │   │   ├─┬ operationsMap property (stable)
 │   │   │ ├── immutable
 │   │   │ └── type: Map<string => Array<@scope/jsii-calc-lib.NumericValue>>
 │   │   ├─┬ curr property (stable)
 │   │   │ └── type: @scope/jsii-calc-lib.NumericValue
 │   │   ├─┬ maxValue property (stable)
 │   │   │ └── type: Optional<number>
 │   │   └─┬ unionProperty property (stable)
 │   │     └── type: Optional<jsii-calc.Add | jsii-calc.Multiply | jsii-calc.Power>
 │   ├─┬ class ClassThatImplementsTheInternalInterface (stable)
 │   │ ├── interfaces: INonInternalInterface
 │   │ └─┬ members
 │   │   ├── <initializer>() initializer (stable)
 │   │   ├─┬ a property (stable)
 │   │   │ └── type: string
 │   │   ├─┬ b property (stable)
 │   │   │ └── type: string
 │   │   ├─┬ c property (stable)
 │   │   │ └── type: string
 │   │   └─┬ d property (stable)
 │   │     └── type: string
 │   ├─┬ class ClassThatImplementsThePrivateInterface (stable)
 │   │ ├── interfaces: INonInternalInterface
 │   │ └─┬ members
 │   │   ├── <initializer>() initializer (stable)
 │   │   ├─┬ a property (stable)
 │   │   │ └── type: string
 │   │   ├─┬ b property (stable)
 │   │   │ └── type: string
 │   │   ├─┬ c property (stable)
 │   │   │ └── type: string
 │   │   └─┬ e property (stable)
 │   │     └── type: string
 │   ├─┬ class ClassWithCollections (stable)
 │   │ └─┬ members
 │   │   ├─┬ <initializer>(map,array) initializer (stable)
 │   │   │ └─┬ parameters
 │   │   │   ├─┬ map
 │   │   │   │ └── type: Map<string => string>
 │   │   │   └─┬ array
 │   │   │     └── type: Array<string>
 │   │   ├─┬ static createAList() method (stable)
 │   │   │ ├── static
 │   │   │ └── returns: Array<string>
 │   │   ├─┬ static createAMap() method (stable)
 │   │   │ ├── static
 │   │   │ └── returns: Map<string => string>
 │   │   ├─┬ static staticArray property (stable)
 │   │   │ ├── static
 │   │   │ └── type: Array<string>
 │   │   ├─┬ static staticMap property (stable)
 │   │   │ ├── static
 │   │   │ └── type: Map<string => string>
 │   │   ├─┬ array property (stable)
 │   │   │ └── type: Array<string>
 │   │   └─┬ map property (stable)
 │   │     └── type: Map<string => string>
 │   ├─┬ class ClassWithDocs (stable)
 │   │ └─┬ members
 │   │   └── <initializer>() initializer (stable)
 │   ├─┬ class ClassWithJavaReservedWords (stable)
 │   │ └─┬ members
 │   │   ├─┬ <initializer>(int) initializer (stable)
 │   │   │ └─┬ parameters
 │   │   │   └─┬ int
 │   │   │     └── type: string
 │   │   ├─┬ import(assert) method (stable)
 │   │   │ ├─┬ parameters
 │   │   │ │ └─┬ assert
 │   │   │ │   └── type: string
 │   │   │ └── returns: string
 │   │   └─┬ int property (stable)
 │   │     ├── immutable
 │   │     └── type: string
 │   ├─┬ class ClassWithMutableObjectLiteralProperty (stable)
 │   │ └─┬ members
 │   │   ├── <initializer>() initializer (stable)
 │   │   └─┬ mutableObject property (stable)
 │   │     └── type: jsii-calc.IMutableObjectLiteral
 │   ├─┬ class ClassWithPrivateConstructorAndAutomaticProperties (stable)
 │   │ ├── interfaces: IInterfaceWithProperties
 │   │ └─┬ members
 │   │   ├─┬ static create(readOnlyString,readWriteString) method (stable)
 │   │   │ ├── static
 │   │   │ ├─┬ parameters
 │   │   │ │ ├─┬ readOnlyString
 │   │   │ │ │ └── type: string
 │   │   │ │ └─┬ readWriteString
 │   │   │ │   └── type: string
 │   │   │ └── returns: jsii-calc.ClassWithPrivateConstructorAndAutomaticProperties
 │   │   ├─┬ readOnlyString property (stable)
 │   │   │ ├── immutable
 │   │   │ └── type: string
 │   │   └─┬ readWriteString property (stable)
 │   │     └── type: string
 │   ├─┬ class ConfusingToJackson (stable)
 │   │ └─┬ members
 │   │   ├─┬ static makeInstance() method (stable)
 │   │   │ ├── static
 │   │   │ └── returns: jsii-calc.ConfusingToJackson
 │   │   ├─┬ static makeStructInstance() method (stable)
 │   │   │ ├── static
 │   │   │ └── returns: jsii-calc.ConfusingToJacksonStruct
 │   │   └─┬ unionProperty property (stable)
 │   │     └── type: Optional<@scope/jsii-calc-lib.IFriendly | Array<@scope/jsii-calc-lib.IFriendly | jsii-calc.AbstractClass>>
 │   ├─┬ class ConstructorPassesThisOut (stable)
 │   │ └─┬ members
 │   │   └─┬ <initializer>(consumer) initializer (stable)
 │   │     └─┬ parameters
 │   │       └─┬ consumer
 │   │         └── type: jsii-calc.PartiallyInitializedThisConsumer
 │   ├─┬ class Constructors (stable)
 │   │ └─┬ members
 │   │   ├── <initializer>() initializer (stable)
 │   │   ├─┬ static hiddenInterface() method (stable)
 │   │   │ ├── static
 │   │   │ └── returns: jsii-calc.IPublicInterface
 │   │   ├─┬ static hiddenInterfaces() method (stable)
 │   │   │ ├── static
 │   │   │ └── returns: Array<jsii-calc.IPublicInterface>
 │   │   ├─┬ static hiddenSubInterfaces() method (stable)
 │   │   │ ├── static
 │   │   │ └── returns: Array<jsii-calc.IPublicInterface>
 │   │   ├─┬ static makeClass() method (stable)
 │   │   │ ├── static
 │   │   │ └── returns: jsii-calc.PublicClass
 │   │   ├─┬ static makeInterface() method (stable)
 │   │   │ ├── static
 │   │   │ └── returns: jsii-calc.IPublicInterface
 │   │   ├─┬ static makeInterface2() method (stable)
 │   │   │ ├── static
 │   │   │ └── returns: jsii-calc.IPublicInterface2
 │   │   └─┬ static makeInterfaces() method (stable)
 │   │     ├── static
 │   │     └── returns: Array<jsii-calc.IPublicInterface>
 │   ├─┬ class ConsumePureInterface (stable)
 │   │ └─┬ members
 │   │   ├─┬ <initializer>(delegate) initializer (stable)
 │   │   │ └─┬ parameters
 │   │   │   └─┬ delegate
 │   │   │     └── type: jsii-calc.IStructReturningDelegate
 │   │   └─┬ workItBaby() method (stable)
 │   │     └── returns: jsii-calc.StructB
 │   ├─┬ class ConsumerCanRingBell (stable)
 │   │ └─┬ members
 │   │   ├── <initializer>() initializer (stable)
 │   │   ├─┬ static staticImplementedByObjectLiteral(ringer) method (stable)
 │   │   │ ├── static
 │   │   │ ├─┬ parameters
 │   │   │ │ └─┬ ringer
 │   │   │ │   └── type: jsii-calc.IBellRinger
 │   │   │ └── returns: boolean
 │   │   ├─┬ static staticImplementedByPrivateClass(ringer) method (stable)
 │   │   │ ├── static
 │   │   │ ├─┬ parameters
 │   │   │ │ └─┬ ringer
 │   │   │ │   └── type: jsii-calc.IBellRinger
 │   │   │ └── returns: boolean
 │   │   ├─┬ static staticImplementedByPublicClass(ringer) method (stable)
 │   │   │ ├── static
 │   │   │ ├─┬ parameters
 │   │   │ │ └─┬ ringer
 │   │   │ │   └── type: jsii-calc.IBellRinger
 │   │   │ └── returns: boolean
 │   │   ├─┬ static staticWhenTypedAsClass(ringer) method (stable)
 │   │   │ ├── static
 │   │   │ ├─┬ parameters
 │   │   │ │ └─┬ ringer
 │   │   │ │   └── type: jsii-calc.IConcreteBellRinger
 │   │   │ └── returns: boolean
 │   │   ├─┬ implementedByObjectLiteral(ringer) method (stable)
 │   │   │ ├─┬ parameters
 │   │   │ │ └─┬ ringer
 │   │   │ │   └── type: jsii-calc.IBellRinger
 │   │   │ └── returns: boolean
 │   │   ├─┬ implementedByPrivateClass(ringer) method (stable)
 │   │   │ ├─┬ parameters
 │   │   │ │ └─┬ ringer
 │   │   │ │   └── type: jsii-calc.IBellRinger
 │   │   │ └── returns: boolean
 │   │   ├─┬ implementedByPublicClass(ringer) method (stable)
 │   │   │ ├─┬ parameters
 │   │   │ │ └─┬ ringer
 │   │   │ │   └── type: jsii-calc.IBellRinger
 │   │   │ └── returns: boolean
 │   │   └─┬ whenTypedAsClass(ringer) method (stable)
 │   │     ├─┬ parameters
 │   │     │ └─┬ ringer
 │   │     │   └── type: jsii-calc.IConcreteBellRinger
 │   │     └── returns: boolean
 │   ├─┬ class ConsumersOfThisCrazyTypeSystem (stable)
 │   │ └─┬ members
 │   │   ├── <initializer>() initializer (stable)
 │   │   ├─┬ consumeAnotherPublicInterface(obj) method (stable)
 │   │   │ ├─┬ parameters
 │   │   │ │ └─┬ obj
 │   │   │ │   └── type: jsii-calc.IAnotherPublicInterface
 │   │   │ └── returns: string
 │   │   └─┬ consumeNonInternalInterface(obj) method (stable)
 │   │     ├─┬ parameters
 │   │     │ └─┬ obj
 │   │     │   └── type: jsii-calc.INonInternalInterface
 │   │     └── returns: any
 │   ├─┬ class DataRenderer (stable)
 │   │ └─┬ members
 │   │   ├── <initializer>() initializer (stable)
 │   │   ├─┬ render(data) method (stable)
 │   │   │ ├─┬ parameters
 │   │   │ │ └─┬ data
 │   │   │ │   └── type: Optional<@scope/jsii-calc-lib.MyFirstStruct>
 │   │   │ └── returns: string
 │   │   ├─┬ renderArbitrary(data) method (stable)
 │   │   │ ├─┬ parameters
 │   │   │ │ └─┬ data
 │   │   │ │   └── type: Map<string => any>
 │   │   │ └── returns: string
 │   │   └─┬ renderMap(map) method (stable)
 │   │     ├─┬ parameters
 │   │     │ └─┬ map
 │   │     │   └── type: Map<string => any>
 │   │     └── returns: string
 │   ├─┬ class Default (stable)
 │   │ └─┬ members
 │   │   ├── <initializer>() initializer (stable)
 │   │   └─┬ pleaseCompile() method (stable)
 │   │     └── returns: void
 │   ├─┬ class DefaultedConstructorArgument (stable)
 │   │ └─┬ members
 │   │   ├─┬ <initializer>(arg1,arg2,arg3) initializer (stable)
 │   │   │ └─┬ parameters
 │   │   │   ├─┬ arg1
 │   │   │   │ └── type: Optional<number>
 │   │   │   ├─┬ arg2
 │   │   │   │ └── type: Optional<string>
 │   │   │   └─┬ arg3
 │   │   │     └── type: Optional<date>
 │   │   ├─┬ arg1 property (stable)
 │   │   │ ├── immutable
 │   │   │ └── type: number
 │   │   ├─┬ arg3 property (stable)
 │   │   │ ├── immutable
 │   │   │ └── type: date
 │   │   └─┬ arg2 property (stable)
 │   │     ├── immutable
 │   │     └── type: Optional<string>
 │   ├─┬ class Demonstrate982 (stable)
 │   │ └─┬ members
 │   │   ├── <initializer>() initializer (stable)
 │   │   ├─┬ static takeThis() method (stable)
 │   │   │ ├── static
 │   │   │ └── returns: jsii-calc.ChildStruct982
 │   │   └─┬ static takeThisToo() method (stable)
 │   │     ├── static
 │   │     └── returns: jsii-calc.ParentStruct982
 │   ├─┬ class DeprecatedClass (deprecated)
 │   │ └─┬ members
 │   │   ├─┬ <initializer>(readonlyString,mutableNumber) initializer (deprecated)
 │   │   │ └─┬ parameters
 │   │   │   ├─┬ readonlyString
 │   │   │   │ └── type: string
 │   │   │   └─┬ mutableNumber
 │   │   │     └── type: Optional<number>
 │   │   ├─┬ method() method (deprecated)
 │   │   │ └── returns: void
 │   │   ├─┬ readonlyProperty property (deprecated)
 │   │   │ ├── immutable
 │   │   │ └── type: string
 │   │   └─┬ mutableProperty property (deprecated)
 │   │     └── type: Optional<number>
 │   ├─┬ class DisappointingCollectionSource (stable)
 │   │ └─┬ members
 │   │   ├─┬ static maybeList property (stable)
 │   │   │ ├── const
 │   │   │ ├── immutable
 │   │   │ ├── static
 │   │   │ └── type: Optional<Array<string>>
 │   │   └─┬ static maybeMap property (stable)
 │   │     ├── const
 │   │     ├── immutable
 │   │     ├── static
 │   │     └── type: Optional<Map<string => number>>
 │   ├─┬ class DoNotOverridePrivates (stable)
 │   │ └─┬ members
 │   │   ├── <initializer>() initializer (stable)
 │   │   ├─┬ changePrivatePropertyValue(newValue) method (stable)
 │   │   │ ├─┬ parameters
 │   │   │ │ └─┬ newValue
 │   │   │ │   └── type: string
 │   │   │ └── returns: void
 │   │   ├─┬ privateMethodValue() method (stable)
 │   │   │ └── returns: string
 │   │   └─┬ privatePropertyValue() method (stable)
 │   │     └── returns: string
 │   ├─┬ class DoNotRecognizeAnyAsOptional (stable)
 │   │ └─┬ members
 │   │   ├── <initializer>() initializer (stable)
 │   │   └─┬ method(_requiredAny,_optionalAny,_optionalString) method (stable)
 │   │     ├─┬ parameters
 │   │     │ ├─┬ _requiredAny
 │   │     │ │ └── type: any
 │   │     │ ├─┬ _optionalAny
 │   │     │ │ └── type: any
 │   │     │ └─┬ _optionalString
 │   │     │   └── type: Optional<string>
 │   │     └── returns: void
 │   ├─┬ class DocumentedClass (stable)
 │   │ └─┬ members
 │   │   ├── <initializer>() initializer (stable)
 │   │   ├─┬ greet(greetee) method (stable)
 │   │   │ ├─┬ parameters
 │   │   │ │ └─┬ greetee
 │   │   │ │   └── type: Optional<jsii-calc.Greetee>
 │   │   │ └── returns: number
 │   │   └─┬ hola() method (experimental)
 │   │     └── returns: void
 │   ├─┬ class DontComplainAboutVariadicAfterOptional (stable)
 │   │ └─┬ members
 │   │   ├── <initializer>() initializer (stable)
 │   │   └─┬ optionalAndVariadic(optional,things) method (stable)
 │   │     ├── variadic
 │   │     ├─┬ parameters
 │   │     │ ├─┬ optional
 │   │     │ │ └── type: Optional<string>
 │   │     │ └─┬ things
 │   │     │   ├── type: string
 │   │     │   └── variadic
 │   │     └── returns: string
 │   ├─┬ class DoubleTrouble (stable)
 │   │ ├── interfaces: IFriendlyRandomGenerator
 │   │ └─┬ members
 │   │   ├── <initializer>() initializer (stable)
 │   │   ├─┬ hello() method (stable)
 │   │   │ └── returns: string
 │   │   └─┬ next() method (stable)
 │   │     └── returns: number
 │   ├─┬ class DynamicPropertyBearer (stable)
 │   │ └─┬ members
 │   │   ├─┬ <initializer>(valueStore) initializer (stable)
 │   │   │ └─┬ parameters
 │   │   │   └─┬ valueStore
 │   │   │     └── type: string
 │   │   ├─┬ dynamicProperty property (stable)
 │   │   │ └── type: string
 │   │   └─┬ valueStore property (stable)
 │   │     └── type: string
 │   ├─┬ class DynamicPropertyBearerChild (stable)
 │   │ ├── base: DynamicPropertyBearer
 │   │ └─┬ members
 │   │   ├─┬ <initializer>(originalValue) initializer (stable)
 │   │   │ └─┬ parameters
 │   │   │   └─┬ originalValue
 │   │   │     └── type: string
 │   │   ├─┬ overrideValue(newValue) method (stable)
 │   │   │ ├─┬ parameters
 │   │   │ │ └─┬ newValue
 │   │   │ │   └── type: string
 │   │   │ └── returns: string
 │   │   └─┬ originalValue property (stable)
 │   │     ├── immutable
 │   │     └── type: string
 │   ├─┬ class Entropy (stable)
 │   │ └─┬ members
 │   │   ├─┬ <initializer>(clock) initializer (stable)
 │   │   │ └─┬ parameters
 │   │   │   └─┬ clock
 │   │   │     └── type: jsii-calc.IWallClock
 │   │   ├─┬ increase() method (stable)
 │   │   │ └── returns: string
 │   │   └─┬ repeat(word) method (stable)
 │   │     ├── abstract
 │   │     ├─┬ parameters
 │   │     │ └─┬ word
 │   │     │   └── type: string
 │   │     └── returns: string
 │   ├─┬ class EnumDispenser (stable)
 │   │ └─┬ members
 │   │   ├─┬ static randomIntegerLikeEnum() method (stable)
 │   │   │ ├── static
 │   │   │ └── returns: jsii-calc.AllTypesEnum
 │   │   └─┬ static randomStringLikeEnum() method (stable)
 │   │     ├── static
 │   │     └── returns: jsii-calc.StringEnum
 │   ├─┬ class EraseUndefinedHashValues (stable)
 │   │ └─┬ members
 │   │   ├── <initializer>() initializer (stable)
 │   │   ├─┬ static doesKeyExist(opts,key) method (stable)
 │   │   │ ├── static
 │   │   │ ├─┬ parameters
 │   │   │ │ ├─┬ opts
 │   │   │ │ │ └── type: jsii-calc.EraseUndefinedHashValuesOptions
 │   │   │ │ └─┬ key
 │   │   │ │   └── type: string
 │   │   │ └── returns: boolean
 │   │   ├─┬ static prop1IsNull() method (stable)
 │   │   │ ├── static
 │   │   │ └── returns: Map<string => any>
 │   │   └─┬ static prop2IsUndefined() method (stable)
 │   │     ├── static
 │   │     └── returns: Map<string => any>
 │   ├─┬ class ExperimentalClass (experimental)
 │   │ └─┬ members
 │   │   ├─┬ <initializer>(readonlyString,mutableNumber) initializer (experimental)
 │   │   │ └─┬ parameters
 │   │   │   ├─┬ readonlyString
 │   │   │   │ └── type: string
 │   │   │   └─┬ mutableNumber
 │   │   │     └── type: Optional<number>
 │   │   ├─┬ method() method (experimental)
 │   │   │ └── returns: void
 │   │   ├─┬ readonlyProperty property (experimental)
 │   │   │ ├── immutable
 │   │   │ └── type: string
 │   │   └─┬ mutableProperty property (experimental)
 │   │     └── type: Optional<number>
 │   ├─┬ class ExportedBaseClass (stable)
 │   │ └─┬ members
 │   │   ├─┬ <initializer>(success) initializer (stable)
 │   │   │ └─┬ parameters
 │   │   │   └─┬ success
 │   │   │     └── type: boolean
 │   │   └─┬ success property (stable)
 │   │     ├── immutable
 │   │     └── type: boolean
 │   ├─┬ class ExternalClass (stable)
 │   │ └─┬ members
 │   │   ├─┬ <initializer>(readonlyString,mutableNumber) initializer (stable)
 │   │   │ └─┬ parameters
 │   │   │   ├─┬ readonlyString
 │   │   │   │ └── type: string
 │   │   │   └─┬ mutableNumber
 │   │   │     └── type: Optional<number>
 │   │   ├─┬ method() method (stable)
 │   │   │ └── returns: void
 │   │   ├─┬ readonlyProperty property (stable)
 │   │   │ ├── immutable
 │   │   │ └── type: string
 │   │   └─┬ mutableProperty property (stable)
 │   │     └── type: Optional<number>
 │   ├─┬ class GiveMeStructs (stable)
 │   │ └─┬ members
 │   │   ├── <initializer>() initializer (stable)
 │   │   ├─┬ derivedToFirst(derived) method (stable)
 │   │   │ ├─┬ parameters
 │   │   │ │ └─┬ derived
 │   │   │ │   └── type: jsii-calc.DerivedStruct
 │   │   │ └── returns: @scope/jsii-calc-lib.MyFirstStruct
 │   │   ├─┬ readDerivedNonPrimitive(derived) method (stable)
 │   │   │ ├─┬ parameters
 │   │   │ │ └─┬ derived
 │   │   │ │   └── type: jsii-calc.DerivedStruct
 │   │   │ └── returns: jsii-calc.DoubleTrouble
 │   │   ├─┬ readFirstNumber(first) method (stable)
 │   │   │ ├─┬ parameters
 │   │   │ │ └─┬ first
 │   │   │ │   └── type: @scope/jsii-calc-lib.MyFirstStruct
 │   │   │ └── returns: number
 │   │   └─┬ structLiteral property (stable)
 │   │     ├── immutable
 │   │     └── type: @scope/jsii-calc-lib.StructWithOnlyOptionals
 │   ├─┬ class GreetingAugmenter (stable)
 │   │ └─┬ members
 │   │   ├── <initializer>() initializer (stable)
 │   │   └─┬ betterGreeting(friendly) method (stable)
 │   │     ├─┬ parameters
 │   │     │ └─┬ friendly
 │   │     │   └── type: @scope/jsii-calc-lib.IFriendly
 │   │     └── returns: string
 │   ├─┬ class ImplementInternalInterface (stable)
 │   │ └─┬ members
 │   │   ├── <initializer>() initializer (stable)
 │   │   └─┬ prop property (stable)
 │   │     └── type: string
 │   ├─┬ class Implementation (stable)
 │   │ └─┬ members
 │   │   ├── <initializer>() initializer (stable)
 │   │   └─┬ value property (stable)
 │   │     ├── immutable
 │   │     └── type: number
 │   ├─┬ class ImplementsInterfaceWithInternal (stable)
 │   │ ├── interfaces: IInterfaceWithInternal
 │   │ └─┬ members
 │   │   ├── <initializer>() initializer (stable)
 │   │   └─┬ visible() method (stable)
 │   │     └── returns: void
 │   ├─┬ class ImplementsInterfaceWithInternalSubclass (stable)
 │   │ ├── base: ImplementsInterfaceWithInternal
 │   │ └─┬ members
 │   │   └── <initializer>() initializer (stable)
 │   ├─┬ class ImplementsPrivateInterface (stable)
 │   │ └─┬ members
 │   │   ├── <initializer>() initializer (stable)
 │   │   └─┬ private property (stable)
 │   │     └── type: string
 │   ├─┬ class InbetweenClass (stable)
 │   │ ├── base: PublicClass
 │   │ ├── interfaces: IPublicInterface2
 │   │ └─┬ members
 │   │   ├── <initializer>() initializer (stable)
 │   │   └─┬ ciao() method (stable)
 │   │     └── returns: string
 │   ├─┬ class InterfaceCollections (stable)
 │   │ └─┬ members
 │   │   ├─┬ static listOfInterfaces() method (stable)
 │   │   │ ├── static
 │   │   │ └── returns: Array<jsii-calc.IBell>
 │   │   ├─┬ static listOfStructs() method (stable)
 │   │   │ ├── static
 │   │   │ └── returns: Array<jsii-calc.StructA>
 │   │   ├─┬ static mapOfInterfaces() method (stable)
 │   │   │ ├── static
 │   │   │ └── returns: Map<string => jsii-calc.IBell>
 │   │   └─┬ static mapOfStructs() method (stable)
 │   │     ├── static
 │   │     └── returns: Map<string => jsii-calc.StructA>
 │   ├─┬ class InterfacesMaker (stable)
 │   │ └─┬ members
 │   │   └─┬ static makeInterfaces(count) method (stable)
 │   │     ├── static
 │   │     ├─┬ parameters
 │   │     │ └─┬ count
 │   │     │   └── type: number
 │   │     └── returns: Array<@scope/jsii-calc-lib.IDoublable>
 │   ├─┬ class Isomorphism (stable)
 │   │ └─┬ members
 │   │   ├── <initializer>() initializer (stable)
 │   │   └─┬ myself() method (stable)
 │   │     └── returns: jsii-calc.Isomorphism
 │   ├─┬ class Issue2638 (stable)
 │   │ └─┬ members
 │   │   └── <initializer>() initializer (stable)
 │   ├─┬ class Issue2638B (stable)
 │   │ └─┬ members
 │   │   └── <initializer>() initializer (stable)
 │   ├─┬ class JSII417Derived (stable)
 │   │ ├── base: JSII417PublicBaseOfBase
 │   │ └─┬ members
 │   │   ├─┬ <initializer>(property) initializer (stable)
 │   │   │ └─┬ parameters
 │   │   │   └─┬ property
 │   │   │     └── type: string
 │   │   ├─┬ bar() method (stable)
 │   │   │ └── returns: void
 │   │   ├─┬ baz() method (stable)
 │   │   │ └── returns: void
 │   │   └─┬ property property (stable)
 │   │     ├── immutable
 │   │     ├── protected
 │   │     └── type: string
 │   ├─┬ class JSII417PublicBaseOfBase (stable)
 │   │ └─┬ members
 │   │   ├── <initializer>() initializer (stable)
 │   │   ├─┬ static makeInstance() method (stable)
 │   │   │ ├── static
 │   │   │ └── returns: jsii-calc.JSII417PublicBaseOfBase
 │   │   ├─┬ foo() method (stable)
 │   │   │ └── returns: void
 │   │   └─┬ hasRoot property (stable)
 │   │     ├── immutable
 │   │     └── type: boolean
 │   ├─┬ class JSObjectLiteralForInterface (stable)
 │   │ └─┬ members
 │   │   ├── <initializer>() initializer (stable)
 │   │   ├─┬ giveMeFriendly() method (stable)
 │   │   │ └── returns: @scope/jsii-calc-lib.IFriendly
 │   │   └─┬ giveMeFriendlyGenerator() method (stable)
 │   │     └── returns: jsii-calc.IFriendlyRandomGenerator
 │   ├─┬ class JSObjectLiteralToNative (stable)
 │   │ └─┬ members
 │   │   ├── <initializer>() initializer (stable)
 │   │   └─┬ returnLiteral() method (stable)
 │   │     └── returns: jsii-calc.JSObjectLiteralToNativeClass
 │   ├─┬ class JSObjectLiteralToNativeClass (stable)
 │   │ └─┬ members
 │   │   ├── <initializer>() initializer (stable)
 │   │   ├─┬ propA property (stable)
 │   │   │ └── type: string
 │   │   └─┬ propB property (stable)
 │   │     └── type: number
 │   ├─┬ class JavaReservedWords (stable)
 │   │ └─┬ members
 │   │   ├── <initializer>() initializer (stable)
 │   │   ├─┬ abstract() method (stable)
 │   │   │ └── returns: void
 │   │   ├─┬ assert() method (stable)
 │   │   │ └── returns: void
 │   │   ├─┬ boolean() method (stable)
 │   │   │ └── returns: void
 │   │   ├─┬ break() method (stable)
 │   │   │ └── returns: void
 │   │   ├─┬ byte() method (stable)
 │   │   │ └── returns: void
 │   │   ├─┬ case() method (stable)
 │   │   │ └── returns: void
 │   │   ├─┬ catch() method (stable)
 │   │   │ └── returns: void
 │   │   ├─┬ char() method (stable)
 │   │   │ └── returns: void
 │   │   ├─┬ class() method (stable)
 │   │   │ └── returns: void
 │   │   ├─┬ const() method (stable)
 │   │   │ └── returns: void
 │   │   ├─┬ continue() method (stable)
 │   │   │ └── returns: void
 │   │   ├─┬ default() method (stable)
 │   │   │ └── returns: void
 │   │   ├─┬ do() method (stable)
 │   │   │ └── returns: void
 │   │   ├─┬ double() method (stable)
 │   │   │ └── returns: void
 │   │   ├─┬ else() method (stable)
 │   │   │ └── returns: void
 │   │   ├─┬ enum() method (stable)
 │   │   │ └── returns: void
 │   │   ├─┬ extends() method (stable)
 │   │   │ └── returns: void
 │   │   ├─┬ false() method (stable)
 │   │   │ └── returns: void
 │   │   ├─┬ final() method (stable)
 │   │   │ └── returns: void
 │   │   ├─┬ finally() method (stable)
 │   │   │ └── returns: void
 │   │   ├─┬ float() method (stable)
 │   │   │ └── returns: void
 │   │   ├─┬ for() method (stable)
 │   │   │ └── returns: void
 │   │   ├─┬ goto() method (stable)
 │   │   │ └── returns: void
 │   │   ├─┬ if() method (stable)
 │   │   │ └── returns: void
 │   │   ├─┬ implements() method (stable)
 │   │   │ └── returns: void
 │   │   ├─┬ import() method (stable)
 │   │   │ └── returns: void
 │   │   ├─┬ instanceof() method (stable)
 │   │   │ └── returns: void
 │   │   ├─┬ int() method (stable)
 │   │   │ └── returns: void
 │   │   ├─┬ interface() method (stable)
 │   │   │ └── returns: void
 │   │   ├─┬ long() method (stable)
 │   │   │ └── returns: void
 │   │   ├─┬ native() method (stable)
 │   │   │ └── returns: void
 │   │   ├─┬ new() method (stable)
 │   │   │ └── returns: void
 │   │   ├─┬ null() method (stable)
 │   │   │ └── returns: void
 │   │   ├─┬ package() method (stable)
 │   │   │ └── returns: void
 │   │   ├─┬ private() method (stable)
 │   │   │ └── returns: void
 │   │   ├─┬ protected() method (stable)
 │   │   │ └── returns: void
 │   │   ├─┬ public() method (stable)
 │   │   │ └── returns: void
 │   │   ├─┬ return() method (stable)
 │   │   │ └── returns: void
 │   │   ├─┬ short() method (stable)
 │   │   │ └── returns: void
 │   │   ├─┬ static() method (stable)
 │   │   │ └── returns: void
 │   │   ├─┬ strictfp() method (stable)
 │   │   │ └── returns: void
 │   │   ├─┬ super() method (stable)
 │   │   │ └── returns: void
 │   │   ├─┬ switch() method (stable)
 │   │   │ └── returns: void
 │   │   ├─┬ synchronized() method (stable)
 │   │   │ └── returns: void
 │   │   ├─┬ this() method (stable)
 │   │   │ └── returns: void
 │   │   ├─┬ throw() method (stable)
 │   │   │ └── returns: void
 │   │   ├─┬ throws() method (stable)
 │   │   │ └── returns: void
 │   │   ├─┬ transient() method (stable)
 │   │   │ └── returns: void
 │   │   ├─┬ true() method (stable)
 │   │   │ └── returns: void
 │   │   ├─┬ try() method (stable)
 │   │   │ └── returns: void
 │   │   ├─┬ void() method (stable)
 │   │   │ └── returns: void
 │   │   ├─┬ volatile() method (stable)
 │   │   │ └── returns: void
 │   │   └─┬ while property (stable)
 │   │     └── type: string
 │   ├─┬ class Jsii487Derived (stable)
 │   │ ├── interfaces: IJsii487External2,IJsii487External
 │   │ └─┬ members
 │   │   └── <initializer>() initializer (stable)
 │   ├─┬ class Jsii496Derived (stable)
 │   │ ├── interfaces: IJsii496
 │   │ └─┬ members
 │   │   └── <initializer>() initializer (stable)
 │   ├─┬ class JsiiAgent (stable)
 │   │ └─┬ members
 │   │   ├── <initializer>() initializer (stable)
 │   │   └─┬ static value property (stable)
 │   │     ├── immutable
 │   │     ├── static
 │   │     └── type: Optional<string>
 │   ├─┬ class JsonFormatter (stable)
 │   │ └─┬ members
 │   │   ├─┬ static anyArray() method (stable)
 │   │   │ ├── static
 │   │   │ └── returns: any
 │   │   ├─┬ static anyBooleanFalse() method (stable)
 │   │   │ ├── static
 │   │   │ └── returns: any
 │   │   ├─┬ static anyBooleanTrue() method (stable)
 │   │   │ ├── static
 │   │   │ └── returns: any
 │   │   ├─┬ static anyDate() method (stable)
 │   │   │ ├── static
 │   │   │ └── returns: any
 │   │   ├─┬ static anyEmptyString() method (stable)
 │   │   │ ├── static
 │   │   │ └── returns: any
 │   │   ├─┬ static anyFunction() method (stable)
 │   │   │ ├── static
 │   │   │ └── returns: any
 │   │   ├─┬ static anyHash() method (stable)
 │   │   │ ├── static
 │   │   │ └── returns: any
 │   │   ├─┬ static anyNull() method (stable)
 │   │   │ ├── static
 │   │   │ └── returns: any
 │   │   ├─┬ static anyNumber() method (stable)
 │   │   │ ├── static
 │   │   │ └── returns: any
 │   │   ├─┬ static anyRef() method (stable)
 │   │   │ ├── static
 │   │   │ └── returns: any
 │   │   ├─┬ static anyString() method (stable)
 │   │   │ ├── static
 │   │   │ └── returns: any
 │   │   ├─┬ static anyUndefined() method (stable)
 │   │   │ ├── static
 │   │   │ └── returns: any
 │   │   ├─┬ static anyZero() method (stable)
 │   │   │ ├── static
 │   │   │ └── returns: any
 │   │   └─┬ static stringify(value) method (stable)
 │   │     ├── static
 │   │     ├─┬ parameters
 │   │     │ └─┬ value
 │   │     │   └── type: any
 │   │     └── returns: Optional<string>
 │   ├─┬ class LevelOne (stable)
 │   │ └─┬ members
 │   │   ├─┬ <initializer>(props) initializer (stable)
 │   │   │ └─┬ parameters
 │   │   │   └─┬ props
 │   │   │     └── type: jsii-calc.LevelOneProps
 │   │   └─┬ props property (stable)
 │   │     ├── immutable
 │   │     └── type: jsii-calc.LevelOneProps
 │   ├─┬ class MethodNamedProperty (stable)
 │   │ └─┬ members
 │   │   ├── <initializer>() initializer (stable)
 │   │   ├─┬ property() method (stable)
 │   │   │ └── returns: string
 │   │   └─┬ elite property (stable)
 │   │     ├── immutable
 │   │     └── type: number
 │   ├─┬ class Multiply (stable)
 │   │ ├── base: BinaryOperation
 │   │ ├── interfaces: IFriendlier,IRandomNumberGenerator
 │   │ └─┬ members
 │   │   ├─┬ <initializer>(lhs,rhs) initializer (stable)
 │   │   │ └─┬ parameters
 │   │   │   ├─┬ lhs
 │   │   │   │ └── type: @scope/jsii-calc-lib.NumericValue
 │   │   │   └─┬ rhs
 │   │   │     └── type: @scope/jsii-calc-lib.NumericValue
 │   │   ├─┬ farewell() method (stable)
 │   │   │ └── returns: string
 │   │   ├─┬ goodbye() method (stable)
 │   │   │ └── returns: string
 │   │   ├─┬ next() method (stable)
 │   │   │ └── returns: number
 │   │   ├─┬ toString() method (stable)
 │   │   │ └── returns: string
 │   │   └─┬ value property (stable)
 │   │     ├── immutable
 │   │     └── type: number
 │   ├─┬ class Negate (stable)
 │   │ ├── base: UnaryOperation
 │   │ ├── interfaces: IFriendlier
 │   │ └─┬ members
 │   │   ├─┬ <initializer>(operand) initializer (stable)
 │   │   │ └─┬ parameters
 │   │   │   └─┬ operand
 │   │   │     └── type: @scope/jsii-calc-lib.NumericValue
 │   │   ├─┬ farewell() method (stable)
 │   │   │ └── returns: string
 │   │   ├─┬ goodbye() method (stable)
 │   │   │ └── returns: string
 │   │   ├─┬ hello() method (stable)
 │   │   │ └── returns: string
 │   │   ├─┬ toString() method (stable)
 │   │   │ └── returns: string
 │   │   └─┬ value property (stable)
 │   │     ├── immutable
 │   │     └── type: number
 │   ├─┬ class NestedClassInstance (stable)
 │   │ └─┬ members
 │   │   └─┬ static makeInstance() method (stable)
 │   │     ├── static
 │   │     └── returns: @scope/jsii-calc-lib.submodule.NestingClass.NestedClass
 │   ├─┬ class NodeStandardLibrary (stable)
 │   │ └─┬ members
 │   │   ├── <initializer>() initializer (stable)
 │   │   ├─┬ cryptoSha256() method (stable)
 │   │   │ └── returns: string
 │   │   ├─┬ fsReadFile() method (stable)
 │   │   │ └── returns: Promise<string>
 │   │   ├─┬ fsReadFileSync() method (stable)
 │   │   │ └── returns: string
 │   │   └─┬ osPlatform property (stable)
 │   │     ├── immutable
 │   │     └── type: string
 │   ├─┬ class NullShouldBeTreatedAsUndefined (stable)
 │   │ └─┬ members
 │   │   ├─┬ <initializer>(_param1,optional) initializer (stable)
 │   │   │ └─┬ parameters
 │   │   │   ├─┬ _param1
 │   │   │   │ └── type: string
 │   │   │   └─┬ optional
 │   │   │     └── type: any
 │   │   ├─┬ giveMeUndefined(value) method (stable)
 │   │   │ ├─┬ parameters
 │   │   │ │ └─┬ value
 │   │   │ │   └── type: any
 │   │   │ └── returns: void
 │   │   ├─┬ giveMeUndefinedInsideAnObject(input) method (stable)
 │   │   │ ├─┬ parameters
 │   │   │ │ └─┬ input
 │   │   │ │   └── type: jsii-calc.NullShouldBeTreatedAsUndefinedData
 │   │   │ └── returns: void
 │   │   ├─┬ verifyPropertyIsUndefined() method (stable)
 │   │   │ └── returns: void
 │   │   └─┬ changeMeToUndefined property (stable)
 │   │     └── type: Optional<string>
 │   ├─┬ class NumberGenerator (stable)
 │   │ └─┬ members
 │   │   ├─┬ <initializer>(generator) initializer (stable)
 │   │   │ └─┬ parameters
 │   │   │   └─┬ generator
 │   │   │     └── type: jsii-calc.IRandomNumberGenerator
 │   │   ├─┬ isSameGenerator(gen) method (stable)
 │   │   │ ├─┬ parameters
 │   │   │ │ └─┬ gen
 │   │   │ │   └── type: jsii-calc.IRandomNumberGenerator
 │   │   │ └── returns: boolean
 │   │   ├─┬ nextTimes100() method (stable)
 │   │   │ └── returns: number
 │   │   └─┬ generator property (stable)
 │   │     └── type: jsii-calc.IRandomNumberGenerator
 │   ├─┬ class ObjectRefsInCollections (stable)
 │   │ └─┬ members
 │   │   ├── <initializer>() initializer (stable)
 │   │   ├─┬ sumFromArray(values) method (stable)
 │   │   │ ├─┬ parameters
 │   │   │ │ └─┬ values
 │   │   │ │   └── type: Array<@scope/jsii-calc-lib.NumericValue>
 │   │   │ └── returns: number
 │   │   └─┬ sumFromMap(values) method (stable)
 │   │     ├─┬ parameters
 │   │     │ └─┬ values
 │   │     │   └── type: Map<string => @scope/jsii-calc-lib.NumericValue>
 │   │     └── returns: number
 │   ├─┬ class ObjectWithPropertyProvider (stable)
 │   │ └─┬ members
 │   │   └─┬ static provide() method (stable)
 │   │     ├── static
 │   │     └── returns: jsii-calc.IObjectWithProperty
 │   ├─┬ class Old (deprecated)
 │   │ └─┬ members
 │   │   ├── <initializer>() initializer (deprecated)
 │   │   └─┬ doAThing() method (deprecated)
 │   │     └── returns: void
 │   ├─┬ class OptionalArgumentInvoker (stable)
 │   │ └─┬ members
 │   │   ├─┬ <initializer>(delegate) initializer (stable)
 │   │   │ └─┬ parameters
 │   │   │   └─┬ delegate
 │   │   │     └── type: jsii-calc.IInterfaceWithOptionalMethodArguments
 │   │   ├─┬ invokeWithOptional() method (stable)
 │   │   │ └── returns: void
 │   │   └─┬ invokeWithoutOptional() method (stable)
 │   │     └── returns: void
 │   ├─┬ class OptionalConstructorArgument (stable)
 │   │ └─┬ members
 │   │   ├─┬ <initializer>(arg1,arg2,arg3) initializer (stable)
 │   │   │ └─┬ parameters
 │   │   │   ├─┬ arg1
 │   │   │   │ └── type: number
 │   │   │   ├─┬ arg2
 │   │   │   │ └── type: string
 │   │   │   └─┬ arg3
 │   │   │     └── type: Optional<date>
 │   │   ├─┬ arg1 property (stable)
 │   │   │ ├── immutable
 │   │   │ └── type: number
 │   │   ├─┬ arg2 property (stable)
 │   │   │ ├── immutable
 │   │   │ └── type: string
 │   │   └─┬ arg3 property (stable)
 │   │     ├── immutable
 │   │     └── type: Optional<date>
 │   ├─┬ class OptionalStructConsumer (stable)
 │   │ └─┬ members
 │   │   ├─┬ <initializer>(optionalStruct) initializer (stable)
 │   │   │ └─┬ parameters
 │   │   │   └─┬ optionalStruct
 │   │   │     └── type: Optional<jsii-calc.OptionalStruct>
 │   │   ├─┬ parameterWasUndefined property (stable)
 │   │   │ ├── immutable
 │   │   │ └── type: boolean
 │   │   └─┬ fieldValue property (stable)
 │   │     ├── immutable
 │   │     └── type: Optional<string>
 │   ├─┬ class OverridableProtectedMember (stable)
 │   │ └─┬ members
 │   │   ├── <initializer>() initializer (stable)
 │   │   ├─┬ overrideMe() method (stable)
 │   │   │ ├── protected
 │   │   │ └── returns: string
 │   │   ├─┬ switchModes() method (stable)
 │   │   │ └── returns: void
 │   │   ├─┬ valueFromProtected() method (stable)
 │   │   │ └── returns: string
 │   │   ├─┬ overrideReadOnly property (stable)
 │   │   │ ├── immutable
 │   │   │ ├── protected
 │   │   │ └── type: string
 │   │   └─┬ overrideReadWrite property (stable)
 │   │     ├── protected
 │   │     └── type: string
 │   ├─┬ class OverrideReturnsObject (stable)
 │   │ └─┬ members
 │   │   ├── <initializer>() initializer (stable)
 │   │   └─┬ test(obj) method (stable)
 │   │     ├─┬ parameters
 │   │     │ └─┬ obj
 │   │     │   └── type: jsii-calc.IReturnsNumber
 │   │     └── returns: number
 │   ├─┬ class PartiallyInitializedThisConsumer (stable)
 │   │ └─┬ members
 │   │   ├── <initializer>() initializer (stable)
 │   │   └─┬ consumePartiallyInitializedThis(obj,dt,ev) method (stable)
 │   │     ├── abstract
 │   │     ├─┬ parameters
 │   │     │ ├─┬ obj
 │   │     │ │ └── type: jsii-calc.ConstructorPassesThisOut
 │   │     │ ├─┬ dt
 │   │     │ │ └── type: date
 │   │     │ └─┬ ev
 │   │     │   └── type: jsii-calc.AllTypesEnum
 │   │     └── returns: string
 │   ├─┬ class Polymorphism (stable)
 │   │ └─┬ members
 │   │   ├── <initializer>() initializer (stable)
 │   │   └─┬ sayHello(friendly) method (stable)
 │   │     ├─┬ parameters
 │   │     │ └─┬ friendly
 │   │     │   └── type: @scope/jsii-calc-lib.IFriendly
 │   │     └── returns: string
 │   ├─┬ class Power (stable)
 │   │ ├── base: CompositeOperation
 │   │ └─┬ members
 │   │   ├─┬ <initializer>(base,pow) initializer (stable)
 │   │   │ └─┬ parameters
 │   │   │   ├─┬ base
 │   │   │   │ └── type: @scope/jsii-calc-lib.NumericValue
 │   │   │   └─┬ pow
 │   │   │     └── type: @scope/jsii-calc-lib.NumericValue
 │   │   ├─┬ base property (stable)
 │   │   │ ├── immutable
 │   │   │ └── type: @scope/jsii-calc-lib.NumericValue
 │   │   ├─┬ expression property (stable)
 │   │   │ ├── immutable
 │   │   │ └── type: @scope/jsii-calc-lib.NumericValue
 │   │   └─┬ pow property (stable)
 │   │     ├── immutable
 │   │     └── type: @scope/jsii-calc-lib.NumericValue
 │   ├─┬ class PropertyNamedProperty (stable)
 │   │ └─┬ members
 │   │   ├── <initializer>() initializer (stable)
 │   │   ├─┬ property property (stable)
 │   │   │ ├── immutable
 │   │   │ └── type: string
 │   │   └─┬ yetAnoterOne property (stable)
 │   │     ├── immutable
 │   │     └── type: boolean
 │   ├─┬ class PublicClass (stable)
 │   │ └─┬ members
 │   │   ├── <initializer>() initializer (stable)
 │   │   └─┬ hello() method (stable)
 │   │     └── returns: void
 │   ├─┬ class PythonReservedWords (stable)
 │   │ └─┬ members
 │   │   ├── <initializer>() initializer (stable)
 │   │   ├─┬ and() method (stable)
 │   │   │ └── returns: void
 │   │   ├─┬ as() method (stable)
 │   │   │ └── returns: void
 │   │   ├─┬ assert() method (stable)
 │   │   │ └── returns: void
 │   │   ├─┬ async() method (stable)
 │   │   │ └── returns: void
 │   │   ├─┬ await() method (stable)
 │   │   │ └── returns: void
 │   │   ├─┬ break() method (stable)
 │   │   │ └── returns: void
 │   │   ├─┬ class() method (stable)
 │   │   │ └── returns: void
 │   │   ├─┬ continue() method (stable)
 │   │   │ └── returns: void
 │   │   ├─┬ def() method (stable)
 │   │   │ └── returns: void
 │   │   ├─┬ del() method (stable)
 │   │   │ └── returns: void
 │   │   ├─┬ elif() method (stable)
 │   │   │ └── returns: void
 │   │   ├─┬ else() method (stable)
 │   │   │ └── returns: void
 │   │   ├─┬ except() method (stable)
 │   │   │ └── returns: void
 │   │   ├─┬ finally() method (stable)
 │   │   │ └── returns: void
 │   │   ├─┬ for() method (stable)
 │   │   │ └── returns: void
 │   │   ├─┬ from() method (stable)
 │   │   │ └── returns: void
 │   │   ├─┬ global() method (stable)
 │   │   │ └── returns: void
 │   │   ├─┬ if() method (stable)
 │   │   │ └── returns: void
 │   │   ├─┬ import() method (stable)
 │   │   │ └── returns: void
 │   │   ├─┬ in() method (stable)
 │   │   │ └── returns: void
 │   │   ├─┬ is() method (stable)
 │   │   │ └── returns: void
 │   │   ├─┬ lambda() method (stable)
 │   │   │ └── returns: void
 │   │   ├─┬ nonlocal() method (stable)
 │   │   │ └── returns: void
 │   │   ├─┬ not() method (stable)
 │   │   │ └── returns: void
 │   │   ├─┬ or() method (stable)
 │   │   │ └── returns: void
 │   │   ├─┬ pass() method (stable)
 │   │   │ └── returns: void
 │   │   ├─┬ raise() method (stable)
 │   │   │ └── returns: void
 │   │   ├─┬ return() method (stable)
 │   │   │ └── returns: void
 │   │   ├─┬ try() method (stable)
 │   │   │ └── returns: void
 │   │   ├─┬ while() method (stable)
 │   │   │ └── returns: void
 │   │   ├─┬ with() method (stable)
 │   │   │ └── returns: void
 │   │   └─┬ yield() method (stable)
 │   │     └── returns: void
 │   ├─┬ class ReferenceEnumFromScopedPackage (stable)
 │   │ └─┬ members
 │   │   ├── <initializer>() initializer (stable)
 │   │   ├─┬ loadFoo() method (stable)
 │   │   │ └── returns: Optional<@scope/jsii-calc-lib.EnumFromScopedModule>
 │   │   ├─┬ saveFoo(value) method (stable)
 │   │   │ ├─┬ parameters
 │   │   │ │ └─┬ value
 │   │   │ │   └── type: @scope/jsii-calc-lib.EnumFromScopedModule
 │   │   │ └── returns: void
 │   │   └─┬ foo property (stable)
 │   │     └── type: Optional<@scope/jsii-calc-lib.EnumFromScopedModule>
 │   ├─┬ class ReturnsPrivateImplementationOfInterface (stable)
 │   │ └─┬ members
 │   │   ├── <initializer>() initializer (stable)
 │   │   └─┬ privateImplementation property (stable)
 │   │     ├── immutable
 │   │     └── type: jsii-calc.IPrivatelyImplemented
 │   ├─┬ class RootStructValidator (stable)
 │   │ └─┬ members
 │   │   └─┬ static validate(struct) method (stable)
 │   │     ├── static
 │   │     ├─┬ parameters
 │   │     │ └─┬ struct
 │   │     │   └── type: jsii-calc.RootStruct
 │   │     └── returns: void
 │   ├─┬ class RuntimeTypeChecking (stable)
 │   │ └─┬ members
 │   │   ├── <initializer>() initializer (stable)
 │   │   ├─┬ methodWithDefaultedArguments(arg1,arg2,arg3) method (stable)
 │   │   │ ├─┬ parameters
 │   │   │ │ ├─┬ arg1
 │   │   │ │ │ └── type: Optional<number>
 │   │   │ │ ├─┬ arg2
 │   │   │ │ │ └── type: Optional<string>
 │   │   │ │ └─┬ arg3
 │   │   │ │   └── type: Optional<date>
 │   │   │ └── returns: void
 │   │   ├─┬ methodWithOptionalAnyArgument(arg) method (stable)
 │   │   │ ├─┬ parameters
 │   │   │ │ └─┬ arg
 │   │   │ │   └── type: any
 │   │   │ └── returns: void
 │   │   └─┬ methodWithOptionalArguments(arg1,arg2,arg3) method (stable)
 │   │     ├─┬ parameters
 │   │     │ ├─┬ arg1
 │   │     │ │ └── type: number
 │   │     │ ├─┬ arg2
 │   │     │ │ └── type: string
 │   │     │ └─┬ arg3
 │   │     │   └── type: Optional<date>
 │   │     └── returns: void
 │   ├─┬ class SingleInstanceTwoTypes (stable)
 │   │ └─┬ members
 │   │   ├── <initializer>() initializer (stable)
 │   │   ├─┬ interface1() method (stable)
 │   │   │ └── returns: jsii-calc.InbetweenClass
 │   │   └─┬ interface2() method (stable)
 │   │     └── returns: jsii-calc.IPublicInterface
 │   ├─┬ class SingletonInt (stable)
 │   │ └─┬ members
 │   │   └─┬ isSingletonInt(value) method (stable)
 │   │     ├─┬ parameters
 │   │     │ └─┬ value
 │   │     │   └── type: number
 │   │     └── returns: boolean
 │   ├─┬ class SingletonString (stable)
 │   │ └─┬ members
 │   │   └─┬ isSingletonString(value) method (stable)
 │   │     ├─┬ parameters
 │   │     │ └─┬ value
 │   │     │   └── type: string
 │   │     └── returns: boolean
 │   ├─┬ class SomeTypeJsii976 (stable)
 │   │ └─┬ members
 │   │   ├── <initializer>() initializer (stable)
 │   │   ├─┬ static returnAnonymous() method (stable)
 │   │   │ ├── static
 │   │   │ └── returns: any
 │   │   └─┬ static returnReturn() method (stable)
 │   │     ├── static
 │   │     └── returns: jsii-calc.IReturnJsii976
 │   ├─┬ class StableClass (stable)
 │   │ └─┬ members
 │   │   ├─┬ <initializer>(readonlyString,mutableNumber) initializer (stable)
 │   │   │ └─┬ parameters
 │   │   │   ├─┬ readonlyString
 │   │   │   │ └── type: string
 │   │   │   └─┬ mutableNumber
 │   │   │     └── type: Optional<number>
 │   │   ├─┬ method() method (stable)
 │   │   │ └── returns: void
 │   │   ├─┬ readonlyProperty property (stable)
 │   │   │ ├── immutable
 │   │   │ └── type: string
 │   │   └─┬ mutableProperty property (stable)
 │   │     └── type: Optional<number>
 │   ├─┬ class StaticContext (stable)
 │   │ └─┬ members
 │   │   ├─┬ static canAccessStaticContext() method (stable)
 │   │   │ ├── static
 │   │   │ └── returns: boolean
 │   │   └─┬ static staticVariable property (stable)
 │   │     ├── static
 │   │     └── type: boolean
 │   ├─┬ class StaticHelloChild (stable)
 │   │ ├── base: StaticHelloParent
 │   │ └─┬ members
 │   │   ├─┬ static method() method (stable)
 │   │   │ ├── static
 │   │   │ └── returns: void
 │   │   └─┬ static property property (stable)
 │   │     ├── immutable
 │   │     ├── static
 │   │     └── type: number
 │   ├─┬ class StaticHelloParent (stable)
 │   │ └─┬ members
 │   │   ├── <initializer>() initializer (stable)
 │   │   ├─┬ static method() method (stable)
 │   │   │ ├── static
 │   │   │ └── returns: void
 │   │   └─┬ static property property (stable)
 │   │     ├── immutable
 │   │     ├── static
 │   │     └── type: number
 │   ├─┬ class Statics (stable)
 │   │ └─┬ members
 │   │   ├─┬ <initializer>(value) initializer (stable)
 │   │   │ └─┬ parameters
 │   │   │   └─┬ value
 │   │   │     └── type: string
 │   │   ├─┬ static staticMethod(name) method (stable)
 │   │   │ ├── static
 │   │   │ ├─┬ parameters
 │   │   │ │ └─┬ name
 │   │   │ │   └── type: string
 │   │   │ └── returns: string
 │   │   ├─┬ justMethod() method (stable)
 │   │   │ └── returns: string
 │   │   ├─┬ static BAR property (stable)
 │   │   │ ├── const
 │   │   │ ├── immutable
 │   │   │ ├── static
 │   │   │ └── type: number
 │   │   ├─┬ static ConstObj property (stable)
 │   │   │ ├── const
 │   │   │ ├── immutable
 │   │   │ ├── static
 │   │   │ └── type: jsii-calc.DoubleTrouble
 │   │   ├─┬ static Foo property (stable)
 │   │   │ ├── const
 │   │   │ ├── immutable
 │   │   │ ├── static
 │   │   │ └── type: string
 │   │   ├─┬ static zooBar property (stable)
 │   │   │ ├── const
 │   │   │ ├── immutable
 │   │   │ ├── static
 │   │   │ └── type: Map<string => string>
 │   │   ├─┬ static instance property (stable)
 │   │   │ ├── static
 │   │   │ └── type: jsii-calc.Statics
 │   │   ├─┬ static nonConstStatic property (stable)
 │   │   │ ├── static
 │   │   │ └── type: number
 │   │   └─┬ value property (stable)
 │   │     ├── immutable
 │   │     └── type: string
 │   ├─┬ class StripInternal (stable)
 │   │ └─┬ members
 │   │   ├── <initializer>() initializer (stable)
 │   │   └─┬ youSeeMe property (stable)
 │   │     └── type: string
 │   ├─┬ class StructPassing (external)
 │   │ └─┬ members
 │   │   ├── <initializer>() initializer (external)
 │   │   ├─┬ static howManyVarArgsDidIPass(_positional,inputs) method (external)
 │   │   │ ├── static
 │   │   │ ├── variadic
 │   │   │ ├─┬ parameters
 │   │   │ │ ├─┬ _positional
 │   │   │ │ │ └── type: number
 │   │   │ │ └─┬ inputs
 │   │   │ │   ├── type: jsii-calc.TopLevelStruct
 │   │   │ │   └── variadic
 │   │   │ └── returns: number
 │   │   └─┬ static roundTrip(_positional,input) method (external)
 │   │     ├── static
 │   │     ├─┬ parameters
 │   │     │ ├─┬ _positional
 │   │     │ │ └── type: number
 │   │     │ └─┬ input
 │   │     │   └── type: jsii-calc.TopLevelStruct
 │   │     └── returns: jsii-calc.TopLevelStruct
 │   ├─┬ class StructUnionConsumer (stable)
 │   │ └─┬ members
 │   │   ├─┬ static isStructA(struct) method (stable)
 │   │   │ ├── static
 │   │   │ ├─┬ parameters
 │   │   │ │ └─┬ struct
 │   │   │ │   └── type: jsii-calc.StructA | jsii-calc.StructB
 │   │   │ └── returns: boolean
 │   │   └─┬ static isStructB(struct) method (stable)
 │   │     ├── static
 │   │     ├─┬ parameters
 │   │     │ └─┬ struct
 │   │     │   └── type: jsii-calc.StructA | jsii-calc.StructB
 │   │     └── returns: boolean
 │   ├─┬ class Sum (stable)
 │   │ ├── base: CompositeOperation
 │   │ └─┬ members
 │   │   ├── <initializer>() initializer (stable)
 │   │   ├─┬ expression property (stable)
 │   │   │ ├── immutable
 │   │   │ └── type: @scope/jsii-calc-lib.NumericValue
 │   │   └─┬ parts property (stable)
 │   │     └── type: Array<@scope/jsii-calc-lib.NumericValue>
 │   ├─┬ class SupportsNiceJavaBuilder (stable)
 │   │ ├── base: SupportsNiceJavaBuilderWithRequiredProps
 │   │ └─┬ members
 │   │   ├─┬ <initializer>(id,defaultBar,props,rest) initializer (stable)
 │   │   │ ├── variadic
 │   │   │ └─┬ parameters
 │   │   │   ├─┬ id
 │   │   │   │ └── type: number
 │   │   │   ├─┬ defaultBar
 │   │   │   │ └── type: Optional<number>
 │   │   │   ├─┬ props
 │   │   │   │ └── type: Optional<jsii-calc.SupportsNiceJavaBuilderProps>
 │   │   │   └─┬ rest
 │   │   │     ├── type: string
 │   │   │     └── variadic
 │   │   ├─┬ id property (stable)
 │   │   │ ├── immutable
 │   │   │ └── type: number
 │   │   └─┬ rest property (stable)
 │   │     ├── immutable
 │   │     └── type: Array<string>
 │   ├─┬ class SupportsNiceJavaBuilderWithRequiredProps (stable)
 │   │ └─┬ members
 │   │   ├─┬ <initializer>(id,props) initializer (stable)
 │   │   │ └─┬ parameters
 │   │   │   ├─┬ id
 │   │   │   │ └── type: number
 │   │   │   └─┬ props
 │   │   │     └── type: jsii-calc.SupportsNiceJavaBuilderProps
 │   │   ├─┬ bar property (stable)
 │   │   │ ├── immutable
 │   │   │ └── type: number
 │   │   ├─┬ id property (stable)
 │   │   │ ├── immutable
 │   │   │ └── type: number
 │   │   └─┬ propId property (stable)
 │   │     ├── immutable
 │   │     └── type: Optional<string>
 │   ├─┬ class SyncVirtualMethods (stable)
 │   │ └─┬ members
 │   │   ├── <initializer>() initializer (stable)
 │   │   ├─┬ callerIsAsync() method (stable)
 │   │   │ └── returns: Promise<number>
 │   │   ├─┬ callerIsMethod() method (stable)
 │   │   │ └── returns: number
 │   │   ├─┬ modifyOtherProperty(value) method (stable)
 │   │   │ ├─┬ parameters
 │   │   │ │ └─┬ value
 │   │   │ │   └── type: string
 │   │   │ └── returns: void
 │   │   ├─┬ modifyValueOfTheProperty(value) method (stable)
 │   │   │ ├─┬ parameters
 │   │   │ │ └─┬ value
 │   │   │ │   └── type: string
 │   │   │ └── returns: void
 │   │   ├─┬ readA() method (stable)
 │   │   │ └── returns: number
 │   │   ├─┬ retrieveOtherProperty() method (stable)
 │   │   │ └── returns: string
 │   │   ├─┬ retrieveReadOnlyProperty() method (stable)
 │   │   │ └── returns: string
 │   │   ├─┬ retrieveValueOfTheProperty() method (stable)
 │   │   │ └── returns: string
 │   │   ├─┬ virtualMethod(n) method (stable)
 │   │   │ ├─┬ parameters
 │   │   │ │ └─┬ n
 │   │   │ │   └── type: number
 │   │   │ └── returns: number
 │   │   ├─┬ writeA(value) method (stable)
 │   │   │ ├─┬ parameters
 │   │   │ │ └─┬ value
 │   │   │ │   └── type: number
 │   │   │ └── returns: void
 │   │   ├─┬ readonlyProperty property (stable)
 │   │   │ ├── immutable
 │   │   │ └── type: string
 │   │   ├─┬ a property (stable)
 │   │   │ └── type: number
 │   │   ├─┬ callerIsProperty property (stable)
 │   │   │ └── type: number
 │   │   ├─┬ otherProperty property (stable)
 │   │   │ └── type: string
 │   │   ├─┬ theProperty property (stable)
 │   │   │ └── type: string
 │   │   └─┬ valueOfOtherProperty property (stable)
 │   │     └── type: string
 │   ├─┬ class TestStructWithEnum (stable)
 │   │ └─┬ members
 │   │   ├── <initializer>() initializer (stable)
 │   │   ├─┬ isStringEnumA(input) method (stable)
 │   │   │ ├─┬ parameters
 │   │   │ │ └─┬ input
 │   │   │ │   └── type: jsii-calc.StructWithEnum
 │   │   │ └── returns: boolean
 │   │   ├─┬ isStringEnumB(input) method (stable)
 │   │   │ ├─┬ parameters
 │   │   │ │ └─┬ input
 │   │   │ │   └── type: jsii-calc.StructWithEnum
 │   │   │ └── returns: boolean
 │   │   ├─┬ structWithFoo property (stable)
 │   │   │ ├── immutable
 │   │   │ └── type: jsii-calc.StructWithEnum
 │   │   └─┬ structWithFooBar property (stable)
 │   │     ├── immutable
 │   │     └── type: jsii-calc.StructWithEnum
 │   ├─┬ class Thrower (stable)
 │   │ └─┬ members
 │   │   ├── <initializer>() initializer (stable)
 │   │   └─┬ throwError() method (stable)
 │   │     └── returns: void
 │   ├─┬ class UmaskCheck (stable)
 │   │ └─┬ members
 │   │   └─┬ static mode() method (stable)
 │   │     ├── static
 │   │     └── returns: number
 │   ├─┬ class UnaryOperation (stable)
 │   │ ├── base: Operation
 │   │ └─┬ members
 │   │   ├─┬ <initializer>(operand) initializer (stable)
 │   │   │ └─┬ parameters
 │   │   │   └─┬ operand
 │   │   │     └── type: @scope/jsii-calc-lib.NumericValue
 │   │   └─┬ operand property (stable)
 │   │     ├── immutable
 │   │     └── type: @scope/jsii-calc-lib.NumericValue
 │   ├─┬ class UpcasingReflectable (stable)
 │   │ ├── interfaces: IReflectable
 │   │ └─┬ members
 │   │   ├─┬ <initializer>(delegate) initializer (stable)
 │   │   │ └─┬ parameters
 │   │   │   └─┬ delegate
 │   │   │     └── type: Map<string => any>
 │   │   ├─┬ static reflector property (stable)
 │   │   │ ├── const
 │   │   │ ├── immutable
 │   │   │ ├── static
 │   │   │ └── type: @scope/jsii-calc-lib.submodule.Reflector
 │   │   └─┬ entries property (stable)
 │   │     ├── immutable
 │   │     └── type: Array<@scope/jsii-calc-lib.submodule.ReflectableEntry>
 │   ├─┬ class UseBundledDependency (stable)
 │   │ └─┬ members
 │   │   ├── <initializer>() initializer (stable)
 │   │   └─┬ value() method (stable)
 │   │     └── returns: any
 │   ├─┬ class UseCalcBase (stable)
 │   │ └─┬ members
 │   │   ├── <initializer>() initializer (stable)
 │   │   └─┬ hello() method (stable)
 │   │     └── returns: @scope/jsii-calc-base.Base
 │   ├─┬ class UsesInterfaceWithProperties (stable)
 │   │ └─┬ members
 │   │   ├─┬ <initializer>(obj) initializer (stable)
 │   │   │ └─┬ parameters
 │   │   │   └─┬ obj
 │   │   │     └── type: jsii-calc.IInterfaceWithProperties
 │   │   ├─┬ justRead() method (stable)
 │   │   │ └── returns: string
 │   │   ├─┬ readStringAndNumber(ext) method (stable)
 │   │   │ ├─┬ parameters
 │   │   │ │ └─┬ ext
 │   │   │ │   └── type: jsii-calc.IInterfaceWithPropertiesExtension
 │   │   │ └── returns: string
 │   │   ├─┬ writeAndRead(value) method (stable)
 │   │   │ ├─┬ parameters
 │   │   │ │ └─┬ value
 │   │   │ │   └── type: string
 │   │   │ └── returns: string
 │   │   └─┬ obj property (stable)
 │   │     ├── immutable
 │   │     └── type: jsii-calc.IInterfaceWithProperties
 │   ├─┬ class VariadicInvoker (stable)
 │   │ └─┬ members
 │   │   ├─┬ <initializer>(method) initializer (stable)
 │   │   │ └─┬ parameters
 │   │   │   └─┬ method
 │   │   │     └── type: jsii-calc.VariadicMethod
 │   │   └─┬ asArray(values) method (stable)
 │   │     ├── variadic
 │   │     ├─┬ parameters
 │   │     │ └─┬ values
 │   │     │   ├── type: number
 │   │     │   └── variadic
 │   │     └── returns: Array<number>
 │   ├─┬ class VariadicMethod (stable)
 │   │ └─┬ members
 │   │   ├─┬ <initializer>(prefix) initializer (stable)
 │   │   │ ├── variadic
 │   │   │ └─┬ parameters
 │   │   │   └─┬ prefix
 │   │   │     ├── type: number
 │   │   │     └── variadic
 │   │   └─┬ asArray(first,others) method (stable)
 │   │     ├── variadic
 │   │     ├─┬ parameters
 │   │     │ ├─┬ first
 │   │     │ │ └── type: number
 │   │     │ └─┬ others
 │   │     │   ├── type: number
 │   │     │   └── variadic
 │   │     └── returns: Array<number>
 │   ├─┬ class VirtualMethodPlayground (stable)
 │   │ └─┬ members
 │   │   ├── <initializer>() initializer (stable)
 │   │   ├─┬ overrideMeAsync(index) method (stable)
 │   │   │ ├─┬ parameters
 │   │   │ │ └─┬ index
 │   │   │ │   └── type: number
 │   │   │ └── returns: Promise<number>
 │   │   ├─┬ overrideMeSync(index) method (stable)
 │   │   │ ├─┬ parameters
 │   │   │ │ └─┬ index
 │   │   │ │   └── type: number
 │   │   │ └── returns: number
 │   │   ├─┬ parallelSumAsync(count) method (stable)
 │   │   │ ├─┬ parameters
 │   │   │ │ └─┬ count
 │   │   │ │   └── type: number
 │   │   │ └── returns: Promise<number>
 │   │   ├─┬ serialSumAsync(count) method (stable)
 │   │   │ ├─┬ parameters
 │   │   │ │ └─┬ count
 │   │   │ │   └── type: number
 │   │   │ └── returns: Promise<number>
 │   │   └─┬ sumSync(count) method (stable)
 │   │     ├─┬ parameters
 │   │     │ └─┬ count
 │   │     │   └── type: number
 │   │     └── returns: number
 │   ├─┬ class VoidCallback (stable)
 │   │ └─┬ members
 │   │   ├── <initializer>() initializer (stable)
 │   │   ├─┬ callMe() method (stable)
 │   │   │ └── returns: void
 │   │   ├─┬ overrideMe() method (stable)
 │   │   │ ├── abstract
 │   │   │ ├── protected
 │   │   │ └── returns: void
 │   │   └─┬ methodWasCalled property (stable)
 │   │     ├── immutable
 │   │     └── type: boolean
 │   ├─┬ class WithPrivatePropertyInConstructor (stable)
 │   │ └─┬ members
 │   │   ├─┬ <initializer>(privateField) initializer (stable)
 │   │   │ └─┬ parameters
 │   │   │   └─┬ privateField
 │   │   │     └── type: Optional<string>
 │   │   └─┬ success property (stable)
 │   │     ├── immutable
 │   │     └── type: boolean
 │   ├─┬ interface CalculatorProps (stable)
 │   │ └─┬ members
 │   │   ├─┬ initialValue property (stable)
 │   │   │ ├── abstract
 │   │   │ ├── immutable
 │   │   │ └── type: Optional<number>
 │   │   └─┬ maximumValue property (stable)
 │   │     ├── abstract
 │   │     ├── immutable
 │   │     └── type: Optional<number>
 │   ├─┬ interface ChildStruct982 (stable)
 │   │ ├─┬ interfaces
 │   │ │ └── ParentStruct982
 │   │ └─┬ members
 │   │   └─┬ bar property (stable)
 │   │     ├── abstract
 │   │     ├── immutable
 │   │     └── type: number
 │   ├─┬ interface ConfusingToJacksonStruct (stable)
 │   │ └─┬ members
 │   │   └─┬ unionProperty property (stable)
 │   │     ├── abstract
 │   │     ├── immutable
 │   │     └── type: Optional<@scope/jsii-calc-lib.IFriendly | Array<@scope/jsii-calc-lib.IFriendly | jsii-calc.AbstractClass>>
 │   ├─┬ interface DeprecatedStruct (deprecated)
 │   │ └─┬ members
 │   │   └─┬ readonlyProperty property (deprecated)
 │   │     ├── abstract
 │   │     ├── immutable
 │   │     └── type: string
 │   ├─┬ interface DerivedStruct (stable)
 │   │ ├─┬ interfaces
 │   │ │ └── MyFirstStruct
 │   │ └─┬ members
 │   │   ├─┬ anotherRequired property (stable)
 │   │   │ ├── abstract
 │   │   │ ├── immutable
 │   │   │ └── type: date
 │   │   ├─┬ bool property (stable)
 │   │   │ ├── abstract
 │   │   │ ├── immutable
 │   │   │ └── type: boolean
 │   │   ├─┬ nonPrimitive property (stable)
 │   │   │ ├── abstract
 │   │   │ ├── immutable
 │   │   │ └── type: jsii-calc.DoubleTrouble
 │   │   ├─┬ anotherOptional property (stable)
 │   │   │ ├── abstract
 │   │   │ ├── immutable
 │   │   │ └── type: Optional<Map<string => @scope/jsii-calc-lib.NumericValue>>
 │   │   ├─┬ optionalAny property (stable)
 │   │   │ ├── abstract
 │   │   │ ├── immutable
 │   │   │ └── type: any
 │   │   └─┬ optionalArray property (stable)
 │   │     ├── abstract
 │   │     ├── immutable
 │   │     └── type: Optional<Array<string>>
 │   ├─┬ interface DiamondBottom (stable)
 │   │ ├─┬ interfaces
 │   │ │ ├── DiamondLeft
 │   │ │ └── DiamondRight
 │   │ └─┬ members
 │   │   └─┬ bottom property (stable)
 │   │     ├── abstract
 │   │     ├── immutable
 │   │     └── type: Optional<date>
 │   ├─┬ interface DiamondInheritanceBaseLevelStruct (stable)
 │   │ └─┬ members
 │   │   └─┬ baseLevelProperty property (stable)
 │   │     ├── abstract
 │   │     ├── immutable
 │   │     └── type: string
 │   ├─┬ interface DiamondInheritanceFirstMidLevelStruct (stable)
 │   │ ├─┬ interfaces
 │   │ │ └── DiamondInheritanceBaseLevelStruct
 │   │ └─┬ members
 │   │   └─┬ firstMidLevelProperty property (stable)
 │   │     ├── abstract
 │   │     ├── immutable
 │   │     └── type: string
 │   ├─┬ interface DiamondInheritanceSecondMidLevelStruct (stable)
 │   │ ├─┬ interfaces
 │   │ │ └── DiamondInheritanceBaseLevelStruct
 │   │ └─┬ members
 │   │   └─┬ secondMidLevelProperty property (stable)
 │   │     ├── abstract
 │   │     ├── immutable
 │   │     └── type: string
 │   ├─┬ interface DiamondInheritanceTopLevelStruct (stable)
 │   │ ├─┬ interfaces
 │   │ │ ├── DiamondInheritanceFirstMidLevelStruct
 │   │ │ └── DiamondInheritanceSecondMidLevelStruct
 │   │ └─┬ members
 │   │   └─┬ topLevelProperty property (stable)
 │   │     ├── abstract
 │   │     ├── immutable
 │   │     └── type: string
 │   ├─┬ interface EraseUndefinedHashValuesOptions (stable)
 │   │ └─┬ members
 │   │   ├─┬ option1 property (stable)
 │   │   │ ├── abstract
 │   │   │ ├── immutable
 │   │   │ └── type: Optional<string>
 │   │   └─┬ option2 property (stable)
 │   │     ├── abstract
 │   │     ├── immutable
 │   │     └── type: Optional<string>
 │   ├─┬ interface ExperimentalStruct (experimental)
 │   │ └─┬ members
 │   │   └─┬ readonlyProperty property (experimental)
 │   │     ├── abstract
 │   │     ├── immutable
 │   │     └── type: string
 │   ├─┬ interface ExtendsInternalInterface (stable)
 │   │ └─┬ members
 │   │   ├─┬ boom property (stable)
 │   │   │ ├── abstract
 │   │   │ ├── immutable
 │   │   │ └── type: boolean
 │   │   └─┬ prop property (stable)
 │   │     ├── abstract
 │   │     ├── immutable
 │   │     └── type: string
 │   ├─┬ interface ExternalStruct (stable)
 │   │ └─┬ members
 │   │   └─┬ readonlyProperty property (stable)
 │   │     ├── abstract
 │   │     ├── immutable
 │   │     └── type: string
 │   ├─┬ interface Greetee (stable)
 │   │ └─┬ members
 │   │   └─┬ name property (stable)
 │   │     ├── abstract
 │   │     ├── immutable
 │   │     └── type: Optional<string>
 │   ├─┬ interface IAnonymousImplementationProvider (stable)
 │   │ └─┬ members
 │   │   ├─┬ provideAsClass() method (stable)
 │   │   │ ├── abstract
 │   │   │ └── returns: jsii-calc.Implementation
 │   │   └─┬ provideAsInterface() method (stable)
 │   │     ├── abstract
 │   │     └── returns: jsii-calc.IAnonymouslyImplementMe
 │   ├─┬ interface IAnonymouslyImplementMe (stable)
 │   │ └─┬ members
 │   │   ├─┬ verb() method (stable)
 │   │   │ ├── abstract
 │   │   │ └── returns: string
 │   │   └─┬ value property (stable)
 │   │     ├── abstract
 │   │     ├── immutable
 │   │     └── type: number
 │   ├─┬ interface IAnotherPublicInterface (stable)
 │   │ └─┬ members
 │   │   └─┬ a property (stable)
 │   │     ├── abstract
 │   │     └── type: string
 │   ├─┬ interface IBell (stable)
 │   │ └─┬ members
 │   │   └─┬ ring() method (stable)
 │   │     ├── abstract
 │   │     └── returns: void
 │   ├─┬ interface IBellRinger (stable)
 │   │ └─┬ members
 │   │   └─┬ yourTurn(bell) method (stable)
 │   │     ├── abstract
 │   │     ├─┬ parameters
 │   │     │ └─┬ bell
 │   │     │   └── type: jsii-calc.IBell
 │   │     └── returns: void
 │   ├─┬ interface IConcreteBellRinger (stable)
 │   │ └─┬ members
 │   │   └─┬ yourTurn(bell) method (stable)
 │   │     ├── abstract
 │   │     ├─┬ parameters
 │   │     │ └─┬ bell
 │   │     │   └── type: jsii-calc.Bell
 │   │     └── returns: void
 │   ├─┬ interface IDeprecatedInterface (deprecated)
 │   │ └─┬ members
 │   │   ├─┬ method() method (deprecated)
 │   │   │ ├── abstract
 │   │   │ └── returns: void
 │   │   └─┬ mutableProperty property (deprecated)
 │   │     ├── abstract
 │   │     └── type: Optional<number>
 │   ├─┬ interface IExperimentalInterface (experimental)
 │   │ └─┬ members
 │   │   ├─┬ method() method (experimental)
 │   │   │ ├── abstract
 │   │   │ └── returns: void
 │   │   └─┬ mutableProperty property (experimental)
 │   │     ├── abstract
 │   │     └── type: Optional<number>
 │   ├─┬ interface IExtendsPrivateInterface (stable)
 │   │ └─┬ members
 │   │   ├─┬ moreThings property (stable)
 │   │   │ ├── abstract
 │   │   │ ├── immutable
 │   │   │ └── type: Array<string>
 │   │   └─┬ private property (stable)
 │   │     ├── abstract
 │   │     └── type: string
 │   ├─┬ interface IExternalInterface (stable)
 │   │ └─┬ members
 │   │   ├─┬ method() method (stable)
 │   │   │ ├── abstract
 │   │   │ └── returns: void
 │   │   └─┬ mutableProperty property (stable)
 │   │     ├── abstract
 │   │     └── type: Optional<number>
 │   ├─┬ interface IFriendlier (stable)
 │   │ ├─┬ interfaces
 │   │ │ └── IFriendly
 │   │ └─┬ members
 │   │   ├─┬ farewell() method (stable)
 │   │   │ ├── abstract
 │   │   │ └── returns: string
 │   │   └─┬ goodbye() method (stable)
 │   │     ├── abstract
 │   │     └── returns: string
 │   ├─┬ interface IFriendlyRandomGenerator (stable)
 │   │ ├─┬ interfaces
 │   │ │ ├── IRandomNumberGenerator
 │   │ │ └── IFriendly
 │   │ └── members
 │   ├─┬ interface IInterfaceImplementedByAbstractClass (stable)
 │   │ └─┬ members
 │   │   └─┬ propFromInterface property (stable)
 │   │     ├── abstract
 │   │     ├── immutable
 │   │     └── type: string
 │   ├─┬ interface IInterfaceThatShouldNotBeADataType (stable)
 │   │ ├─┬ interfaces
 │   │ │ └── IInterfaceWithMethods
 │   │ └─┬ members
 │   │   └─┬ otherValue property (stable)
 │   │     ├── abstract
 │   │     ├── immutable
 │   │     └── type: string
 │   ├─┬ interface IInterfaceWithInternal (stable)
 │   │ └─┬ members
 │   │   └─┬ visible() method (stable)
 │   │     ├── abstract
 │   │     └── returns: void
 │   ├─┬ interface IInterfaceWithMethods (stable)
 │   │ └─┬ members
 │   │   ├─┬ doThings() method (stable)
 │   │   │ ├── abstract
 │   │   │ └── returns: void
 │   │   └─┬ value property (stable)
 │   │     ├── abstract
 │   │     ├── immutable
 │   │     └── type: string
 │   ├─┬ interface IInterfaceWithOptionalMethodArguments (stable)
 │   │ └─┬ members
 │   │   └─┬ hello(arg1,arg2) method (stable)
 │   │     ├── abstract
 │   │     ├─┬ parameters
 │   │     │ ├─┬ arg1
 │   │     │ │ └── type: string
 │   │     │ └─┬ arg2
 │   │     │   └── type: Optional<number>
 │   │     └── returns: void
 │   ├─┬ interface IInterfaceWithProperties (stable)
 │   │ └─┬ members
 │   │   ├─┬ readOnlyString property (stable)
 │   │   │ ├── abstract
 │   │   │ ├── immutable
 │   │   │ └── type: string
 │   │   └─┬ readWriteString property (stable)
 │   │     ├── abstract
 │   │     └── type: string
 │   ├─┬ interface IInterfaceWithPropertiesExtension (stable)
 │   │ ├─┬ interfaces
 │   │ │ └── IInterfaceWithProperties
 │   │ └─┬ members
 │   │   └─┬ foo property (stable)
 │   │     ├── abstract
 │   │     └── type: number
 │   ├─┬ interface IJSII417Derived (stable)
 │   │ ├─┬ interfaces
 │   │ │ └── IJSII417PublicBaseOfBase
 │   │ └─┬ members
 │   │   ├─┬ bar() method (stable)
 │   │   │ ├── abstract
 │   │   │ └── returns: void
 │   │   ├─┬ baz() method (stable)
 │   │   │ ├── abstract
 │   │   │ └── returns: void
 │   │   └─┬ property property (stable)
 │   │     ├── abstract
 │   │     ├── immutable
 │   │     └── type: string
 │   ├─┬ interface IJSII417PublicBaseOfBase (stable)
 │   │ └─┬ members
 │   │   ├─┬ foo() method (stable)
 │   │   │ ├── abstract
 │   │   │ └── returns: void
 │   │   └─┬ hasRoot property (stable)
 │   │     ├── abstract
 │   │     ├── immutable
 │   │     └── type: boolean
 │   ├─┬ interface IJsii487External (stable)
 │   │ └── members
 │   ├─┬ interface IJsii487External2 (stable)
 │   │ └── members
 │   ├─┬ interface IJsii496 (stable)
 │   │ └── members
 │   ├─┬ interface IMutableObjectLiteral (stable)
 │   │ └─┬ members
 │   │   └─┬ value property (stable)
 │   │     ├── abstract
 │   │     └── type: string
 │   ├─┬ interface INonInternalInterface (stable)
 │   │ ├─┬ interfaces
 │   │ │ └── IAnotherPublicInterface
 │   │ └─┬ members
 │   │   ├─┬ b property (stable)
 │   │   │ ├── abstract
 │   │   │ └── type: string
 │   │   └─┬ c property (stable)
 │   │     ├── abstract
 │   │     └── type: string
 │   ├─┬ interface IObjectWithProperty (stable)
 │   │ └─┬ members
 │   │   ├─┬ wasSet() method (stable)
 │   │   │ ├── abstract
 │   │   │ └── returns: boolean
 │   │   └─┬ property property (stable)
 │   │     ├── abstract
 │   │     └── type: string
 │   ├─┬ interface IOptionalMethod (stable)
 │   │ └─┬ members
 │   │   └─┬ optional() method (stable)
 │   │     ├── abstract
 │   │     └── returns: Optional<string>
 │   ├─┬ interface IPrivatelyImplemented (stable)
 │   │ └─┬ members
 │   │   └─┬ success property (stable)
 │   │     ├── abstract
 │   │     ├── immutable
 │   │     └── type: boolean
 │   ├─┬ interface IPublicInterface (stable)
 │   │ └─┬ members
 │   │   └─┬ bye() method (stable)
 │   │     ├── abstract
 │   │     └── returns: string
 │   ├─┬ interface IPublicInterface2 (stable)
 │   │ └─┬ members
 │   │   └─┬ ciao() method (stable)
 │   │     ├── abstract
 │   │     └── returns: string
 │   ├─┬ interface IRandomNumberGenerator (stable)
 │   │ └─┬ members
 │   │   └─┬ next() method (stable)
 │   │     ├── abstract
 │   │     └── returns: number
 │   ├─┬ interface IReturnJsii976 (stable)
 │   │ └─┬ members
 │   │   └─┬ foo property (stable)
 │   │     ├── abstract
 │   │     ├── immutable
 │   │     └── type: number
 │   ├─┬ interface IReturnsNumber (stable)
 │   │ └─┬ members
 │   │   ├─┬ obtainNumber() method (stable)
 │   │   │ ├── abstract
 │   │   │ └── returns: @scope/jsii-calc-lib.IDoublable
 │   │   └─┬ numberProp property (stable)
 │   │     ├── abstract
 │   │     ├── immutable
 │   │     └── type: @scope/jsii-calc-lib.Number
 │   ├─┬ interface IStableInterface (stable)
 │   │ └─┬ members
 │   │   ├─┬ method() method (stable)
 │   │   │ ├── abstract
 │   │   │ └── returns: void
 │   │   └─┬ mutableProperty property (stable)
 │   │     ├── abstract
 │   │     └── type: Optional<number>
 │   ├─┬ interface IStructReturningDelegate (stable)
 │   │ └─┬ members
 │   │   └─┬ returnStruct() method (stable)
 │   │     ├── abstract
 │   │     └── returns: jsii-calc.StructB
 │   ├─┬ interface IWallClock (stable)
 │   │ └─┬ members
 │   │   └─┬ iso8601Now() method (stable)
 │   │     ├── abstract
 │   │     └── returns: string
 │   ├─┬ interface ImplictBaseOfBase (stable)
 │   │ ├─┬ interfaces
 │   │ │ └── BaseProps
 │   │ └─┬ members
 │   │   └─┬ goo property (stable)
 │   │     ├── abstract
 │   │     ├── immutable
 │   │     └── type: date
 │   ├─┬ interface PropBooleanValue (stable)
 │   │ └─┬ members
 │   │   └─┬ value property (stable)
 │   │     ├── abstract
 │   │     ├── immutable
 │   │     └── type: boolean
 │   ├─┬ interface PropProperty (stable)
 │   │ └─┬ members
 │   │   └─┬ prop property (stable)
 │   │     ├── abstract
 │   │     ├── immutable
 │   │     └── type: jsii-calc.LevelOne.PropBooleanValue
 │   ├─┬ interface LevelOneProps (stable)
 │   │ └─┬ members
 │   │   └─┬ prop property (stable)
 │   │     ├── abstract
 │   │     ├── immutable
 │   │     └── type: jsii-calc.LevelOne.PropProperty
 │   ├─┬ interface LoadBalancedFargateServiceProps (stable)
 │   │ └─┬ members
 │   │   ├─┬ containerPort property (stable)
 │   │   │ ├── abstract
 │   │   │ ├── immutable
 │   │   │ └── type: Optional<number>
 │   │   ├─┬ cpu property (stable)
 │   │   │ ├── abstract
 │   │   │ ├── immutable
 │   │   │ └── type: Optional<string>
 │   │   ├─┬ memoryMiB property (stable)
 │   │   │ ├── abstract
 │   │   │ ├── immutable
 │   │   │ └── type: Optional<string>
 │   │   ├─┬ publicLoadBalancer property (stable)
 │   │   │ ├── abstract
 │   │   │ ├── immutable
 │   │   │ └── type: Optional<boolean>
 │   │   └─┬ publicTasks property (stable)
 │   │     ├── abstract
 │   │     ├── immutable
 │   │     └── type: Optional<boolean>
 │   ├─┬ interface NestedStruct (stable)
 │   │ └─┬ members
 │   │   └─┬ numberProp property (stable)
 │   │     ├── abstract
 │   │     ├── immutable
 │   │     └── type: number
 │   ├─┬ interface NullShouldBeTreatedAsUndefinedData (stable)
 │   │ └─┬ members
 │   │   ├─┬ arrayWithThreeElementsAndUndefinedAsSecondArgument property (stable)
 │   │   │ ├── abstract
 │   │   │ ├── immutable
 │   │   │ └── type: Array<any>
 │   │   └─┬ thisShouldBeUndefined property (stable)
 │   │     ├── abstract
 │   │     ├── immutable
 │   │     └── type: any
 │   ├─┬ interface OptionalStruct (stable)
 │   │ └─┬ members
 │   │   └─┬ field property (stable)
 │   │     ├── abstract
 │   │     ├── immutable
 │   │     └── type: Optional<string>
 │   ├─┬ interface ParentStruct982 (stable)
 │   │ └─┬ members
 │   │   └─┬ foo property (stable)
 │   │     ├── abstract
 │   │     ├── immutable
 │   │     └── type: string
 │   ├─┬ interface RootStruct (stable)
 │   │ └─┬ members
 │   │   ├─┬ stringProp property (stable)
 │   │   │ ├── abstract
 │   │   │ ├── immutable
 │   │   │ └── type: string
 │   │   └─┬ nestedStruct property (stable)
 │   │     ├── abstract
 │   │     ├── immutable
 │   │     └── type: Optional<jsii-calc.NestedStruct>
 │   ├─┬ interface SecondLevelStruct (stable)
 │   │ └─┬ members
 │   │   ├─┬ deeperRequiredProp property (stable)
 │   │   │ ├── abstract
 │   │   │ ├── immutable
 │   │   │ └── type: string
 │   │   └─┬ deeperOptionalProp property (stable)
 │   │     ├── abstract
 │   │     ├── immutable
 │   │     └── type: Optional<string>
 │   ├─┬ interface SmellyStruct (stable)
 │   │ └─┬ members
 │   │   ├─┬ property property (stable)
 │   │   │ ├── abstract
 │   │   │ ├── immutable
 │   │   │ └── type: string
 │   │   └─┬ yetAnoterOne property (stable)
 │   │     ├── abstract
 │   │     ├── immutable
 │   │     └── type: boolean
 │   ├─┬ interface StableStruct (stable)
 │   │ └─┬ members
 │   │   └─┬ readonlyProperty property (stable)
 │   │     ├── abstract
 │   │     ├── immutable
 │   │     └── type: string
 │   ├─┬ interface StructA (stable)
 │   │ └─┬ members
 │   │   ├─┬ requiredString property (stable)
 │   │   │ ├── abstract
 │   │   │ ├── immutable
 │   │   │ └── type: string
 │   │   ├─┬ optionalNumber property (stable)
 │   │   │ ├── abstract
 │   │   │ ├── immutable
 │   │   │ └── type: Optional<number>
 │   │   └─┬ optionalString property (stable)
 │   │     ├── abstract
 │   │     ├── immutable
 │   │     └── type: Optional<string>
 │   ├─┬ interface StructB (stable)
 │   │ └─┬ members
 │   │   ├─┬ requiredString property (stable)
 │   │   │ ├── abstract
 │   │   │ ├── immutable
 │   │   │ └── type: string
 │   │   ├─┬ optionalBoolean property (stable)
 │   │   │ ├── abstract
 │   │   │ ├── immutable
 │   │   │ └── type: Optional<boolean>
 │   │   └─┬ optionalStructA property (stable)
 │   │     ├── abstract
 │   │     ├── immutable
 │   │     └── type: Optional<jsii-calc.StructA>
 │   ├─┬ interface StructParameterType (stable)
 │   │ └─┬ members
 │   │   ├─┬ scope property (stable)
 │   │   │ ├── abstract
 │   │   │ ├── immutable
 │   │   │ └── type: string
 │   │   └─┬ props property (stable)
 │   │     ├── abstract
 │   │     ├── immutable
 │   │     └── type: Optional<boolean>
 │   ├─┬ interface StructWithEnum (stable)
 │   │ └─┬ members
 │   │   ├─┬ foo property (stable)
 │   │   │ ├── abstract
 │   │   │ ├── immutable
 │   │   │ └── type: jsii-calc.StringEnum
 │   │   └─┬ bar property (stable)
 │   │     ├── abstract
 │   │     ├── immutable
 │   │     └── type: Optional<jsii-calc.AllTypesEnum>
 │   ├─┬ interface StructWithJavaReservedWords (stable)
 │   │ └─┬ members
 │   │   ├─┬ default property (stable)
 │   │   │ ├── abstract
 │   │   │ ├── immutable
 │   │   │ └── type: string
 │   │   ├─┬ assert property (stable)
 │   │   │ ├── abstract
 │   │   │ ├── immutable
 │   │   │ └── type: Optional<string>
 │   │   ├─┬ result property (stable)
 │   │   │ ├── abstract
 │   │   │ ├── immutable
 │   │   │ └── type: Optional<string>
 │   │   └─┬ that property (stable)
 │   │     ├── abstract
 │   │     ├── immutable
 │   │     └── type: Optional<string>
 │   ├─┬ interface SupportsNiceJavaBuilderProps (stable)
 │   │ └─┬ members
 │   │   ├─┬ bar property (stable)
 │   │   │ ├── abstract
 │   │   │ ├── immutable
 │   │   │ └── type: number
 │   │   └─┬ id property (stable)
 │   │     ├── abstract
 │   │     ├── immutable
 │   │     └── type: Optional<string>
 │   ├─┬ interface TopLevelStruct (stable)
 │   │ └─┬ members
 │   │   ├─┬ required property (stable)
 │   │   │ ├── abstract
 │   │   │ ├── immutable
 │   │   │ └── type: string
 │   │   ├─┬ secondLevel property (stable)
 │   │   │ ├── abstract
 │   │   │ ├── immutable
 │   │   │ └── type: number | jsii-calc.SecondLevelStruct
 │   │   └─┬ optional property (stable)
 │   │     ├── abstract
 │   │     ├── immutable
 │   │     └── type: Optional<string>
 │   ├─┬ interface UnionProperties (stable)
 │   │ └─┬ members
 │   │   ├─┬ bar property (stable)
 │   │   │ ├── abstract
 │   │   │ ├── immutable
 │   │   │ └── type: string | number | jsii-calc.AllTypes
 │   │   └─┬ foo property (stable)
 │   │     ├── abstract
 │   │     ├── immutable
 │   │     └── type: Optional<string | number>
 │   ├─┬ enum AllTypesEnum (stable)
 │   │ ├── MY_ENUM_VALUE (stable)
 │   │ ├── YOUR_ENUM_VALUE (stable)
 │   │ └── THIS_IS_GREAT (stable)
 │   ├─┬ enum DeprecatedEnum (deprecated)
 │   │ ├── OPTION_A (deprecated)
 │   │ └── OPTION_B (deprecated)
 │   ├─┬ enum ExperimentalEnum (experimental)
 │   │ ├── OPTION_A (experimental)
 │   │ └── OPTION_B (experimental)
 │   ├─┬ enum ExternalEnum (stable)
 │   │ ├── OPTION_A (stable)
 │   │ └── OPTION_B (stable)
 │   ├─┬ enum SingletonIntEnum (stable)
 │   │ └── SINGLETON_INT (stable)
 │   ├─┬ enum SingletonStringEnum (stable)
 │   │ └── SINGLETON_STRING (stable)
 │   ├─┬ enum StableEnum (stable)
 │   │ ├── OPTION_A (stable)
 │   │ └── OPTION_B (stable)
 │   └─┬ enum StringEnum (stable)
 │     ├── A (stable)
 │     ├── B (stable)
 │     └── C (stable)
 ├─┬ @scope/jsii-calc-base
 │ ├─┬ dependencies
 │ │ └── @scope/jsii-calc-base-of-base
 │ └─┬ types
 │   ├─┬ class Base
 │   │ └─┬ members
 │   │   ├── <initializer>() initializer
 │   │   └─┬ typeName() method
 │   │     └── returns: any
 │   ├─┬ class StaticConsumer
 │   │ └─┬ members
 │   │   ├── <initializer>() initializer
 │   │   └─┬ static consume(args) method
 │   │     ├── static
 │   │     ├── variadic
 │   │     ├─┬ parameters
 │   │     │ └─┬ args
 │   │     │   ├── type: any
 │   │     │   └── variadic
 │   │     └── returns: void
 │   ├─┬ interface BaseProps
 │   │ ├─┬ interfaces
 │   │ │ └── VeryBaseProps
 │   │ └─┬ members
 │   │   └─┬ bar property
 │   │     ├── abstract
 │   │     ├── immutable
 │   │     └── type: string
 │   └─┬ interface IBaseInterface
 │     ├─┬ interfaces
 │     │ └── IVeryBaseInterface
 │     └─┬ members
 │       └─┬ bar() method
 │         ├── abstract
 │         └── returns: void
 ├─┬ @scope/jsii-calc-base-of-base
 │ └─┬ types
 │   ├─┬ class StaticConsumer
 │   │ └─┬ members
 │   │   └─┬ static consume(_args) method
 │   │     ├── static
 │   │     ├── variadic
 │   │     ├─┬ parameters
 │   │     │ └─┬ _args
 │   │     │   ├── type: any
 │   │     │   └── variadic
 │   │     └── returns: void
 │   ├─┬ class Very (experimental)
 │   │ └─┬ members
 │   │   ├── <initializer>() initializer (experimental)
 │   │   └─┬ hey() method (experimental)
 │   │     └── returns: number
 │   ├─┬ interface IVeryBaseInterface
 │   │ └─┬ members
 │   │   └─┬ foo() method
 │   │     ├── abstract
 │   │     └── returns: void
 │   └─┬ interface VeryBaseProps
 │     └─┬ members
 │       └─┬ foo property
 │         ├── abstract
 │         ├── immutable
 │         └── type: @scope/jsii-calc-base-of-base.Very
 └─┬ @scope/jsii-calc-lib
   ├─┬ dependencies
   │ ├── @scope/jsii-calc-base
   │ └── @scope/jsii-calc-base-of-base
   ├─┬ submodules
   │ └─┬ submodule
   │   └─┬ types
   │     ├─┬ class NestingClass (deprecated)
   │     │ └── members
   │     ├─┬ class NestedClass (deprecated)
   │     │ └─┬ members
   │     │   ├── <initializer>() initializer (deprecated)
   │     │   └─┬ property property (deprecated)
   │     │     ├── immutable
   │     │     └── type: string
   │     ├─┬ class Reflector (deprecated)
   │     │ └─┬ members
   │     │   ├── <initializer>() initializer (deprecated)
   │     │   └─┬ asMap(reflectable) method (deprecated)
   │     │     ├─┬ parameters
   │     │     │ └─┬ reflectable
   │     │     │   └── type: @scope/jsii-calc-lib.submodule.IReflectable
   │     │     └── returns: Map<string => any>
   │     ├─┬ interface IReflectable (deprecated)
   │     │ └─┬ members
   │     │   └─┬ entries property (deprecated)
   │     │     ├── abstract
   │     │     ├── immutable
   │     │     └── type: Array<@scope/jsii-calc-lib.submodule.ReflectableEntry>
   │     ├─┬ interface NestedStruct (deprecated)
   │     │ └─┬ members
   │     │   └─┬ name property (deprecated)
   │     │     ├── abstract
   │     │     ├── immutable
   │     │     └── type: string
   │     └─┬ interface ReflectableEntry (deprecated)
   │       └─┬ members
   │         ├─┬ key property (deprecated)
   │         │ ├── abstract
   │         │ ├── immutable
   │         │ └── type: string
   │         └─┬ value property (deprecated)
   │           ├── abstract
   │           ├── immutable
   │           └── type: any
   └─┬ types
     ├─┬ class BaseFor2647 (deprecated)
     │ └─┬ members
     │   ├─┬ <initializer>(very) initializer (deprecated)
     │   │ └─┬ parameters
     │   │   └─┬ very
     │   │     └── type: @scope/jsii-calc-base-of-base.Very
     │   └─┬ foo(obj) method (deprecated)
     │     ├─┬ parameters
     │     │ └─┬ obj
     │     │   └── type: @scope/jsii-calc-base.IBaseInterface
     │     └── returns: void
     ├─┬ class Number (deprecated)
     │ ├── base: NumericValue
     │ ├── interfaces: IDoublable
     │ └─┬ members
     │   ├─┬ <initializer>(value) initializer (deprecated)
     │   │ └─┬ parameters
     │   │   └─┬ value
     │   │     └── type: number
     │   ├─┬ doubleValue property (deprecated)
     │   │ ├── immutable
     │   │ └── type: number
     │   └─┬ value property (deprecated)
     │     ├── immutable
     │     └── type: number
     ├─┬ class NumericValue (deprecated)
     │ ├── base: Base
     │ └─┬ members
     │   ├── <initializer>() initializer (deprecated)
     │   ├─┬ toString() method (deprecated)
     │   │ └── returns: string
     │   └─┬ value property (deprecated)
     │     ├── abstract
     │     ├── immutable
     │     └── type: number
     ├─┬ class Operation (deprecated)
     │ ├── base: NumericValue
     │ └─┬ members
     │   ├── <initializer>() initializer (deprecated)
     │   └─┬ toString() method (deprecated)
     │     ├── abstract
     │     └── returns: string
     ├─┬ interface DiamondLeft (deprecated)
     │ └─┬ members
     │   ├─┬ hoistedTop property (deprecated)
     │   │ ├── abstract
     │   │ ├── immutable
     │   │ └── type: Optional<string>
     │   └─┬ left property (deprecated)
     │     ├── abstract
     │     ├── immutable
     │     └── type: Optional<number>
     ├─┬ interface DiamondRight (deprecated)
     │ └─┬ members
     │   ├─┬ hoistedTop property (deprecated)
     │   │ ├── abstract
     │   │ ├── immutable
     │   │ └── type: Optional<string>
     │   └─┬ right property (deprecated)
     │     ├── abstract
     │     ├── immutable
     │     └── type: Optional<boolean>
     ├─┬ interface IDoublable (deprecated)
     │ └─┬ members
     │   └─┬ doubleValue property (deprecated)
     │     ├── abstract
     │     ├── immutable
     │     └── type: number
     ├─┬ interface IFriendly (deprecated)
     │ └─┬ members
     │   └─┬ hello() method (deprecated)
     │     ├── abstract
     │     └── returns: string
     ├─┬ interface IThreeLevelsInterface (deprecated)
     │ ├─┬ interfaces
     │ │ └── IBaseInterface
     │ └─┬ members
     │   └─┬ baz() method (deprecated)
     │     ├── abstract
     │     └── returns: void
     ├─┬ interface MyFirstStruct (deprecated)
     │ └─┬ members
     │   ├─┬ anumber property (deprecated)
     │   │ ├── abstract
     │   │ ├── immutable
     │   │ └── type: number
     │   ├─┬ astring property (deprecated)
     │   │ ├── abstract
     │   │ ├── immutable
     │   │ └── type: string
     │   └─┬ firstOptional property (deprecated)
     │     ├── abstract
     │     ├── immutable
     │     └── type: Optional<Array<string>>
     ├─┬ interface StructWithOnlyOptionals (deprecated)
     │ └─┬ members
     │   ├─┬ optional1 property (deprecated)
     │   │ ├── abstract
     │   │ ├── immutable
     │   │ └── type: Optional<string>
     │   ├─┬ optional2 property (deprecated)
     │   │ ├── abstract
     │   │ ├── immutable
     │   │ └── type: Optional<number>
     │   └─┬ optional3 property (deprecated)
     │     ├── abstract
     │     ├── immutable
     │     └── type: Optional<boolean>
     └─┬ enum EnumFromScopedModule (deprecated)
       ├── VALUE1 (deprecated)
       └── VALUE2 (deprecated)
"
`;

exports[`jsii-tree --inheritance 1`] = `
"assemblies
 ├─┬ jsii-calc
 │ ├─┬ submodules
 │ │ ├─┬ DerivedClassHasNoProperties
 │ │ │ └─┬ types
 │ │ │   ├── class Base
 │ │ │   └─┬ class Derived
 │ │ │     └── base: Base
 │ │ ├─┬ InterfaceInNamespaceIncludesClasses
 │ │ │ └─┬ types
 │ │ │   ├── class Foo
 │ │ │   └── interface Hello
 │ │ ├─┬ InterfaceInNamespaceOnlyInterface
 │ │ │ └─┬ types
 │ │ │   └── interface Hello
 │ │ ├─┬ PythonSelf
 │ │ │ └─┬ types
 │ │ │   ├── class ClassWithSelf
 │ │ │   ├── class ClassWithSelfKwarg
 │ │ │   ├── interface IInterfaceWithSelf
 │ │ │   └── interface StructWithSelf
 │ │ ├─┬ composition
 │ │ │ └─┬ types
 │ │ │   ├─┬ class CompositeOperation
 │ │ │   │ └── base: Operation
 │ │ │   └── enum CompositionStringStyle
<<<<<<< HEAD
 │ │ ├─┬ module2617
 │ │ │ └─┬ types
 │ │ │   └── class OnlyStatics
=======
 │ │ ├─┬ module2530
 │ │ │ └─┬ types
 │ │ │   └── class MyClass
>>>>>>> 52bd510a
 │ │ ├─┬ module2647
 │ │ │ └─┬ types
 │ │ │   └─┬ class ExtendAndImplement
 │ │ │     ├── base: BaseFor2647
 │ │ │     └── interfaces: IFriendly
 │ │ ├─┬ module2689
 │ │ │ ├─┬ submodules
 │ │ │ │ ├─┬ methods
 │ │ │ │ │ └─┬ types
 │ │ │ │ │   └── class MyClass
 │ │ │ │ ├─┬ props
 │ │ │ │ │ └─┬ types
 │ │ │ │ │   └── class MyClass
 │ │ │ │ ├─┬ retval
 │ │ │ │ │ └─┬ types
 │ │ │ │ │   └── class MyClass
 │ │ │ │ └─┬ structs
 │ │ │ │   └─┬ types
 │ │ │ │     └── interface MyStruct
 │ │ │ └── types
 │ │ ├─┬ module2692
 │ │ │ ├─┬ submodules
 │ │ │ │ ├─┬ submodule1
 │ │ │ │ │ └─┬ types
 │ │ │ │ │   └── interface Bar
 │ │ │ │ └─┬ submodule2
 │ │ │ │   └─┬ types
 │ │ │ │     ├── interface Bar
 │ │ │ │     └─┬ interface Foo
 │ │ │ │       └─┬ interfaces
 │ │ │ │         ├── Bar
 │ │ │ │         └── Bar
 │ │ │ └── types
 │ │ ├─┬ nodirect
 │ │ │ ├─┬ submodules
 │ │ │ │ ├─┬ sub1
 │ │ │ │ │ └─┬ types
 │ │ │ │ │   └── class TypeFromSub1
 │ │ │ │ └─┬ sub2
 │ │ │ │   └─┬ types
 │ │ │ │     └── class TypeFromSub2
 │ │ │ └── types
 │ │ ├─┬ onlystatic
 │ │ │ └─┬ types
 │ │ │   └── class OnlyStaticMethods
 │ │ └─┬ submodule
 │ │   ├─┬ submodules
 │ │   │ ├─┬ back_references
 │ │   │ │ └─┬ types
 │ │   │ │   └── interface MyClassReference
 │ │   │ ├─┬ child
 │ │   │ │ └─┬ types
 │ │   │ │   ├── class InnerClass
 │ │   │ │   ├── class OuterClass
 │ │   │ │   ├─┬ interface KwargsProps
 │ │   │ │   │ └─┬ interfaces
 │ │   │ │   │   └── SomeStruct
 │ │   │ │   ├── interface SomeStruct
 │ │   │ │   ├── interface Structure
 │ │   │ │   ├── enum Awesomeness
 │ │   │ │   ├── enum Goodness
 │ │   │ │   └── enum SomeEnum
 │ │   │ ├─┬ isolated
 │ │   │ │ └─┬ types
 │ │   │ │   └── class Kwargs
 │ │   │ ├─┬ nested_submodule
 │ │   │ │ ├─┬ submodules
 │ │   │ │ │ └─┬ deeplyNested
 │ │   │ │ │   └─┬ types
 │ │   │ │ │     └── interface INamespaced
 │ │   │ │ └─┬ types
 │ │   │ │   └─┬ class Namespaced
 │ │   │ │     └── interfaces: INamespaced
 │ │   │ ├─┬ param
 │ │   │ │ └─┬ types
 │ │   │ │   └── interface SpecialParameter
 │ │   │ └─┬ returnsparam
 │ │   │   └─┬ types
 │ │   │     └── class ReturnsSpecialParameter
 │ │   └─┬ types
 │ │     ├─┬ class MyClass
 │ │     │ └── interfaces: INamespaced
 │ │     └── interface Default
 │ └─┬ types
 │   ├─┬ class AbstractClass
 │   │ ├── base: AbstractClassBase
 │   │ └── interfaces: IInterfaceImplementedByAbstractClass
 │   ├── class AbstractClassBase
 │   ├── class AbstractClassReturner
 │   ├── class AbstractSuite
 │   ├─┬ class Add
 │   │ └── base: BinaryOperation
 │   ├── class AllTypes
 │   ├── class AllowedMethodNames
 │   ├── class AmbiguousParameters
 │   ├─┬ class AnonymousImplementationProvider
 │   │ └── interfaces: IAnonymousImplementationProvider
 │   ├── class AsyncVirtualMethods
 │   ├── class AugmentableClass
 │   ├── class BaseJsii976
 │   ├─┬ class Bell
 │   │ └── interfaces: IBell
 │   ├─┬ class BinaryOperation
 │   │ ├── base: Operation
 │   │ └── interfaces: IFriendly
 │   ├── class BurriedAnonymousObject
 │   ├─┬ class Calculator
 │   │ └── base: CompositeOperation
 │   ├─┬ class ClassThatImplementsTheInternalInterface
 │   │ └── interfaces: INonInternalInterface
 │   ├─┬ class ClassThatImplementsThePrivateInterface
 │   │ └── interfaces: INonInternalInterface
 │   ├── class ClassWithCollections
 │   ├── class ClassWithDocs
 │   ├── class ClassWithJavaReservedWords
 │   ├── class ClassWithMutableObjectLiteralProperty
 │   ├─┬ class ClassWithPrivateConstructorAndAutomaticProperties
 │   │ └── interfaces: IInterfaceWithProperties
 │   ├── class ConfusingToJackson
 │   ├── class ConstructorPassesThisOut
 │   ├── class Constructors
 │   ├── class ConsumePureInterface
 │   ├── class ConsumerCanRingBell
 │   ├── class ConsumersOfThisCrazyTypeSystem
 │   ├── class DataRenderer
 │   ├── class Default
 │   ├── class DefaultedConstructorArgument
 │   ├── class Demonstrate982
 │   ├── class DeprecatedClass
 │   ├── class DisappointingCollectionSource
 │   ├── class DoNotOverridePrivates
 │   ├── class DoNotRecognizeAnyAsOptional
 │   ├── class DocumentedClass
 │   ├── class DontComplainAboutVariadicAfterOptional
 │   ├─┬ class DoubleTrouble
 │   │ └── interfaces: IFriendlyRandomGenerator
 │   ├── class DynamicPropertyBearer
 │   ├─┬ class DynamicPropertyBearerChild
 │   │ └── base: DynamicPropertyBearer
 │   ├── class Entropy
 │   ├── class EnumDispenser
 │   ├── class EraseUndefinedHashValues
 │   ├── class ExperimentalClass
 │   ├── class ExportedBaseClass
 │   ├── class ExternalClass
 │   ├── class GiveMeStructs
 │   ├── class GreetingAugmenter
 │   ├── class ImplementInternalInterface
 │   ├── class Implementation
 │   ├─┬ class ImplementsInterfaceWithInternal
 │   │ └── interfaces: IInterfaceWithInternal
 │   ├─┬ class ImplementsInterfaceWithInternalSubclass
 │   │ └── base: ImplementsInterfaceWithInternal
 │   ├── class ImplementsPrivateInterface
 │   ├─┬ class InbetweenClass
 │   │ ├── base: PublicClass
 │   │ └── interfaces: IPublicInterface2
 │   ├── class InterfaceCollections
 │   ├── class InterfacesMaker
 │   ├── class Isomorphism
 │   ├── class Issue2638
 │   ├── class Issue2638B
 │   ├─┬ class JSII417Derived
 │   │ └── base: JSII417PublicBaseOfBase
 │   ├── class JSII417PublicBaseOfBase
 │   ├── class JSObjectLiteralForInterface
 │   ├── class JSObjectLiteralToNative
 │   ├── class JSObjectLiteralToNativeClass
 │   ├── class JavaReservedWords
 │   ├─┬ class Jsii487Derived
 │   │ └── interfaces: IJsii487External2,IJsii487External
 │   ├─┬ class Jsii496Derived
 │   │ └── interfaces: IJsii496
 │   ├── class JsiiAgent
 │   ├── class JsonFormatter
 │   ├── class LevelOne
 │   ├── class MethodNamedProperty
 │   ├─┬ class Multiply
 │   │ ├── base: BinaryOperation
 │   │ └── interfaces: IFriendlier,IRandomNumberGenerator
 │   ├─┬ class Negate
 │   │ ├── base: UnaryOperation
 │   │ └── interfaces: IFriendlier
 │   ├── class NestedClassInstance
 │   ├── class NodeStandardLibrary
 │   ├── class NullShouldBeTreatedAsUndefined
 │   ├── class NumberGenerator
 │   ├── class ObjectRefsInCollections
 │   ├── class ObjectWithPropertyProvider
 │   ├── class Old
 │   ├── class OptionalArgumentInvoker
 │   ├── class OptionalConstructorArgument
 │   ├── class OptionalStructConsumer
 │   ├── class OverridableProtectedMember
 │   ├── class OverrideReturnsObject
 │   ├── class PartiallyInitializedThisConsumer
 │   ├── class Polymorphism
 │   ├─┬ class Power
 │   │ └── base: CompositeOperation
 │   ├── class PropertyNamedProperty
 │   ├── class PublicClass
 │   ├── class PythonReservedWords
 │   ├── class ReferenceEnumFromScopedPackage
 │   ├── class ReturnsPrivateImplementationOfInterface
 │   ├── class RootStructValidator
 │   ├── class RuntimeTypeChecking
 │   ├── class SingleInstanceTwoTypes
 │   ├── class SingletonInt
 │   ├── class SingletonString
 │   ├── class SomeTypeJsii976
 │   ├── class StableClass
 │   ├── class StaticContext
 │   ├─┬ class StaticHelloChild
 │   │ └── base: StaticHelloParent
 │   ├── class StaticHelloParent
 │   ├── class Statics
 │   ├── class StripInternal
 │   ├── class StructPassing
 │   ├── class StructUnionConsumer
 │   ├─┬ class Sum
 │   │ └── base: CompositeOperation
 │   ├─┬ class SupportsNiceJavaBuilder
 │   │ └── base: SupportsNiceJavaBuilderWithRequiredProps
 │   ├── class SupportsNiceJavaBuilderWithRequiredProps
 │   ├── class SyncVirtualMethods
 │   ├── class TestStructWithEnum
 │   ├── class Thrower
 │   ├── class UmaskCheck
 │   ├─┬ class UnaryOperation
 │   │ └── base: Operation
 │   ├─┬ class UpcasingReflectable
 │   │ └── interfaces: IReflectable
 │   ├── class UseBundledDependency
 │   ├── class UseCalcBase
 │   ├── class UsesInterfaceWithProperties
 │   ├── class VariadicInvoker
 │   ├── class VariadicMethod
 │   ├── class VirtualMethodPlayground
 │   ├── class VoidCallback
 │   ├── class WithPrivatePropertyInConstructor
 │   ├── interface CalculatorProps
 │   ├─┬ interface ChildStruct982
 │   │ └─┬ interfaces
 │   │   └── ParentStruct982
 │   ├── interface ConfusingToJacksonStruct
 │   ├── interface DeprecatedStruct
 │   ├─┬ interface DerivedStruct
 │   │ └─┬ interfaces
 │   │   └── MyFirstStruct
 │   ├─┬ interface DiamondBottom
 │   │ └─┬ interfaces
 │   │   ├── DiamondLeft
 │   │   └── DiamondRight
 │   ├── interface DiamondInheritanceBaseLevelStruct
 │   ├─┬ interface DiamondInheritanceFirstMidLevelStruct
 │   │ └─┬ interfaces
 │   │   └── DiamondInheritanceBaseLevelStruct
 │   ├─┬ interface DiamondInheritanceSecondMidLevelStruct
 │   │ └─┬ interfaces
 │   │   └── DiamondInheritanceBaseLevelStruct
 │   ├─┬ interface DiamondInheritanceTopLevelStruct
 │   │ └─┬ interfaces
 │   │   ├── DiamondInheritanceFirstMidLevelStruct
 │   │   └── DiamondInheritanceSecondMidLevelStruct
 │   ├── interface EraseUndefinedHashValuesOptions
 │   ├── interface ExperimentalStruct
 │   ├── interface ExtendsInternalInterface
 │   ├── interface ExternalStruct
 │   ├── interface Greetee
 │   ├── interface IAnonymousImplementationProvider
 │   ├── interface IAnonymouslyImplementMe
 │   ├── interface IAnotherPublicInterface
 │   ├── interface IBell
 │   ├── interface IBellRinger
 │   ├── interface IConcreteBellRinger
 │   ├── interface IDeprecatedInterface
 │   ├── interface IExperimentalInterface
 │   ├── interface IExtendsPrivateInterface
 │   ├── interface IExternalInterface
 │   ├─┬ interface IFriendlier
 │   │ └─┬ interfaces
 │   │   └── IFriendly
 │   ├─┬ interface IFriendlyRandomGenerator
 │   │ └─┬ interfaces
 │   │   ├── IRandomNumberGenerator
 │   │   └── IFriendly
 │   ├── interface IInterfaceImplementedByAbstractClass
 │   ├─┬ interface IInterfaceThatShouldNotBeADataType
 │   │ └─┬ interfaces
 │   │   └── IInterfaceWithMethods
 │   ├── interface IInterfaceWithInternal
 │   ├── interface IInterfaceWithMethods
 │   ├── interface IInterfaceWithOptionalMethodArguments
 │   ├── interface IInterfaceWithProperties
 │   ├─┬ interface IInterfaceWithPropertiesExtension
 │   │ └─┬ interfaces
 │   │   └── IInterfaceWithProperties
 │   ├─┬ interface IJSII417Derived
 │   │ └─┬ interfaces
 │   │   └── IJSII417PublicBaseOfBase
 │   ├── interface IJSII417PublicBaseOfBase
 │   ├── interface IJsii487External
 │   ├── interface IJsii487External2
 │   ├── interface IJsii496
 │   ├── interface IMutableObjectLiteral
 │   ├─┬ interface INonInternalInterface
 │   │ └─┬ interfaces
 │   │   └── IAnotherPublicInterface
 │   ├── interface IObjectWithProperty
 │   ├── interface IOptionalMethod
 │   ├── interface IPrivatelyImplemented
 │   ├── interface IPublicInterface
 │   ├── interface IPublicInterface2
 │   ├── interface IRandomNumberGenerator
 │   ├── interface IReturnJsii976
 │   ├── interface IReturnsNumber
 │   ├── interface IStableInterface
 │   ├── interface IStructReturningDelegate
 │   ├── interface IWallClock
 │   ├─┬ interface ImplictBaseOfBase
 │   │ └─┬ interfaces
 │   │   └── BaseProps
 │   ├── interface PropBooleanValue
 │   ├── interface PropProperty
 │   ├── interface LevelOneProps
 │   ├── interface LoadBalancedFargateServiceProps
 │   ├── interface NestedStruct
 │   ├── interface NullShouldBeTreatedAsUndefinedData
 │   ├── interface OptionalStruct
 │   ├── interface ParentStruct982
 │   ├── interface RootStruct
 │   ├── interface SecondLevelStruct
 │   ├── interface SmellyStruct
 │   ├── interface StableStruct
 │   ├── interface StructA
 │   ├── interface StructB
 │   ├── interface StructParameterType
 │   ├── interface StructWithEnum
 │   ├── interface StructWithJavaReservedWords
 │   ├── interface SupportsNiceJavaBuilderProps
 │   ├── interface TopLevelStruct
 │   ├── interface UnionProperties
 │   ├── enum AllTypesEnum
 │   ├── enum DeprecatedEnum
 │   ├── enum ExperimentalEnum
 │   ├── enum ExternalEnum
 │   ├── enum SingletonIntEnum
 │   ├── enum SingletonStringEnum
 │   ├── enum StableEnum
 │   └── enum StringEnum
 ├─┬ @scope/jsii-calc-base
 │ └─┬ types
 │   ├── class Base
 │   ├── class StaticConsumer
 │   ├─┬ interface BaseProps
 │   │ └─┬ interfaces
 │   │   └── VeryBaseProps
 │   └─┬ interface IBaseInterface
 │     └─┬ interfaces
 │       └── IVeryBaseInterface
 ├─┬ @scope/jsii-calc-base-of-base
 │ └─┬ types
 │   ├── class StaticConsumer
 │   ├── class Very
 │   ├── interface IVeryBaseInterface
 │   └── interface VeryBaseProps
 └─┬ @scope/jsii-calc-lib
   ├─┬ submodules
   │ └─┬ submodule
   │   └─┬ types
   │     ├── class NestingClass
   │     ├── class NestedClass
   │     ├── class Reflector
   │     ├── interface IReflectable
   │     ├── interface NestedStruct
   │     └── interface ReflectableEntry
   └─┬ types
     ├── class BaseFor2647
     ├─┬ class Number
     │ ├── base: NumericValue
     │ └── interfaces: IDoublable
     ├─┬ class NumericValue
     │ └── base: Base
     ├─┬ class Operation
     │ └── base: NumericValue
     ├── interface DiamondLeft
     ├── interface DiamondRight
     ├── interface IDoublable
     ├── interface IFriendly
     ├─┬ interface IThreeLevelsInterface
     │ └─┬ interfaces
     │   └── IBaseInterface
     ├── interface MyFirstStruct
     ├── interface StructWithOnlyOptionals
     └── enum EnumFromScopedModule
"
`;

exports[`jsii-tree --members 1`] = `
"assemblies
 ├─┬ jsii-calc
 │ ├─┬ submodules
 │ │ ├─┬ DerivedClassHasNoProperties
 │ │ │ └─┬ types
 │ │ │   ├─┬ class Base
 │ │ │   │ └─┬ members
 │ │ │   │   ├── <initializer>() initializer
 │ │ │   │   └── prop property
 │ │ │   └─┬ class Derived
 │ │ │     └─┬ members
 │ │ │       └── <initializer>() initializer
 │ │ ├─┬ InterfaceInNamespaceIncludesClasses
 │ │ │ └─┬ types
 │ │ │   ├─┬ class Foo
 │ │ │   │ └─┬ members
 │ │ │   │   ├── <initializer>() initializer
 │ │ │   │   └── bar property
 │ │ │   └─┬ interface Hello
 │ │ │     └─┬ members
 │ │ │       └── foo property
 │ │ ├─┬ InterfaceInNamespaceOnlyInterface
 │ │ │ └─┬ types
 │ │ │   └─┬ interface Hello
 │ │ │     └─┬ members
 │ │ │       └── foo property
 │ │ ├─┬ PythonSelf
 │ │ │ └─┬ types
 │ │ │   ├─┬ class ClassWithSelf
 │ │ │   │ └─┬ members
 │ │ │   │   ├── <initializer>(self) initializer
 │ │ │   │   ├── method(self) method
 │ │ │   │   └── self property
 │ │ │   ├─┬ class ClassWithSelfKwarg
 │ │ │   │ └─┬ members
 │ │ │   │   ├── <initializer>(props) initializer
 │ │ │   │   └── props property
 │ │ │   ├─┬ interface IInterfaceWithSelf
 │ │ │   │ └─┬ members
 │ │ │   │   └── method(self) method
 │ │ │   └─┬ interface StructWithSelf
 │ │ │     └─┬ members
 │ │ │       └── self property
 │ │ ├─┬ composition
 │ │ │ └─┬ types
 │ │ │   ├─┬ class CompositeOperation
 │ │ │   │ └─┬ members
 │ │ │   │   ├── <initializer>() initializer
 │ │ │   │   ├── toString() method
 │ │ │   │   ├── expression property
 │ │ │   │   ├── value property
 │ │ │   │   ├── decorationPostfixes property
 │ │ │   │   ├── decorationPrefixes property
 │ │ │   │   └── stringStyle property
 │ │ │   └─┬ enum CompositionStringStyle
 │ │ │     ├── NORMAL
 │ │ │     └── DECORATED
<<<<<<< HEAD
 │ │ ├─┬ module2617
 │ │ │ └─┬ types
 │ │ │   └─┬ class OnlyStatics
 │ │ │     └─┬ members
 │ │ │       ├── static bar() method
 │ │ │       └── static foo() method
=======
 │ │ ├─┬ module2530
 │ │ │ └─┬ types
 │ │ │   └─┬ class MyClass
 │ │ │     └─┬ members
 │ │ │       ├── <initializer>(_) initializer
 │ │ │       ├── static bar(_) method
 │ │ │       └── foo(_) method
>>>>>>> 52bd510a
 │ │ ├─┬ module2647
 │ │ │ └─┬ types
 │ │ │   └─┬ class ExtendAndImplement
 │ │ │     └─┬ members
 │ │ │       ├── <initializer>(very) initializer
 │ │ │       ├── hello() method
 │ │ │       └── localMethod() method
 │ │ ├─┬ module2689
 │ │ │ ├─┬ submodules
 │ │ │ │ ├─┬ methods
 │ │ │ │ │ └─┬ types
 │ │ │ │ │   └─┬ class MyClass
 │ │ │ │ │     └─┬ members
 │ │ │ │ │       ├── <initializer>() initializer
 │ │ │ │ │       ├── bar(_bar) method
 │ │ │ │ │       └── foo(_values) method
 │ │ │ │ ├─┬ props
 │ │ │ │ │ └─┬ types
 │ │ │ │ │   └─┬ class MyClass
 │ │ │ │ │     └─┬ members
 │ │ │ │ │       ├── <initializer>() initializer
 │ │ │ │ │       ├── bar property
 │ │ │ │ │       └── foo property
 │ │ │ │ ├─┬ retval
 │ │ │ │ │ └─┬ types
 │ │ │ │ │   └─┬ class MyClass
 │ │ │ │ │     └─┬ members
 │ │ │ │ │       ├── <initializer>() initializer
 │ │ │ │ │       ├── bar() method
 │ │ │ │ │       └── foo() method
 │ │ │ │ └─┬ structs
 │ │ │ │   └─┬ types
 │ │ │ │     └─┬ interface MyStruct
 │ │ │ │       └─┬ members
 │ │ │ │         ├── baseMap property
 │ │ │ │         └── numbers property
 │ │ │ └── types
 │ │ ├─┬ module2692
 │ │ │ ├─┬ submodules
 │ │ │ │ ├─┬ submodule1
 │ │ │ │ │ └─┬ types
 │ │ │ │ │   └─┬ interface Bar
 │ │ │ │ │     └─┬ members
 │ │ │ │ │       └── bar1 property
 │ │ │ │ └─┬ submodule2
 │ │ │ │   └─┬ types
 │ │ │ │     ├─┬ interface Bar
 │ │ │ │     │ └─┬ members
 │ │ │ │     │   └── bar2 property
 │ │ │ │     └─┬ interface Foo
 │ │ │ │       └─┬ members
 │ │ │ │         └── foo2 property
 │ │ │ └── types
 │ │ ├─┬ nodirect
 │ │ │ ├─┬ submodules
 │ │ │ │ ├─┬ sub1
 │ │ │ │ │ └─┬ types
 │ │ │ │ │   └─┬ class TypeFromSub1
 │ │ │ │ │     └─┬ members
 │ │ │ │ │       ├── <initializer>() initializer
 │ │ │ │ │       └── sub1() method
 │ │ │ │ └─┬ sub2
 │ │ │ │   └─┬ types
 │ │ │ │     └─┬ class TypeFromSub2
 │ │ │ │       └─┬ members
 │ │ │ │         ├── <initializer>() initializer
 │ │ │ │         └── sub2() method
 │ │ │ └── types
 │ │ ├─┬ onlystatic
 │ │ │ └─┬ types
 │ │ │   └─┬ class OnlyStaticMethods
 │ │ │     └─┬ members
 │ │ │       └── static staticMethod() method
 │ │ └─┬ submodule
 │ │   ├─┬ submodules
 │ │   │ ├─┬ back_references
 │ │   │ │ └─┬ types
 │ │   │ │   └─┬ interface MyClassReference
 │ │   │ │     └─┬ members
 │ │   │ │       └── reference property
 │ │   │ ├─┬ child
 │ │   │ │ └─┬ types
 │ │   │ │   ├─┬ class InnerClass
 │ │   │ │   │ └─┬ members
 │ │   │ │   │   ├── <initializer>() initializer
 │ │   │ │   │   └── static staticProp property
 │ │   │ │   ├─┬ class OuterClass
 │ │   │ │   │ └─┬ members
 │ │   │ │   │   ├── <initializer>() initializer
 │ │   │ │   │   └── innerClass property
 │ │   │ │   ├─┬ interface KwargsProps
 │ │   │ │   │ └─┬ members
 │ │   │ │   │   └── extra property
 │ │   │ │   ├─┬ interface SomeStruct
 │ │   │ │   │ └─┬ members
 │ │   │ │   │   └── prop property
 │ │   │ │   ├─┬ interface Structure
 │ │   │ │   │ └─┬ members
 │ │   │ │   │   └── bool property
 │ │   │ │   ├─┬ enum Awesomeness
 │ │   │ │   │ └── AWESOME
 │ │   │ │   ├─┬ enum Goodness
 │ │   │ │   │ ├── PRETTY_GOOD
 │ │   │ │   │ ├── REALLY_GOOD
 │ │   │ │   │ └── AMAZINGLY_GOOD
 │ │   │ │   └─┬ enum SomeEnum
 │ │   │ │     └── SOME
 │ │   │ ├─┬ isolated
 │ │   │ │ └─┬ types
 │ │   │ │   └─┬ class Kwargs
 │ │   │ │     └─┬ members
 │ │   │ │       └── static method(props) method
 │ │   │ ├─┬ nested_submodule
 │ │   │ │ ├─┬ submodules
 │ │   │ │ │ └─┬ deeplyNested
 │ │   │ │ │   └─┬ types
 │ │   │ │ │     └─┬ interface INamespaced
 │ │   │ │ │       └─┬ members
 │ │   │ │ │         └── definedAt property
 │ │   │ │ └─┬ types
 │ │   │ │   └─┬ class Namespaced
 │ │   │ │     └─┬ members
 │ │   │ │       ├── definedAt property
 │ │   │ │       └── goodness property
 │ │   │ ├─┬ param
 │ │   │ │ └─┬ types
 │ │   │ │   └─┬ interface SpecialParameter
 │ │   │ │     └─┬ members
 │ │   │ │       └── value property
 │ │   │ └─┬ returnsparam
 │ │   │   └─┬ types
 │ │   │     └─┬ class ReturnsSpecialParameter
 │ │   │       └─┬ members
 │ │   │         ├── <initializer>() initializer
 │ │   │         └── returnsSpecialParam() method
 │ │   └─┬ types
 │ │     ├─┬ class MyClass
 │ │     │ └─┬ members
 │ │     │   ├── <initializer>(props) initializer
 │ │     │   ├── methodWithSpecialParam(param) method
 │ │     │   ├── awesomeness property
 │ │     │   ├── definedAt property
 │ │     │   ├── goodness property
 │ │     │   ├── props property
 │ │     │   └── allTypes property
 │ │     └─┬ interface Default
 │ │       └─┬ members
 │ │         └── foo property
 │ └─┬ types
 │   ├─┬ class AbstractClass
 │   │ └─┬ members
 │   │   ├── <initializer>() initializer
 │   │   ├── abstractMethod(name) method
 │   │   ├── nonAbstractMethod() method
 │   │   └── propFromInterface property
 │   ├─┬ class AbstractClassBase
 │   │ └─┬ members
 │   │   ├── <initializer>() initializer
 │   │   └── abstractProperty property
 │   ├─┬ class AbstractClassReturner
 │   │ └─┬ members
 │   │   ├── <initializer>() initializer
 │   │   ├── giveMeAbstract() method
 │   │   ├── giveMeInterface() method
 │   │   └── returnAbstractFromProperty property
 │   ├─┬ class AbstractSuite
 │   │ └─┬ members
 │   │   ├── <initializer>() initializer
 │   │   ├── someMethod(str) method
 │   │   ├── workItAll(seed) method
 │   │   └── property property
 │   ├─┬ class Add
 │   │ └─┬ members
 │   │   ├── <initializer>(lhs,rhs) initializer
 │   │   ├── toString() method
 │   │   └── value property
 │   ├─┬ class AllTypes
 │   │ └─┬ members
 │   │   ├── <initializer>() initializer
 │   │   ├── anyIn(inp) method
 │   │   ├── anyOut() method
 │   │   ├── enumMethod(value) method
 │   │   ├── enumPropertyValue property
 │   │   ├── anyArrayProperty property
 │   │   ├── anyMapProperty property
 │   │   ├── anyProperty property
 │   │   ├── arrayProperty property
 │   │   ├── booleanProperty property
 │   │   ├── dateProperty property
 │   │   ├── enumProperty property
 │   │   ├── jsonProperty property
 │   │   ├── mapProperty property
 │   │   ├── numberProperty property
 │   │   ├── stringProperty property
 │   │   ├── unionArrayProperty property
 │   │   ├── unionMapProperty property
 │   │   ├── unionProperty property
 │   │   ├── unknownArrayProperty property
 │   │   ├── unknownMapProperty property
 │   │   ├── unknownProperty property
 │   │   └── optionalEnumValue property
 │   ├─┬ class AllowedMethodNames
 │   │ └─┬ members
 │   │   ├── <initializer>() initializer
 │   │   ├── getBar(_p1,_p2) method
 │   │   ├── getFoo(withParam) method
 │   │   ├── setBar(_x,_y,_z) method
 │   │   └── setFoo(_x,_y) method
 │   ├─┬ class AmbiguousParameters
 │   │ └─┬ members
 │   │   ├── <initializer>(scope,props) initializer
 │   │   ├── props property
 │   │   └── scope property
 │   ├─┬ class AnonymousImplementationProvider
 │   │ └─┬ members
 │   │   ├── <initializer>() initializer
 │   │   ├── provideAsClass() method
 │   │   └── provideAsInterface() method
 │   ├─┬ class AsyncVirtualMethods
 │   │ └─┬ members
 │   │   ├── <initializer>() initializer
 │   │   ├── callMe() method
 │   │   ├── callMe2() method
 │   │   ├── callMeDoublePromise() method
 │   │   ├── dontOverrideMe() method
 │   │   ├── overrideMe(mult) method
 │   │   └── overrideMeToo() method
 │   ├─┬ class AugmentableClass
 │   │ └─┬ members
 │   │   ├── <initializer>() initializer
 │   │   ├── methodOne() method
 │   │   └── methodTwo() method
 │   ├─┬ class BaseJsii976
 │   │ └─┬ members
 │   │   └── <initializer>() initializer
 │   ├─┬ class Bell
 │   │ └─┬ members
 │   │   ├── <initializer>() initializer
 │   │   ├── ring() method
 │   │   └── rung property
 │   ├─┬ class BinaryOperation
 │   │ └─┬ members
 │   │   ├── <initializer>(lhs,rhs) initializer
 │   │   ├── hello() method
 │   │   ├── lhs property
 │   │   └── rhs property
 │   ├─┬ class BurriedAnonymousObject
 │   │ └─┬ members
 │   │   ├── <initializer>() initializer
 │   │   ├── check() method
 │   │   └── giveItBack(value) method
 │   ├─┬ class Calculator
 │   │ └─┬ members
 │   │   ├── <initializer>(props) initializer
 │   │   ├── add(value) method
 │   │   ├── mul(value) method
 │   │   ├── neg() method
 │   │   ├── pow(value) method
 │   │   ├── readUnionValue() method
 │   │   ├── expression property
 │   │   ├── operationsLog property
 │   │   ├── operationsMap property
 │   │   ├── curr property
 │   │   ├── maxValue property
 │   │   └── unionProperty property
 │   ├─┬ class ClassThatImplementsTheInternalInterface
 │   │ └─┬ members
 │   │   ├── <initializer>() initializer
 │   │   ├── a property
 │   │   ├── b property
 │   │   ├── c property
 │   │   └── d property
 │   ├─┬ class ClassThatImplementsThePrivateInterface
 │   │ └─┬ members
 │   │   ├── <initializer>() initializer
 │   │   ├── a property
 │   │   ├── b property
 │   │   ├── c property
 │   │   └── e property
 │   ├─┬ class ClassWithCollections
 │   │ └─┬ members
 │   │   ├── <initializer>(map,array) initializer
 │   │   ├── static createAList() method
 │   │   ├── static createAMap() method
 │   │   ├── static staticArray property
 │   │   ├── static staticMap property
 │   │   ├── array property
 │   │   └── map property
 │   ├─┬ class ClassWithDocs
 │   │ └─┬ members
 │   │   └── <initializer>() initializer
 │   ├─┬ class ClassWithJavaReservedWords
 │   │ └─┬ members
 │   │   ├── <initializer>(int) initializer
 │   │   ├── import(assert) method
 │   │   └── int property
 │   ├─┬ class ClassWithMutableObjectLiteralProperty
 │   │ └─┬ members
 │   │   ├── <initializer>() initializer
 │   │   └── mutableObject property
 │   ├─┬ class ClassWithPrivateConstructorAndAutomaticProperties
 │   │ └─┬ members
 │   │   ├── static create(readOnlyString,readWriteString) method
 │   │   ├── readOnlyString property
 │   │   └── readWriteString property
 │   ├─┬ class ConfusingToJackson
 │   │ └─┬ members
 │   │   ├── static makeInstance() method
 │   │   ├── static makeStructInstance() method
 │   │   └── unionProperty property
 │   ├─┬ class ConstructorPassesThisOut
 │   │ └─┬ members
 │   │   └── <initializer>(consumer) initializer
 │   ├─┬ class Constructors
 │   │ └─┬ members
 │   │   ├── <initializer>() initializer
 │   │   ├── static hiddenInterface() method
 │   │   ├── static hiddenInterfaces() method
 │   │   ├── static hiddenSubInterfaces() method
 │   │   ├── static makeClass() method
 │   │   ├── static makeInterface() method
 │   │   ├── static makeInterface2() method
 │   │   └── static makeInterfaces() method
 │   ├─┬ class ConsumePureInterface
 │   │ └─┬ members
 │   │   ├── <initializer>(delegate) initializer
 │   │   └── workItBaby() method
 │   ├─┬ class ConsumerCanRingBell
 │   │ └─┬ members
 │   │   ├── <initializer>() initializer
 │   │   ├── static staticImplementedByObjectLiteral(ringer) method
 │   │   ├── static staticImplementedByPrivateClass(ringer) method
 │   │   ├── static staticImplementedByPublicClass(ringer) method
 │   │   ├── static staticWhenTypedAsClass(ringer) method
 │   │   ├── implementedByObjectLiteral(ringer) method
 │   │   ├── implementedByPrivateClass(ringer) method
 │   │   ├── implementedByPublicClass(ringer) method
 │   │   └── whenTypedAsClass(ringer) method
 │   ├─┬ class ConsumersOfThisCrazyTypeSystem
 │   │ └─┬ members
 │   │   ├── <initializer>() initializer
 │   │   ├── consumeAnotherPublicInterface(obj) method
 │   │   └── consumeNonInternalInterface(obj) method
 │   ├─┬ class DataRenderer
 │   │ └─┬ members
 │   │   ├── <initializer>() initializer
 │   │   ├── render(data) method
 │   │   ├── renderArbitrary(data) method
 │   │   └── renderMap(map) method
 │   ├─┬ class Default
 │   │ └─┬ members
 │   │   ├── <initializer>() initializer
 │   │   └── pleaseCompile() method
 │   ├─┬ class DefaultedConstructorArgument
 │   │ └─┬ members
 │   │   ├── <initializer>(arg1,arg2,arg3) initializer
 │   │   ├── arg1 property
 │   │   ├── arg3 property
 │   │   └── arg2 property
 │   ├─┬ class Demonstrate982
 │   │ └─┬ members
 │   │   ├── <initializer>() initializer
 │   │   ├── static takeThis() method
 │   │   └── static takeThisToo() method
 │   ├─┬ class DeprecatedClass
 │   │ └─┬ members
 │   │   ├── <initializer>(readonlyString,mutableNumber) initializer
 │   │   ├── method() method
 │   │   ├── readonlyProperty property
 │   │   └── mutableProperty property
 │   ├─┬ class DisappointingCollectionSource
 │   │ └─┬ members
 │   │   ├── static maybeList property
 │   │   └── static maybeMap property
 │   ├─┬ class DoNotOverridePrivates
 │   │ └─┬ members
 │   │   ├── <initializer>() initializer
 │   │   ├── changePrivatePropertyValue(newValue) method
 │   │   ├── privateMethodValue() method
 │   │   └── privatePropertyValue() method
 │   ├─┬ class DoNotRecognizeAnyAsOptional
 │   │ └─┬ members
 │   │   ├── <initializer>() initializer
 │   │   └── method(_requiredAny,_optionalAny,_optionalString) method
 │   ├─┬ class DocumentedClass
 │   │ └─┬ members
 │   │   ├── <initializer>() initializer
 │   │   ├── greet(greetee) method
 │   │   └── hola() method
 │   ├─┬ class DontComplainAboutVariadicAfterOptional
 │   │ └─┬ members
 │   │   ├── <initializer>() initializer
 │   │   └── optionalAndVariadic(optional,things) method
 │   ├─┬ class DoubleTrouble
 │   │ └─┬ members
 │   │   ├── <initializer>() initializer
 │   │   ├── hello() method
 │   │   └── next() method
 │   ├─┬ class DynamicPropertyBearer
 │   │ └─┬ members
 │   │   ├── <initializer>(valueStore) initializer
 │   │   ├── dynamicProperty property
 │   │   └── valueStore property
 │   ├─┬ class DynamicPropertyBearerChild
 │   │ └─┬ members
 │   │   ├── <initializer>(originalValue) initializer
 │   │   ├── overrideValue(newValue) method
 │   │   └── originalValue property
 │   ├─┬ class Entropy
 │   │ └─┬ members
 │   │   ├── <initializer>(clock) initializer
 │   │   ├── increase() method
 │   │   └── repeat(word) method
 │   ├─┬ class EnumDispenser
 │   │ └─┬ members
 │   │   ├── static randomIntegerLikeEnum() method
 │   │   └── static randomStringLikeEnum() method
 │   ├─┬ class EraseUndefinedHashValues
 │   │ └─┬ members
 │   │   ├── <initializer>() initializer
 │   │   ├── static doesKeyExist(opts,key) method
 │   │   ├── static prop1IsNull() method
 │   │   └── static prop2IsUndefined() method
 │   ├─┬ class ExperimentalClass
 │   │ └─┬ members
 │   │   ├── <initializer>(readonlyString,mutableNumber) initializer
 │   │   ├── method() method
 │   │   ├── readonlyProperty property
 │   │   └── mutableProperty property
 │   ├─┬ class ExportedBaseClass
 │   │ └─┬ members
 │   │   ├── <initializer>(success) initializer
 │   │   └── success property
 │   ├─┬ class ExternalClass
 │   │ └─┬ members
 │   │   ├── <initializer>(readonlyString,mutableNumber) initializer
 │   │   ├── method() method
 │   │   ├── readonlyProperty property
 │   │   └── mutableProperty property
 │   ├─┬ class GiveMeStructs
 │   │ └─┬ members
 │   │   ├── <initializer>() initializer
 │   │   ├── derivedToFirst(derived) method
 │   │   ├── readDerivedNonPrimitive(derived) method
 │   │   ├── readFirstNumber(first) method
 │   │   └── structLiteral property
 │   ├─┬ class GreetingAugmenter
 │   │ └─┬ members
 │   │   ├── <initializer>() initializer
 │   │   └── betterGreeting(friendly) method
 │   ├─┬ class ImplementInternalInterface
 │   │ └─┬ members
 │   │   ├── <initializer>() initializer
 │   │   └── prop property
 │   ├─┬ class Implementation
 │   │ └─┬ members
 │   │   ├── <initializer>() initializer
 │   │   └── value property
 │   ├─┬ class ImplementsInterfaceWithInternal
 │   │ └─┬ members
 │   │   ├── <initializer>() initializer
 │   │   └── visible() method
 │   ├─┬ class ImplementsInterfaceWithInternalSubclass
 │   │ └─┬ members
 │   │   └── <initializer>() initializer
 │   ├─┬ class ImplementsPrivateInterface
 │   │ └─┬ members
 │   │   ├── <initializer>() initializer
 │   │   └── private property
 │   ├─┬ class InbetweenClass
 │   │ └─┬ members
 │   │   ├── <initializer>() initializer
 │   │   └── ciao() method
 │   ├─┬ class InterfaceCollections
 │   │ └─┬ members
 │   │   ├── static listOfInterfaces() method
 │   │   ├── static listOfStructs() method
 │   │   ├── static mapOfInterfaces() method
 │   │   └── static mapOfStructs() method
 │   ├─┬ class InterfacesMaker
 │   │ └─┬ members
 │   │   └── static makeInterfaces(count) method
 │   ├─┬ class Isomorphism
 │   │ └─┬ members
 │   │   ├── <initializer>() initializer
 │   │   └── myself() method
 │   ├─┬ class Issue2638
 │   │ └─┬ members
 │   │   └── <initializer>() initializer
 │   ├─┬ class Issue2638B
 │   │ └─┬ members
 │   │   └── <initializer>() initializer
 │   ├─┬ class JSII417Derived
 │   │ └─┬ members
 │   │   ├── <initializer>(property) initializer
 │   │   ├── bar() method
 │   │   ├── baz() method
 │   │   └── property property
 │   ├─┬ class JSII417PublicBaseOfBase
 │   │ └─┬ members
 │   │   ├── <initializer>() initializer
 │   │   ├── static makeInstance() method
 │   │   ├── foo() method
 │   │   └── hasRoot property
 │   ├─┬ class JSObjectLiteralForInterface
 │   │ └─┬ members
 │   │   ├── <initializer>() initializer
 │   │   ├── giveMeFriendly() method
 │   │   └── giveMeFriendlyGenerator() method
 │   ├─┬ class JSObjectLiteralToNative
 │   │ └─┬ members
 │   │   ├── <initializer>() initializer
 │   │   └── returnLiteral() method
 │   ├─┬ class JSObjectLiteralToNativeClass
 │   │ └─┬ members
 │   │   ├── <initializer>() initializer
 │   │   ├── propA property
 │   │   └── propB property
 │   ├─┬ class JavaReservedWords
 │   │ └─┬ members
 │   │   ├── <initializer>() initializer
 │   │   ├── abstract() method
 │   │   ├── assert() method
 │   │   ├── boolean() method
 │   │   ├── break() method
 │   │   ├── byte() method
 │   │   ├── case() method
 │   │   ├── catch() method
 │   │   ├── char() method
 │   │   ├── class() method
 │   │   ├── const() method
 │   │   ├── continue() method
 │   │   ├── default() method
 │   │   ├── do() method
 │   │   ├── double() method
 │   │   ├── else() method
 │   │   ├── enum() method
 │   │   ├── extends() method
 │   │   ├── false() method
 │   │   ├── final() method
 │   │   ├── finally() method
 │   │   ├── float() method
 │   │   ├── for() method
 │   │   ├── goto() method
 │   │   ├── if() method
 │   │   ├── implements() method
 │   │   ├── import() method
 │   │   ├── instanceof() method
 │   │   ├── int() method
 │   │   ├── interface() method
 │   │   ├── long() method
 │   │   ├── native() method
 │   │   ├── new() method
 │   │   ├── null() method
 │   │   ├── package() method
 │   │   ├── private() method
 │   │   ├── protected() method
 │   │   ├── public() method
 │   │   ├── return() method
 │   │   ├── short() method
 │   │   ├── static() method
 │   │   ├── strictfp() method
 │   │   ├── super() method
 │   │   ├── switch() method
 │   │   ├── synchronized() method
 │   │   ├── this() method
 │   │   ├── throw() method
 │   │   ├── throws() method
 │   │   ├── transient() method
 │   │   ├── true() method
 │   │   ├── try() method
 │   │   ├── void() method
 │   │   ├── volatile() method
 │   │   └── while property
 │   ├─┬ class Jsii487Derived
 │   │ └─┬ members
 │   │   └── <initializer>() initializer
 │   ├─┬ class Jsii496Derived
 │   │ └─┬ members
 │   │   └── <initializer>() initializer
 │   ├─┬ class JsiiAgent
 │   │ └─┬ members
 │   │   ├── <initializer>() initializer
 │   │   └── static value property
 │   ├─┬ class JsonFormatter
 │   │ └─┬ members
 │   │   ├── static anyArray() method
 │   │   ├── static anyBooleanFalse() method
 │   │   ├── static anyBooleanTrue() method
 │   │   ├── static anyDate() method
 │   │   ├── static anyEmptyString() method
 │   │   ├── static anyFunction() method
 │   │   ├── static anyHash() method
 │   │   ├── static anyNull() method
 │   │   ├── static anyNumber() method
 │   │   ├── static anyRef() method
 │   │   ├── static anyString() method
 │   │   ├── static anyUndefined() method
 │   │   ├── static anyZero() method
 │   │   └── static stringify(value) method
 │   ├─┬ class LevelOne
 │   │ └─┬ members
 │   │   ├── <initializer>(props) initializer
 │   │   └── props property
 │   ├─┬ class MethodNamedProperty
 │   │ └─┬ members
 │   │   ├── <initializer>() initializer
 │   │   ├── property() method
 │   │   └── elite property
 │   ├─┬ class Multiply
 │   │ └─┬ members
 │   │   ├── <initializer>(lhs,rhs) initializer
 │   │   ├── farewell() method
 │   │   ├── goodbye() method
 │   │   ├── next() method
 │   │   ├── toString() method
 │   │   └── value property
 │   ├─┬ class Negate
 │   │ └─┬ members
 │   │   ├── <initializer>(operand) initializer
 │   │   ├── farewell() method
 │   │   ├── goodbye() method
 │   │   ├── hello() method
 │   │   ├── toString() method
 │   │   └── value property
 │   ├─┬ class NestedClassInstance
 │   │ └─┬ members
 │   │   └── static makeInstance() method
 │   ├─┬ class NodeStandardLibrary
 │   │ └─┬ members
 │   │   ├── <initializer>() initializer
 │   │   ├── cryptoSha256() method
 │   │   ├── fsReadFile() method
 │   │   ├── fsReadFileSync() method
 │   │   └── osPlatform property
 │   ├─┬ class NullShouldBeTreatedAsUndefined
 │   │ └─┬ members
 │   │   ├── <initializer>(_param1,optional) initializer
 │   │   ├── giveMeUndefined(value) method
 │   │   ├── giveMeUndefinedInsideAnObject(input) method
 │   │   ├── verifyPropertyIsUndefined() method
 │   │   └── changeMeToUndefined property
 │   ├─┬ class NumberGenerator
 │   │ └─┬ members
 │   │   ├── <initializer>(generator) initializer
 │   │   ├── isSameGenerator(gen) method
 │   │   ├── nextTimes100() method
 │   │   └── generator property
 │   ├─┬ class ObjectRefsInCollections
 │   │ └─┬ members
 │   │   ├── <initializer>() initializer
 │   │   ├── sumFromArray(values) method
 │   │   └── sumFromMap(values) method
 │   ├─┬ class ObjectWithPropertyProvider
 │   │ └─┬ members
 │   │   └── static provide() method
 │   ├─┬ class Old
 │   │ └─┬ members
 │   │   ├── <initializer>() initializer
 │   │   └── doAThing() method
 │   ├─┬ class OptionalArgumentInvoker
 │   │ └─┬ members
 │   │   ├── <initializer>(delegate) initializer
 │   │   ├── invokeWithOptional() method
 │   │   └── invokeWithoutOptional() method
 │   ├─┬ class OptionalConstructorArgument
 │   │ └─┬ members
 │   │   ├── <initializer>(arg1,arg2,arg3) initializer
 │   │   ├── arg1 property
 │   │   ├── arg2 property
 │   │   └── arg3 property
 │   ├─┬ class OptionalStructConsumer
 │   │ └─┬ members
 │   │   ├── <initializer>(optionalStruct) initializer
 │   │   ├── parameterWasUndefined property
 │   │   └── fieldValue property
 │   ├─┬ class OverridableProtectedMember
 │   │ └─┬ members
 │   │   ├── <initializer>() initializer
 │   │   ├── overrideMe() method
 │   │   ├── switchModes() method
 │   │   ├── valueFromProtected() method
 │   │   ├── overrideReadOnly property
 │   │   └── overrideReadWrite property
 │   ├─┬ class OverrideReturnsObject
 │   │ └─┬ members
 │   │   ├── <initializer>() initializer
 │   │   └── test(obj) method
 │   ├─┬ class PartiallyInitializedThisConsumer
 │   │ └─┬ members
 │   │   ├── <initializer>() initializer
 │   │   └── consumePartiallyInitializedThis(obj,dt,ev) method
 │   ├─┬ class Polymorphism
 │   │ └─┬ members
 │   │   ├── <initializer>() initializer
 │   │   └── sayHello(friendly) method
 │   ├─┬ class Power
 │   │ └─┬ members
 │   │   ├── <initializer>(base,pow) initializer
 │   │   ├── base property
 │   │   ├── expression property
 │   │   └── pow property
 │   ├─┬ class PropertyNamedProperty
 │   │ └─┬ members
 │   │   ├── <initializer>() initializer
 │   │   ├── property property
 │   │   └── yetAnoterOne property
 │   ├─┬ class PublicClass
 │   │ └─┬ members
 │   │   ├── <initializer>() initializer
 │   │   └── hello() method
 │   ├─┬ class PythonReservedWords
 │   │ └─┬ members
 │   │   ├── <initializer>() initializer
 │   │   ├── and() method
 │   │   ├── as() method
 │   │   ├── assert() method
 │   │   ├── async() method
 │   │   ├── await() method
 │   │   ├── break() method
 │   │   ├── class() method
 │   │   ├── continue() method
 │   │   ├── def() method
 │   │   ├── del() method
 │   │   ├── elif() method
 │   │   ├── else() method
 │   │   ├── except() method
 │   │   ├── finally() method
 │   │   ├── for() method
 │   │   ├── from() method
 │   │   ├── global() method
 │   │   ├── if() method
 │   │   ├── import() method
 │   │   ├── in() method
 │   │   ├── is() method
 │   │   ├── lambda() method
 │   │   ├── nonlocal() method
 │   │   ├── not() method
 │   │   ├── or() method
 │   │   ├── pass() method
 │   │   ├── raise() method
 │   │   ├── return() method
 │   │   ├── try() method
 │   │   ├── while() method
 │   │   ├── with() method
 │   │   └── yield() method
 │   ├─┬ class ReferenceEnumFromScopedPackage
 │   │ └─┬ members
 │   │   ├── <initializer>() initializer
 │   │   ├── loadFoo() method
 │   │   ├── saveFoo(value) method
 │   │   └── foo property
 │   ├─┬ class ReturnsPrivateImplementationOfInterface
 │   │ └─┬ members
 │   │   ├── <initializer>() initializer
 │   │   └── privateImplementation property
 │   ├─┬ class RootStructValidator
 │   │ └─┬ members
 │   │   └── static validate(struct) method
 │   ├─┬ class RuntimeTypeChecking
 │   │ └─┬ members
 │   │   ├── <initializer>() initializer
 │   │   ├── methodWithDefaultedArguments(arg1,arg2,arg3) method
 │   │   ├── methodWithOptionalAnyArgument(arg) method
 │   │   └── methodWithOptionalArguments(arg1,arg2,arg3) method
 │   ├─┬ class SingleInstanceTwoTypes
 │   │ └─┬ members
 │   │   ├── <initializer>() initializer
 │   │   ├── interface1() method
 │   │   └── interface2() method
 │   ├─┬ class SingletonInt
 │   │ └─┬ members
 │   │   └── isSingletonInt(value) method
 │   ├─┬ class SingletonString
 │   │ └─┬ members
 │   │   └── isSingletonString(value) method
 │   ├─┬ class SomeTypeJsii976
 │   │ └─┬ members
 │   │   ├── <initializer>() initializer
 │   │   ├── static returnAnonymous() method
 │   │   └── static returnReturn() method
 │   ├─┬ class StableClass
 │   │ └─┬ members
 │   │   ├── <initializer>(readonlyString,mutableNumber) initializer
 │   │   ├── method() method
 │   │   ├── readonlyProperty property
 │   │   └── mutableProperty property
 │   ├─┬ class StaticContext
 │   │ └─┬ members
 │   │   ├── static canAccessStaticContext() method
 │   │   └── static staticVariable property
 │   ├─┬ class StaticHelloChild
 │   │ └─┬ members
 │   │   ├── static method() method
 │   │   └── static property property
 │   ├─┬ class StaticHelloParent
 │   │ └─┬ members
 │   │   ├── <initializer>() initializer
 │   │   ├── static method() method
 │   │   └── static property property
 │   ├─┬ class Statics
 │   │ └─┬ members
 │   │   ├── <initializer>(value) initializer
 │   │   ├── static staticMethod(name) method
 │   │   ├── justMethod() method
 │   │   ├── static BAR property
 │   │   ├── static ConstObj property
 │   │   ├── static Foo property
 │   │   ├── static zooBar property
 │   │   ├── static instance property
 │   │   ├── static nonConstStatic property
 │   │   └── value property
 │   ├─┬ class StripInternal
 │   │ └─┬ members
 │   │   ├── <initializer>() initializer
 │   │   └── youSeeMe property
 │   ├─┬ class StructPassing
 │   │ └─┬ members
 │   │   ├── <initializer>() initializer
 │   │   ├── static howManyVarArgsDidIPass(_positional,inputs) method
 │   │   └── static roundTrip(_positional,input) method
 │   ├─┬ class StructUnionConsumer
 │   │ └─┬ members
 │   │   ├── static isStructA(struct) method
 │   │   └── static isStructB(struct) method
 │   ├─┬ class Sum
 │   │ └─┬ members
 │   │   ├── <initializer>() initializer
 │   │   ├── expression property
 │   │   └── parts property
 │   ├─┬ class SupportsNiceJavaBuilder
 │   │ └─┬ members
 │   │   ├── <initializer>(id,defaultBar,props,rest) initializer
 │   │   ├── id property
 │   │   └── rest property
 │   ├─┬ class SupportsNiceJavaBuilderWithRequiredProps
 │   │ └─┬ members
 │   │   ├── <initializer>(id,props) initializer
 │   │   ├── bar property
 │   │   ├── id property
 │   │   └── propId property
 │   ├─┬ class SyncVirtualMethods
 │   │ └─┬ members
 │   │   ├── <initializer>() initializer
 │   │   ├── callerIsAsync() method
 │   │   ├── callerIsMethod() method
 │   │   ├── modifyOtherProperty(value) method
 │   │   ├── modifyValueOfTheProperty(value) method
 │   │   ├── readA() method
 │   │   ├── retrieveOtherProperty() method
 │   │   ├── retrieveReadOnlyProperty() method
 │   │   ├── retrieveValueOfTheProperty() method
 │   │   ├── virtualMethod(n) method
 │   │   ├── writeA(value) method
 │   │   ├── readonlyProperty property
 │   │   ├── a property
 │   │   ├── callerIsProperty property
 │   │   ├── otherProperty property
 │   │   ├── theProperty property
 │   │   └── valueOfOtherProperty property
 │   ├─┬ class TestStructWithEnum
 │   │ └─┬ members
 │   │   ├── <initializer>() initializer
 │   │   ├── isStringEnumA(input) method
 │   │   ├── isStringEnumB(input) method
 │   │   ├── structWithFoo property
 │   │   └── structWithFooBar property
 │   ├─┬ class Thrower
 │   │ └─┬ members
 │   │   ├── <initializer>() initializer
 │   │   └── throwError() method
 │   ├─┬ class UmaskCheck
 │   │ └─┬ members
 │   │   └── static mode() method
 │   ├─┬ class UnaryOperation
 │   │ └─┬ members
 │   │   ├── <initializer>(operand) initializer
 │   │   └── operand property
 │   ├─┬ class UpcasingReflectable
 │   │ └─┬ members
 │   │   ├── <initializer>(delegate) initializer
 │   │   ├── static reflector property
 │   │   └── entries property
 │   ├─┬ class UseBundledDependency
 │   │ └─┬ members
 │   │   ├── <initializer>() initializer
 │   │   └── value() method
 │   ├─┬ class UseCalcBase
 │   │ └─┬ members
 │   │   ├── <initializer>() initializer
 │   │   └── hello() method
 │   ├─┬ class UsesInterfaceWithProperties
 │   │ └─┬ members
 │   │   ├── <initializer>(obj) initializer
 │   │   ├── justRead() method
 │   │   ├── readStringAndNumber(ext) method
 │   │   ├── writeAndRead(value) method
 │   │   └── obj property
 │   ├─┬ class VariadicInvoker
 │   │ └─┬ members
 │   │   ├── <initializer>(method) initializer
 │   │   └── asArray(values) method
 │   ├─┬ class VariadicMethod
 │   │ └─┬ members
 │   │   ├── <initializer>(prefix) initializer
 │   │   └── asArray(first,others) method
 │   ├─┬ class VirtualMethodPlayground
 │   │ └─┬ members
 │   │   ├── <initializer>() initializer
 │   │   ├── overrideMeAsync(index) method
 │   │   ├── overrideMeSync(index) method
 │   │   ├── parallelSumAsync(count) method
 │   │   ├── serialSumAsync(count) method
 │   │   └── sumSync(count) method
 │   ├─┬ class VoidCallback
 │   │ └─┬ members
 │   │   ├── <initializer>() initializer
 │   │   ├── callMe() method
 │   │   ├── overrideMe() method
 │   │   └── methodWasCalled property
 │   ├─┬ class WithPrivatePropertyInConstructor
 │   │ └─┬ members
 │   │   ├── <initializer>(privateField) initializer
 │   │   └── success property
 │   ├─┬ interface CalculatorProps
 │   │ └─┬ members
 │   │   ├── initialValue property
 │   │   └── maximumValue property
 │   ├─┬ interface ChildStruct982
 │   │ └─┬ members
 │   │   └── bar property
 │   ├─┬ interface ConfusingToJacksonStruct
 │   │ └─┬ members
 │   │   └── unionProperty property
 │   ├─┬ interface DeprecatedStruct
 │   │ └─┬ members
 │   │   └── readonlyProperty property
 │   ├─┬ interface DerivedStruct
 │   │ └─┬ members
 │   │   ├── anotherRequired property
 │   │   ├── bool property
 │   │   ├── nonPrimitive property
 │   │   ├── anotherOptional property
 │   │   ├── optionalAny property
 │   │   └── optionalArray property
 │   ├─┬ interface DiamondBottom
 │   │ └─┬ members
 │   │   └── bottom property
 │   ├─┬ interface DiamondInheritanceBaseLevelStruct
 │   │ └─┬ members
 │   │   └── baseLevelProperty property
 │   ├─┬ interface DiamondInheritanceFirstMidLevelStruct
 │   │ └─┬ members
 │   │   └── firstMidLevelProperty property
 │   ├─┬ interface DiamondInheritanceSecondMidLevelStruct
 │   │ └─┬ members
 │   │   └── secondMidLevelProperty property
 │   ├─┬ interface DiamondInheritanceTopLevelStruct
 │   │ └─┬ members
 │   │   └── topLevelProperty property
 │   ├─┬ interface EraseUndefinedHashValuesOptions
 │   │ └─┬ members
 │   │   ├── option1 property
 │   │   └── option2 property
 │   ├─┬ interface ExperimentalStruct
 │   │ └─┬ members
 │   │   └── readonlyProperty property
 │   ├─┬ interface ExtendsInternalInterface
 │   │ └─┬ members
 │   │   ├── boom property
 │   │   └── prop property
 │   ├─┬ interface ExternalStruct
 │   │ └─┬ members
 │   │   └── readonlyProperty property
 │   ├─┬ interface Greetee
 │   │ └─┬ members
 │   │   └── name property
 │   ├─┬ interface IAnonymousImplementationProvider
 │   │ └─┬ members
 │   │   ├── provideAsClass() method
 │   │   └── provideAsInterface() method
 │   ├─┬ interface IAnonymouslyImplementMe
 │   │ └─┬ members
 │   │   ├── verb() method
 │   │   └── value property
 │   ├─┬ interface IAnotherPublicInterface
 │   │ └─┬ members
 │   │   └── a property
 │   ├─┬ interface IBell
 │   │ └─┬ members
 │   │   └── ring() method
 │   ├─┬ interface IBellRinger
 │   │ └─┬ members
 │   │   └── yourTurn(bell) method
 │   ├─┬ interface IConcreteBellRinger
 │   │ └─┬ members
 │   │   └── yourTurn(bell) method
 │   ├─┬ interface IDeprecatedInterface
 │   │ └─┬ members
 │   │   ├── method() method
 │   │   └── mutableProperty property
 │   ├─┬ interface IExperimentalInterface
 │   │ └─┬ members
 │   │   ├── method() method
 │   │   └── mutableProperty property
 │   ├─┬ interface IExtendsPrivateInterface
 │   │ └─┬ members
 │   │   ├── moreThings property
 │   │   └── private property
 │   ├─┬ interface IExternalInterface
 │   │ └─┬ members
 │   │   ├── method() method
 │   │   └── mutableProperty property
 │   ├─┬ interface IFriendlier
 │   │ └─┬ members
 │   │   ├── farewell() method
 │   │   └── goodbye() method
 │   ├─┬ interface IFriendlyRandomGenerator
 │   │ └── members
 │   ├─┬ interface IInterfaceImplementedByAbstractClass
 │   │ └─┬ members
 │   │   └── propFromInterface property
 │   ├─┬ interface IInterfaceThatShouldNotBeADataType
 │   │ └─┬ members
 │   │   └── otherValue property
 │   ├─┬ interface IInterfaceWithInternal
 │   │ └─┬ members
 │   │   └── visible() method
 │   ├─┬ interface IInterfaceWithMethods
 │   │ └─┬ members
 │   │   ├── doThings() method
 │   │   └── value property
 │   ├─┬ interface IInterfaceWithOptionalMethodArguments
 │   │ └─┬ members
 │   │   └── hello(arg1,arg2) method
 │   ├─┬ interface IInterfaceWithProperties
 │   │ └─┬ members
 │   │   ├── readOnlyString property
 │   │   └── readWriteString property
 │   ├─┬ interface IInterfaceWithPropertiesExtension
 │   │ └─┬ members
 │   │   └── foo property
 │   ├─┬ interface IJSII417Derived
 │   │ └─┬ members
 │   │   ├── bar() method
 │   │   ├── baz() method
 │   │   └── property property
 │   ├─┬ interface IJSII417PublicBaseOfBase
 │   │ └─┬ members
 │   │   ├── foo() method
 │   │   └── hasRoot property
 │   ├─┬ interface IJsii487External
 │   │ └── members
 │   ├─┬ interface IJsii487External2
 │   │ └── members
 │   ├─┬ interface IJsii496
 │   │ └── members
 │   ├─┬ interface IMutableObjectLiteral
 │   │ └─┬ members
 │   │   └── value property
 │   ├─┬ interface INonInternalInterface
 │   │ └─┬ members
 │   │   ├── b property
 │   │   └── c property
 │   ├─┬ interface IObjectWithProperty
 │   │ └─┬ members
 │   │   ├── wasSet() method
 │   │   └── property property
 │   ├─┬ interface IOptionalMethod
 │   │ └─┬ members
 │   │   └── optional() method
 │   ├─┬ interface IPrivatelyImplemented
 │   │ └─┬ members
 │   │   └── success property
 │   ├─┬ interface IPublicInterface
 │   │ └─┬ members
 │   │   └── bye() method
 │   ├─┬ interface IPublicInterface2
 │   │ └─┬ members
 │   │   └── ciao() method
 │   ├─┬ interface IRandomNumberGenerator
 │   │ └─┬ members
 │   │   └── next() method
 │   ├─┬ interface IReturnJsii976
 │   │ └─┬ members
 │   │   └── foo property
 │   ├─┬ interface IReturnsNumber
 │   │ └─┬ members
 │   │   ├── obtainNumber() method
 │   │   └── numberProp property
 │   ├─┬ interface IStableInterface
 │   │ └─┬ members
 │   │   ├── method() method
 │   │   └── mutableProperty property
 │   ├─┬ interface IStructReturningDelegate
 │   │ └─┬ members
 │   │   └── returnStruct() method
 │   ├─┬ interface IWallClock
 │   │ └─┬ members
 │   │   └── iso8601Now() method
 │   ├─┬ interface ImplictBaseOfBase
 │   │ └─┬ members
 │   │   └── goo property
 │   ├─┬ interface PropBooleanValue
 │   │ └─┬ members
 │   │   └── value property
 │   ├─┬ interface PropProperty
 │   │ └─┬ members
 │   │   └── prop property
 │   ├─┬ interface LevelOneProps
 │   │ └─┬ members
 │   │   └── prop property
 │   ├─┬ interface LoadBalancedFargateServiceProps
 │   │ └─┬ members
 │   │   ├── containerPort property
 │   │   ├── cpu property
 │   │   ├── memoryMiB property
 │   │   ├── publicLoadBalancer property
 │   │   └── publicTasks property
 │   ├─┬ interface NestedStruct
 │   │ └─┬ members
 │   │   └── numberProp property
 │   ├─┬ interface NullShouldBeTreatedAsUndefinedData
 │   │ └─┬ members
 │   │   ├── arrayWithThreeElementsAndUndefinedAsSecondArgument property
 │   │   └── thisShouldBeUndefined property
 │   ├─┬ interface OptionalStruct
 │   │ └─┬ members
 │   │   └── field property
 │   ├─┬ interface ParentStruct982
 │   │ └─┬ members
 │   │   └── foo property
 │   ├─┬ interface RootStruct
 │   │ └─┬ members
 │   │   ├── stringProp property
 │   │   └── nestedStruct property
 │   ├─┬ interface SecondLevelStruct
 │   │ └─┬ members
 │   │   ├── deeperRequiredProp property
 │   │   └── deeperOptionalProp property
 │   ├─┬ interface SmellyStruct
 │   │ └─┬ members
 │   │   ├── property property
 │   │   └── yetAnoterOne property
 │   ├─┬ interface StableStruct
 │   │ └─┬ members
 │   │   └── readonlyProperty property
 │   ├─┬ interface StructA
 │   │ └─┬ members
 │   │   ├── requiredString property
 │   │   ├── optionalNumber property
 │   │   └── optionalString property
 │   ├─┬ interface StructB
 │   │ └─┬ members
 │   │   ├── requiredString property
 │   │   ├── optionalBoolean property
 │   │   └── optionalStructA property
 │   ├─┬ interface StructParameterType
 │   │ └─┬ members
 │   │   ├── scope property
 │   │   └── props property
 │   ├─┬ interface StructWithEnum
 │   │ └─┬ members
 │   │   ├── foo property
 │   │   └── bar property
 │   ├─┬ interface StructWithJavaReservedWords
 │   │ └─┬ members
 │   │   ├── default property
 │   │   ├── assert property
 │   │   ├── result property
 │   │   └── that property
 │   ├─┬ interface SupportsNiceJavaBuilderProps
 │   │ └─┬ members
 │   │   ├── bar property
 │   │   └── id property
 │   ├─┬ interface TopLevelStruct
 │   │ └─┬ members
 │   │   ├── required property
 │   │   ├── secondLevel property
 │   │   └── optional property
 │   ├─┬ interface UnionProperties
 │   │ └─┬ members
 │   │   ├── bar property
 │   │   └── foo property
 │   ├─┬ enum AllTypesEnum
 │   │ ├── MY_ENUM_VALUE
 │   │ ├── YOUR_ENUM_VALUE
 │   │ └── THIS_IS_GREAT
 │   ├─┬ enum DeprecatedEnum
 │   │ ├── OPTION_A
 │   │ └── OPTION_B
 │   ├─┬ enum ExperimentalEnum
 │   │ ├── OPTION_A
 │   │ └── OPTION_B
 │   ├─┬ enum ExternalEnum
 │   │ ├── OPTION_A
 │   │ └── OPTION_B
 │   ├─┬ enum SingletonIntEnum
 │   │ └── SINGLETON_INT
 │   ├─┬ enum SingletonStringEnum
 │   │ └── SINGLETON_STRING
 │   ├─┬ enum StableEnum
 │   │ ├── OPTION_A
 │   │ └── OPTION_B
 │   └─┬ enum StringEnum
 │     ├── A
 │     ├── B
 │     └── C
 ├─┬ @scope/jsii-calc-base
 │ └─┬ types
 │   ├─┬ class Base
 │   │ └─┬ members
 │   │   ├── <initializer>() initializer
 │   │   └── typeName() method
 │   ├─┬ class StaticConsumer
 │   │ └─┬ members
 │   │   ├── <initializer>() initializer
 │   │   └── static consume(args) method
 │   ├─┬ interface BaseProps
 │   │ └─┬ members
 │   │   └── bar property
 │   └─┬ interface IBaseInterface
 │     └─┬ members
 │       └── bar() method
 ├─┬ @scope/jsii-calc-base-of-base
 │ └─┬ types
 │   ├─┬ class StaticConsumer
 │   │ └─┬ members
 │   │   └── static consume(_args) method
 │   ├─┬ class Very
 │   │ └─┬ members
 │   │   ├── <initializer>() initializer
 │   │   └── hey() method
 │   ├─┬ interface IVeryBaseInterface
 │   │ └─┬ members
 │   │   └── foo() method
 │   └─┬ interface VeryBaseProps
 │     └─┬ members
 │       └── foo property
 └─┬ @scope/jsii-calc-lib
   ├─┬ submodules
   │ └─┬ submodule
   │   └─┬ types
   │     ├─┬ class NestingClass
   │     │ └── members
   │     ├─┬ class NestedClass
   │     │ └─┬ members
   │     │   ├── <initializer>() initializer
   │     │   └── property property
   │     ├─┬ class Reflector
   │     │ └─┬ members
   │     │   ├── <initializer>() initializer
   │     │   └── asMap(reflectable) method
   │     ├─┬ interface IReflectable
   │     │ └─┬ members
   │     │   └── entries property
   │     ├─┬ interface NestedStruct
   │     │ └─┬ members
   │     │   └── name property
   │     └─┬ interface ReflectableEntry
   │       └─┬ members
   │         ├── key property
   │         └── value property
   └─┬ types
     ├─┬ class BaseFor2647
     │ └─┬ members
     │   ├── <initializer>(very) initializer
     │   └── foo(obj) method
     ├─┬ class Number
     │ └─┬ members
     │   ├── <initializer>(value) initializer
     │   ├── doubleValue property
     │   └── value property
     ├─┬ class NumericValue
     │ └─┬ members
     │   ├── <initializer>() initializer
     │   ├── toString() method
     │   └── value property
     ├─┬ class Operation
     │ └─┬ members
     │   ├── <initializer>() initializer
     │   └── toString() method
     ├─┬ interface DiamondLeft
     │ └─┬ members
     │   ├── hoistedTop property
     │   └── left property
     ├─┬ interface DiamondRight
     │ └─┬ members
     │   ├── hoistedTop property
     │   └── right property
     ├─┬ interface IDoublable
     │ └─┬ members
     │   └── doubleValue property
     ├─┬ interface IFriendly
     │ └─┬ members
     │   └── hello() method
     ├─┬ interface IThreeLevelsInterface
     │ └─┬ members
     │   └── baz() method
     ├─┬ interface MyFirstStruct
     │ └─┬ members
     │   ├── anumber property
     │   ├── astring property
     │   └── firstOptional property
     ├─┬ interface StructWithOnlyOptionals
     │ └─┬ members
     │   ├── optional1 property
     │   ├── optional2 property
     │   └── optional3 property
     └─┬ enum EnumFromScopedModule
       ├── VALUE1
       └── VALUE2
"
`;

exports[`jsii-tree --signatures 1`] = `
"assemblies
 ├─┬ jsii-calc
 │ └─┬ submodules
 │   ├── DerivedClassHasNoProperties
 │   ├── InterfaceInNamespaceIncludesClasses
 │   ├── InterfaceInNamespaceOnlyInterface
 │   ├── PythonSelf
 │   ├── composition
<<<<<<< HEAD
 │   ├── module2617
=======
 │   ├── module2530
>>>>>>> 52bd510a
 │   ├── module2647
 │   ├─┬ module2689
 │   │ └─┬ submodules
 │   │   ├── methods
 │   │   ├── props
 │   │   ├── retval
 │   │   └── structs
 │   ├─┬ module2692
 │   │ └─┬ submodules
 │   │   ├── submodule1
 │   │   └── submodule2
 │   ├─┬ nodirect
 │   │ └─┬ submodules
 │   │   ├── sub1
 │   │   └── sub2
 │   ├── onlystatic
 │   └─┬ submodule
 │     └─┬ submodules
 │       ├── back_references
 │       ├── child
 │       ├── isolated
 │       ├─┬ nested_submodule
 │       │ └─┬ submodules
 │       │   └── deeplyNested
 │       ├── param
 │       └── returnsparam
 ├── @scope/jsii-calc-base
 ├── @scope/jsii-calc-base-of-base
 └─┬ @scope/jsii-calc-lib
   └─┬ submodules
     └── submodule
"
`;

exports[`jsii-tree --types 1`] = `
"assemblies
 ├─┬ jsii-calc
 │ ├─┬ submodules
 │ │ ├─┬ DerivedClassHasNoProperties
 │ │ │ └─┬ types
 │ │ │   ├── class Base
 │ │ │   └── class Derived
 │ │ ├─┬ InterfaceInNamespaceIncludesClasses
 │ │ │ └─┬ types
 │ │ │   ├── class Foo
 │ │ │   └── interface Hello
 │ │ ├─┬ InterfaceInNamespaceOnlyInterface
 │ │ │ └─┬ types
 │ │ │   └── interface Hello
 │ │ ├─┬ PythonSelf
 │ │ │ └─┬ types
 │ │ │   ├── class ClassWithSelf
 │ │ │   ├── class ClassWithSelfKwarg
 │ │ │   ├── interface IInterfaceWithSelf
 │ │ │   └── interface StructWithSelf
 │ │ ├─┬ composition
 │ │ │ └─┬ types
 │ │ │   ├── class CompositeOperation
 │ │ │   └── enum CompositionStringStyle
<<<<<<< HEAD
 │ │ ├─┬ module2617
 │ │ │ └─┬ types
 │ │ │   └── class OnlyStatics
=======
 │ │ ├─┬ module2530
 │ │ │ └─┬ types
 │ │ │   └── class MyClass
>>>>>>> 52bd510a
 │ │ ├─┬ module2647
 │ │ │ └─┬ types
 │ │ │   └── class ExtendAndImplement
 │ │ ├─┬ module2689
 │ │ │ ├─┬ submodules
 │ │ │ │ ├─┬ methods
 │ │ │ │ │ └─┬ types
 │ │ │ │ │   └── class MyClass
 │ │ │ │ ├─┬ props
 │ │ │ │ │ └─┬ types
 │ │ │ │ │   └── class MyClass
 │ │ │ │ ├─┬ retval
 │ │ │ │ │ └─┬ types
 │ │ │ │ │   └── class MyClass
 │ │ │ │ └─┬ structs
 │ │ │ │   └─┬ types
 │ │ │ │     └── interface MyStruct
 │ │ │ └── types
 │ │ ├─┬ module2692
 │ │ │ ├─┬ submodules
 │ │ │ │ ├─┬ submodule1
 │ │ │ │ │ └─┬ types
 │ │ │ │ │   └── interface Bar
 │ │ │ │ └─┬ submodule2
 │ │ │ │   └─┬ types
 │ │ │ │     ├── interface Bar
 │ │ │ │     └── interface Foo
 │ │ │ └── types
 │ │ ├─┬ nodirect
 │ │ │ ├─┬ submodules
 │ │ │ │ ├─┬ sub1
 │ │ │ │ │ └─┬ types
 │ │ │ │ │   └── class TypeFromSub1
 │ │ │ │ └─┬ sub2
 │ │ │ │   └─┬ types
 │ │ │ │     └── class TypeFromSub2
 │ │ │ └── types
 │ │ ├─┬ onlystatic
 │ │ │ └─┬ types
 │ │ │   └── class OnlyStaticMethods
 │ │ └─┬ submodule
 │ │   ├─┬ submodules
 │ │   │ ├─┬ back_references
 │ │   │ │ └─┬ types
 │ │   │ │   └── interface MyClassReference
 │ │   │ ├─┬ child
 │ │   │ │ └─┬ types
 │ │   │ │   ├── class InnerClass
 │ │   │ │   ├── class OuterClass
 │ │   │ │   ├── interface KwargsProps
 │ │   │ │   ├── interface SomeStruct
 │ │   │ │   ├── interface Structure
 │ │   │ │   ├── enum Awesomeness
 │ │   │ │   ├── enum Goodness
 │ │   │ │   └── enum SomeEnum
 │ │   │ ├─┬ isolated
 │ │   │ │ └─┬ types
 │ │   │ │   └── class Kwargs
 │ │   │ ├─┬ nested_submodule
 │ │   │ │ ├─┬ submodules
 │ │   │ │ │ └─┬ deeplyNested
 │ │   │ │ │   └─┬ types
 │ │   │ │ │     └── interface INamespaced
 │ │   │ │ └─┬ types
 │ │   │ │   └── class Namespaced
 │ │   │ ├─┬ param
 │ │   │ │ └─┬ types
 │ │   │ │   └── interface SpecialParameter
 │ │   │ └─┬ returnsparam
 │ │   │   └─┬ types
 │ │   │     └── class ReturnsSpecialParameter
 │ │   └─┬ types
 │ │     ├── class MyClass
 │ │     └── interface Default
 │ └─┬ types
 │   ├── class AbstractClass
 │   ├── class AbstractClassBase
 │   ├── class AbstractClassReturner
 │   ├── class AbstractSuite
 │   ├── class Add
 │   ├── class AllTypes
 │   ├── class AllowedMethodNames
 │   ├── class AmbiguousParameters
 │   ├── class AnonymousImplementationProvider
 │   ├── class AsyncVirtualMethods
 │   ├── class AugmentableClass
 │   ├── class BaseJsii976
 │   ├── class Bell
 │   ├── class BinaryOperation
 │   ├── class BurriedAnonymousObject
 │   ├── class Calculator
 │   ├── class ClassThatImplementsTheInternalInterface
 │   ├── class ClassThatImplementsThePrivateInterface
 │   ├── class ClassWithCollections
 │   ├── class ClassWithDocs
 │   ├── class ClassWithJavaReservedWords
 │   ├── class ClassWithMutableObjectLiteralProperty
 │   ├── class ClassWithPrivateConstructorAndAutomaticProperties
 │   ├── class ConfusingToJackson
 │   ├── class ConstructorPassesThisOut
 │   ├── class Constructors
 │   ├── class ConsumePureInterface
 │   ├── class ConsumerCanRingBell
 │   ├── class ConsumersOfThisCrazyTypeSystem
 │   ├── class DataRenderer
 │   ├── class Default
 │   ├── class DefaultedConstructorArgument
 │   ├── class Demonstrate982
 │   ├── class DeprecatedClass
 │   ├── class DisappointingCollectionSource
 │   ├── class DoNotOverridePrivates
 │   ├── class DoNotRecognizeAnyAsOptional
 │   ├── class DocumentedClass
 │   ├── class DontComplainAboutVariadicAfterOptional
 │   ├── class DoubleTrouble
 │   ├── class DynamicPropertyBearer
 │   ├── class DynamicPropertyBearerChild
 │   ├── class Entropy
 │   ├── class EnumDispenser
 │   ├── class EraseUndefinedHashValues
 │   ├── class ExperimentalClass
 │   ├── class ExportedBaseClass
 │   ├── class ExternalClass
 │   ├── class GiveMeStructs
 │   ├── class GreetingAugmenter
 │   ├── class ImplementInternalInterface
 │   ├── class Implementation
 │   ├── class ImplementsInterfaceWithInternal
 │   ├── class ImplementsInterfaceWithInternalSubclass
 │   ├── class ImplementsPrivateInterface
 │   ├── class InbetweenClass
 │   ├── class InterfaceCollections
 │   ├── class InterfacesMaker
 │   ├── class Isomorphism
 │   ├── class Issue2638
 │   ├── class Issue2638B
 │   ├── class JSII417Derived
 │   ├── class JSII417PublicBaseOfBase
 │   ├── class JSObjectLiteralForInterface
 │   ├── class JSObjectLiteralToNative
 │   ├── class JSObjectLiteralToNativeClass
 │   ├── class JavaReservedWords
 │   ├── class Jsii487Derived
 │   ├── class Jsii496Derived
 │   ├── class JsiiAgent
 │   ├── class JsonFormatter
 │   ├── class LevelOne
 │   ├── class MethodNamedProperty
 │   ├── class Multiply
 │   ├── class Negate
 │   ├── class NestedClassInstance
 │   ├── class NodeStandardLibrary
 │   ├── class NullShouldBeTreatedAsUndefined
 │   ├── class NumberGenerator
 │   ├── class ObjectRefsInCollections
 │   ├── class ObjectWithPropertyProvider
 │   ├── class Old
 │   ├── class OptionalArgumentInvoker
 │   ├── class OptionalConstructorArgument
 │   ├── class OptionalStructConsumer
 │   ├── class OverridableProtectedMember
 │   ├── class OverrideReturnsObject
 │   ├── class PartiallyInitializedThisConsumer
 │   ├── class Polymorphism
 │   ├── class Power
 │   ├── class PropertyNamedProperty
 │   ├── class PublicClass
 │   ├── class PythonReservedWords
 │   ├── class ReferenceEnumFromScopedPackage
 │   ├── class ReturnsPrivateImplementationOfInterface
 │   ├── class RootStructValidator
 │   ├── class RuntimeTypeChecking
 │   ├── class SingleInstanceTwoTypes
 │   ├── class SingletonInt
 │   ├── class SingletonString
 │   ├── class SomeTypeJsii976
 │   ├── class StableClass
 │   ├── class StaticContext
 │   ├── class StaticHelloChild
 │   ├── class StaticHelloParent
 │   ├── class Statics
 │   ├── class StripInternal
 │   ├── class StructPassing
 │   ├── class StructUnionConsumer
 │   ├── class Sum
 │   ├── class SupportsNiceJavaBuilder
 │   ├── class SupportsNiceJavaBuilderWithRequiredProps
 │   ├── class SyncVirtualMethods
 │   ├── class TestStructWithEnum
 │   ├── class Thrower
 │   ├── class UmaskCheck
 │   ├── class UnaryOperation
 │   ├── class UpcasingReflectable
 │   ├── class UseBundledDependency
 │   ├── class UseCalcBase
 │   ├── class UsesInterfaceWithProperties
 │   ├── class VariadicInvoker
 │   ├── class VariadicMethod
 │   ├── class VirtualMethodPlayground
 │   ├── class VoidCallback
 │   ├── class WithPrivatePropertyInConstructor
 │   ├── interface CalculatorProps
 │   ├── interface ChildStruct982
 │   ├── interface ConfusingToJacksonStruct
 │   ├── interface DeprecatedStruct
 │   ├── interface DerivedStruct
 │   ├── interface DiamondBottom
 │   ├── interface DiamondInheritanceBaseLevelStruct
 │   ├── interface DiamondInheritanceFirstMidLevelStruct
 │   ├── interface DiamondInheritanceSecondMidLevelStruct
 │   ├── interface DiamondInheritanceTopLevelStruct
 │   ├── interface EraseUndefinedHashValuesOptions
 │   ├── interface ExperimentalStruct
 │   ├── interface ExtendsInternalInterface
 │   ├── interface ExternalStruct
 │   ├── interface Greetee
 │   ├── interface IAnonymousImplementationProvider
 │   ├── interface IAnonymouslyImplementMe
 │   ├── interface IAnotherPublicInterface
 │   ├── interface IBell
 │   ├── interface IBellRinger
 │   ├── interface IConcreteBellRinger
 │   ├── interface IDeprecatedInterface
 │   ├── interface IExperimentalInterface
 │   ├── interface IExtendsPrivateInterface
 │   ├── interface IExternalInterface
 │   ├── interface IFriendlier
 │   ├── interface IFriendlyRandomGenerator
 │   ├── interface IInterfaceImplementedByAbstractClass
 │   ├── interface IInterfaceThatShouldNotBeADataType
 │   ├── interface IInterfaceWithInternal
 │   ├── interface IInterfaceWithMethods
 │   ├── interface IInterfaceWithOptionalMethodArguments
 │   ├── interface IInterfaceWithProperties
 │   ├── interface IInterfaceWithPropertiesExtension
 │   ├── interface IJSII417Derived
 │   ├── interface IJSII417PublicBaseOfBase
 │   ├── interface IJsii487External
 │   ├── interface IJsii487External2
 │   ├── interface IJsii496
 │   ├── interface IMutableObjectLiteral
 │   ├── interface INonInternalInterface
 │   ├── interface IObjectWithProperty
 │   ├── interface IOptionalMethod
 │   ├── interface IPrivatelyImplemented
 │   ├── interface IPublicInterface
 │   ├── interface IPublicInterface2
 │   ├── interface IRandomNumberGenerator
 │   ├── interface IReturnJsii976
 │   ├── interface IReturnsNumber
 │   ├── interface IStableInterface
 │   ├── interface IStructReturningDelegate
 │   ├── interface IWallClock
 │   ├── interface ImplictBaseOfBase
 │   ├── interface PropBooleanValue
 │   ├── interface PropProperty
 │   ├── interface LevelOneProps
 │   ├── interface LoadBalancedFargateServiceProps
 │   ├── interface NestedStruct
 │   ├── interface NullShouldBeTreatedAsUndefinedData
 │   ├── interface OptionalStruct
 │   ├── interface ParentStruct982
 │   ├── interface RootStruct
 │   ├── interface SecondLevelStruct
 │   ├── interface SmellyStruct
 │   ├── interface StableStruct
 │   ├── interface StructA
 │   ├── interface StructB
 │   ├── interface StructParameterType
 │   ├── interface StructWithEnum
 │   ├── interface StructWithJavaReservedWords
 │   ├── interface SupportsNiceJavaBuilderProps
 │   ├── interface TopLevelStruct
 │   ├── interface UnionProperties
 │   ├── enum AllTypesEnum
 │   ├── enum DeprecatedEnum
 │   ├── enum ExperimentalEnum
 │   ├── enum ExternalEnum
 │   ├── enum SingletonIntEnum
 │   ├── enum SingletonStringEnum
 │   ├── enum StableEnum
 │   └── enum StringEnum
 ├─┬ @scope/jsii-calc-base
 │ └─┬ types
 │   ├── class Base
 │   ├── class StaticConsumer
 │   ├── interface BaseProps
 │   └── interface IBaseInterface
 ├─┬ @scope/jsii-calc-base-of-base
 │ └─┬ types
 │   ├── class StaticConsumer
 │   ├── class Very
 │   ├── interface IVeryBaseInterface
 │   └── interface VeryBaseProps
 └─┬ @scope/jsii-calc-lib
   ├─┬ submodules
   │ └─┬ submodule
   │   └─┬ types
   │     ├── class NestingClass
   │     ├── class NestedClass
   │     ├── class Reflector
   │     ├── interface IReflectable
   │     ├── interface NestedStruct
   │     └── interface ReflectableEntry
   └─┬ types
     ├── class BaseFor2647
     ├── class Number
     ├── class NumericValue
     ├── class Operation
     ├── interface DiamondLeft
     ├── interface DiamondRight
     ├── interface IDoublable
     ├── interface IFriendly
     ├── interface IThreeLevelsInterface
     ├── interface MyFirstStruct
     ├── interface StructWithOnlyOptionals
     └── enum EnumFromScopedModule
"
`;

exports[`jsii-tree 1`] = `
"assemblies
 ├─┬ jsii-calc
 │ └─┬ submodules
 │   ├── DerivedClassHasNoProperties
 │   ├── InterfaceInNamespaceIncludesClasses
 │   ├── InterfaceInNamespaceOnlyInterface
 │   ├── PythonSelf
 │   ├── composition
<<<<<<< HEAD
 │   ├── module2617
=======
 │   ├── module2530
>>>>>>> 52bd510a
 │   ├── module2647
 │   ├─┬ module2689
 │   │ └─┬ submodules
 │   │   ├── methods
 │   │   ├── props
 │   │   ├── retval
 │   │   └── structs
 │   ├─┬ module2692
 │   │ └─┬ submodules
 │   │   ├── submodule1
 │   │   └── submodule2
 │   ├─┬ nodirect
 │   │ └─┬ submodules
 │   │   ├── sub1
 │   │   └── sub2
 │   ├── onlystatic
 │   └─┬ submodule
 │     └─┬ submodules
 │       ├── back_references
 │       ├── child
 │       ├── isolated
 │       ├─┬ nested_submodule
 │       │ └─┬ submodules
 │       │   └── deeplyNested
 │       ├── param
 │       └── returnsparam
 ├── @scope/jsii-calc-base
 ├── @scope/jsii-calc-base-of-base
 └─┬ @scope/jsii-calc-lib
   └─┬ submodules
     └── submodule
"
`;<|MERGE_RESOLUTION|>--- conflicted
+++ resolved
@@ -102,17 +102,6 @@
  │ │ │   └─┬ enum CompositionStringStyle (stable)
  │ │ │     ├── NORMAL (stable)
  │ │ │     └── DECORATED (stable)
-<<<<<<< HEAD
- │ │ ├─┬ module2617
- │ │ │ └─┬ types
- │ │ │   └─┬ class OnlyStatics (stable)
- │ │ │     └─┬ members
- │ │ │       ├─┬ static bar() method (stable)
- │ │ │       │ ├── static
- │ │ │       │ └── returns: void
- │ │ │       └─┬ static foo() method (stable)
- │ │ │         ├── static
-=======
  │ │ ├─┬ module2530
  │ │ │ └─┬ types
  │ │ │   └─┬ class MyClass (stable)
@@ -131,7 +120,16 @@
  │ │ │         ├─┬ parameters
  │ │ │         │ └─┬ _
  │ │ │         │   └── type: string
->>>>>>> 52bd510a
+ │ │ │         └── returns: void
+ │ │ ├─┬ module2617
+ │ │ │ └─┬ types
+ │ │ │   └─┬ class OnlyStatics (stable)
+ │ │ │     └─┬ members
+ │ │ │       ├─┬ static bar() method (stable)
+ │ │ │       │ ├── static
+ │ │ │       │ └── returns: void
+ │ │ │       └─┬ static foo() method (stable)
+ │ │ │         ├── static
  │ │ │         └── returns: void
  │ │ ├─┬ module2647
  │ │ │ └─┬ types
@@ -3067,15 +3065,12 @@
  │ │ │   ├─┬ class CompositeOperation
  │ │ │   │ └── base: Operation
  │ │ │   └── enum CompositionStringStyle
-<<<<<<< HEAD
+ │ │ ├─┬ module2530
+ │ │ │ └─┬ types
+ │ │ │   └── class MyClass
  │ │ ├─┬ module2617
  │ │ │ └─┬ types
  │ │ │   └── class OnlyStatics
-=======
- │ │ ├─┬ module2530
- │ │ │ └─┬ types
- │ │ │   └── class MyClass
->>>>>>> 52bd510a
  │ │ ├─┬ module2647
  │ │ │ └─┬ types
  │ │ │   └─┬ class ExtendAndImplement
@@ -3532,14 +3527,6 @@
  │ │ │   └─┬ enum CompositionStringStyle
  │ │ │     ├── NORMAL
  │ │ │     └── DECORATED
-<<<<<<< HEAD
- │ │ ├─┬ module2617
- │ │ │ └─┬ types
- │ │ │   └─┬ class OnlyStatics
- │ │ │     └─┬ members
- │ │ │       ├── static bar() method
- │ │ │       └── static foo() method
-=======
  │ │ ├─┬ module2530
  │ │ │ └─┬ types
  │ │ │   └─┬ class MyClass
@@ -3547,7 +3534,12 @@
  │ │ │       ├── <initializer>(_) initializer
  │ │ │       ├── static bar(_) method
  │ │ │       └── foo(_) method
->>>>>>> 52bd510a
+ │ │ ├─┬ module2617
+ │ │ │ └─┬ types
+ │ │ │   └─┬ class OnlyStatics
+ │ │ │     └─┬ members
+ │ │ │       ├── static bar() method
+ │ │ │       └── static foo() method
  │ │ ├─┬ module2647
  │ │ │ └─┬ types
  │ │ │   └─┬ class ExtendAndImplement
@@ -4872,11 +4864,8 @@
  │   ├── InterfaceInNamespaceOnlyInterface
  │   ├── PythonSelf
  │   ├── composition
-<<<<<<< HEAD
+ │   ├── module2530
  │   ├── module2617
-=======
- │   ├── module2530
->>>>>>> 52bd510a
  │   ├── module2647
  │   ├─┬ module2689
  │   │ └─┬ submodules
@@ -4936,15 +4925,12 @@
  │ │ │ └─┬ types
  │ │ │   ├── class CompositeOperation
  │ │ │   └── enum CompositionStringStyle
-<<<<<<< HEAD
+ │ │ ├─┬ module2530
+ │ │ │ └─┬ types
+ │ │ │   └── class MyClass
  │ │ ├─┬ module2617
  │ │ │ └─┬ types
  │ │ │   └── class OnlyStatics
-=======
- │ │ ├─┬ module2530
- │ │ │ └─┬ types
- │ │ │   └── class MyClass
->>>>>>> 52bd510a
  │ │ ├─┬ module2647
  │ │ │ └─┬ types
  │ │ │   └── class ExtendAndImplement
@@ -5274,11 +5260,8 @@
  │   ├── InterfaceInNamespaceOnlyInterface
  │   ├── PythonSelf
  │   ├── composition
-<<<<<<< HEAD
+ │   ├── module2530
  │   ├── module2617
-=======
- │   ├── module2530
->>>>>>> 52bd510a
  │   ├── module2647
  │   ├─┬ module2689
  │   │ └─┬ submodules
