// Jest Snapshot v1, https://goo.gl/fbAQLP

exports[`jsii-tree --all 1`] = `
"assemblies
 ├─┬ jsii-calc
 │ ├─┬ dependencies
 │ │ ├── @scope/jsii-calc-base
 │ │ └── @scope/jsii-calc-lib
 │ ├─┬ submodules
 │ │ ├─┬ DerivedClassHasNoProperties
 │ │ │ └─┬ types
 │ │ │   ├─┬ class Base (stable)
 │ │ │   │ └─┬ members
 │ │ │   │   ├── <initializer>() initializer (stable)
 │ │ │   │   └─┬ prop property (stable)
 │ │ │   │     └── type: string
 │ │ │   └─┬ class Derived (stable)
 │ │ │     ├── base: Base
 │ │ │     └─┬ members
 │ │ │       └── <initializer>() initializer (stable)
 │ │ ├─┬ InterfaceInNamespaceIncludesClasses
 │ │ │ └─┬ types
 │ │ │   ├─┬ class Foo (stable)
 │ │ │   │ └─┬ members
 │ │ │   │   ├── <initializer>() initializer (stable)
 │ │ │   │   └─┬ bar property (stable)
 │ │ │   │     └── type: Optional<string>
 │ │ │   └─┬ interface Hello (stable)
 │ │ │     └─┬ members
 │ │ │       └─┬ foo property (stable)
 │ │ │         ├── abstract
 │ │ │         ├── immutable
 │ │ │         └── type: number
 │ │ ├─┬ InterfaceInNamespaceOnlyInterface
 │ │ │ └─┬ types
 │ │ │   └─┬ interface Hello (stable)
 │ │ │     └─┬ members
 │ │ │       └─┬ foo property (stable)
 │ │ │         ├── abstract
 │ │ │         ├── immutable
 │ │ │         └── type: number
 │ │ ├─┬ PythonSelf
 │ │ │ └─┬ types
 │ │ │   ├─┬ class ClassWithSelf (stable)
 │ │ │   │ └─┬ members
 │ │ │   │   ├─┬ <initializer>(self) initializer (stable)
 │ │ │   │   │ └─┬ parameters
 │ │ │   │   │   └─┬ self
 │ │ │   │   │     └── type: string
 │ │ │   │   ├─┬ method(self) method (stable)
 │ │ │   │   │ ├─┬ parameters
 │ │ │   │   │ │ └─┬ self
 │ │ │   │   │ │   └── type: number
 │ │ │   │   │ └── returns: string
 │ │ │   │   └─┬ self property (stable)
 │ │ │   │     ├── immutable
 │ │ │   │     └── type: string
 │ │ │   ├─┬ class ClassWithSelfKwarg (stable)
 │ │ │   │ └─┬ members
 │ │ │   │   ├─┬ <initializer>(props) initializer (stable)
 │ │ │   │   │ └─┬ parameters
 │ │ │   │   │   └─┬ props
 │ │ │   │   │     └── type: jsii-calc.PythonSelf.StructWithSelf
 │ │ │   │   └─┬ props property (stable)
 │ │ │   │     ├── immutable
 │ │ │   │     └── type: jsii-calc.PythonSelf.StructWithSelf
 │ │ │   ├─┬ interface IInterfaceWithSelf (stable)
 │ │ │   │ └─┬ members
 │ │ │   │   └─┬ method(self) method (stable)
 │ │ │   │     ├── abstract
 │ │ │   │     ├─┬ parameters
 │ │ │   │     │ └─┬ self
 │ │ │   │     │   └── type: number
 │ │ │   │     └── returns: string
 │ │ │   └─┬ interface StructWithSelf (stable)
 │ │ │     └─┬ members
 │ │ │       └─┬ self property (stable)
 │ │ │         ├── abstract
 │ │ │         ├── immutable
 │ │ │         └── type: string
 │ │ ├─┬ composition
 │ │ │ └─┬ types
 │ │ │   ├─┬ class CompositeOperation (stable)
 │ │ │   │ ├── base: Operation
 │ │ │   │ └─┬ members
 │ │ │   │   ├── <initializer>() initializer (stable)
 │ │ │   │   ├─┬ toString() method (stable)
 │ │ │   │   │ └── returns: string
 │ │ │   │   ├─┬ expression property (stable)
 │ │ │   │   │ ├── abstract
 │ │ │   │   │ ├── immutable
 │ │ │   │   │ └── type: @scope/jsii-calc-lib.NumericValue
 │ │ │   │   ├─┬ value property (stable)
 │ │ │   │   │ ├── immutable
 │ │ │   │   │ └── type: number
 │ │ │   │   ├─┬ decorationPostfixes property (stable)
 │ │ │   │   │ └── type: Array<string>
 │ │ │   │   ├─┬ decorationPrefixes property (stable)
 │ │ │   │   │ └── type: Array<string>
 │ │ │   │   └─┬ stringStyle property (stable)
 │ │ │   │     └── type: jsii-calc.composition.CompositeOperation.CompositionStringStyle
 │ │ │   └─┬ enum CompositionStringStyle (stable)
 │ │ │     ├── NORMAL (stable)
 │ │ │     └── DECORATED (stable)
 │ │ ├─┬ module2530
 │ │ │ └─┬ types
 │ │ │   └─┬ class MyClass (stable)
 │ │ │     └─┬ members
 │ │ │       ├─┬ <initializer>(_) initializer (stable)
 │ │ │       │ └─┬ parameters
 │ │ │       │   └─┬ _
 │ │ │       │     └── type: number
 │ │ │       ├─┬ static bar(_) method (stable)
 │ │ │       │ ├── static
 │ │ │       │ ├─┬ parameters
 │ │ │       │ │ └─┬ _
 │ │ │       │ │   └── type: boolean
 │ │ │       │ └── returns: void
 │ │ │       └─┬ foo(_) method (stable)
 │ │ │         ├─┬ parameters
 │ │ │         │ └─┬ _
 │ │ │         │   └── type: string
 │ │ │         └── returns: void
<<<<<<< HEAD
=======
 │ │ ├─┬ module2617
 │ │ │ └─┬ types
 │ │ │   └─┬ class OnlyStatics (stable)
 │ │ │     └─┬ members
 │ │ │       ├─┬ static bar() method (stable)
 │ │ │       │ ├── static
 │ │ │       │ └── returns: void
 │ │ │       └─┬ static foo() method (stable)
 │ │ │         ├── static
 │ │ │         └── returns: void
>>>>>>> 25528fb1
 │ │ ├─┬ module2647
 │ │ │ └─┬ types
 │ │ │   └─┬ class ExtendAndImplement (stable)
 │ │ │     ├── base: BaseFor2647
 │ │ │     ├── interfaces: IFriendly
 │ │ │     └─┬ members
 │ │ │       ├─┬ <initializer>(very) initializer (deprecated)
 │ │ │       │ └─┬ parameters
 │ │ │       │   └─┬ very
 │ │ │       │     └── type: @scope/jsii-calc-base-of-base.Very
 │ │ │       ├─┬ hello() method (stable)
 │ │ │       │ └── returns: string
 │ │ │       └─┬ localMethod() method (stable)
 │ │ │         └── returns: string
 │ │ ├─┬ module2689
 │ │ │ ├─┬ submodules
 │ │ │ │ ├─┬ methods
 │ │ │ │ │ └─┬ types
 │ │ │ │ │   └─┬ class MyClass (stable)
 │ │ │ │ │     └─┬ members
 │ │ │ │ │       ├── <initializer>() initializer (stable)
 │ │ │ │ │       ├─┬ bar(_bar) method (stable)
 │ │ │ │ │       │ ├─┬ parameters
 │ │ │ │ │       │ │ └─┬ _bar
 │ │ │ │ │       │ │   └── type: Map<string => @scope/jsii-calc-base.BaseProps>
 │ │ │ │ │       │ └── returns: void
 │ │ │ │ │       └─┬ foo(_values) method (stable)
 │ │ │ │ │         ├─┬ parameters
 │ │ │ │ │         │ └─┬ _values
 │ │ │ │ │         │   └── type: Array<@scope/jsii-calc-lib.Number>
 │ │ │ │ │         └── returns: void
 │ │ │ │ ├─┬ props
 │ │ │ │ │ └─┬ types
 │ │ │ │ │   └─┬ class MyClass (stable)
 │ │ │ │ │     └─┬ members
 │ │ │ │ │       ├── <initializer>() initializer (stable)
 │ │ │ │ │       ├─┬ bar property (stable)
 │ │ │ │ │       │ ├── immutable
 │ │ │ │ │       │ └── type: Map<string => @scope/jsii-calc-base.BaseProps>
 │ │ │ │ │       └─┬ foo property (stable)
 │ │ │ │ │         ├── immutable
 │ │ │ │ │         └── type: Array<@scope/jsii-calc-lib.Number>
 │ │ │ │ ├─┬ retval
 │ │ │ │ │ └─┬ types
 │ │ │ │ │   └─┬ class MyClass (stable)
 │ │ │ │ │     └─┬ members
 │ │ │ │ │       ├── <initializer>() initializer (stable)
 │ │ │ │ │       ├─┬ bar() method (stable)
 │ │ │ │ │       │ └── returns: Map<string => @scope/jsii-calc-base.BaseProps>
 │ │ │ │ │       └─┬ foo() method (stable)
 │ │ │ │ │         └── returns: Array<@scope/jsii-calc-lib.Number>
 │ │ │ │ └─┬ structs
 │ │ │ │   └─┬ types
 │ │ │ │     └─┬ interface MyStruct (stable)
 │ │ │ │       └─┬ members
 │ │ │ │         ├─┬ baseMap property (stable)
 │ │ │ │         │ ├── abstract
 │ │ │ │         │ ├── immutable
 │ │ │ │         │ └── type: Map<string => @scope/jsii-calc-base.BaseProps>
 │ │ │ │         └─┬ numbers property (stable)
 │ │ │ │           ├── abstract
 │ │ │ │           ├── immutable
 │ │ │ │           └── type: Array<@scope/jsii-calc-lib.Number>
 │ │ │ └── types
 │ │ ├─┬ module2692
 │ │ │ ├─┬ submodules
 │ │ │ │ ├─┬ submodule1
 │ │ │ │ │ └─┬ types
 │ │ │ │ │   └─┬ interface Bar (stable)
 │ │ │ │ │     └─┬ members
 │ │ │ │ │       └─┬ bar1 property (stable)
 │ │ │ │ │         ├── abstract
 │ │ │ │ │         ├── immutable
 │ │ │ │ │         └── type: string
 │ │ │ │ └─┬ submodule2
 │ │ │ │   └─┬ types
 │ │ │ │     ├─┬ interface Bar (stable)
 │ │ │ │     │ └─┬ members
 │ │ │ │     │   └─┬ bar2 property (stable)
 │ │ │ │     │     ├── abstract
 │ │ │ │     │     ├── immutable
 │ │ │ │     │     └── type: string
 │ │ │ │     └─┬ interface Foo (stable)
 │ │ │ │       ├─┬ interfaces
 │ │ │ │       │ ├── Bar
 │ │ │ │       │ └── Bar
 │ │ │ │       └─┬ members
 │ │ │ │         └─┬ foo2 property (stable)
 │ │ │ │           ├── abstract
 │ │ │ │           ├── immutable
 │ │ │ │           └── type: string
 │ │ │ └── types
 │ │ ├─┬ module2700
 │ │ │ └─┬ types
 │ │ │   ├─┬ class Base (stable)
 │ │ │   │ ├── interfaces: IFoo
 │ │ │   │ └─┬ members
 │ │ │   │   ├── <initializer>() initializer (stable)
 │ │ │   │   ├─┬ bar() method (stable)
 │ │ │   │   │ └── returns: string
 │ │ │   │   └─┬ baz property (stable)
 │ │ │   │     ├── immutable
 │ │ │   │     └── type: number
 │ │ │   ├─┬ class Derived (stable)
 │ │ │   │ ├── base: Base
 │ │ │   │ ├── interfaces: IFoo
 │ │ │   │ └─┬ members
 │ │ │   │   ├── <initializer>() initializer (stable)
 │ │ │   │   └─┬ zoo() method (stable)
 │ │ │   │     └── returns: string
 │ │ │   └─┬ interface IFoo (stable)
 │ │ │     └─┬ members
 │ │ │       ├─┬ bar() method (stable)
 │ │ │       │ ├── abstract
 │ │ │       │ └── returns: string
 │ │ │       └─┬ baz property (stable)
 │ │ │         ├── abstract
 │ │ │         ├── immutable
 │ │ │         └── type: number
 │ │ ├─┬ nodirect
 │ │ │ ├─┬ submodules
 │ │ │ │ ├─┬ sub1
 │ │ │ │ │ └─┬ types
 │ │ │ │ │   └─┬ class TypeFromSub1 (stable)
 │ │ │ │ │     └─┬ members
 │ │ │ │ │       ├── <initializer>() initializer (stable)
 │ │ │ │ │       └─┬ sub1() method (stable)
 │ │ │ │ │         └── returns: string
 │ │ │ │ └─┬ sub2
 │ │ │ │   └─┬ types
 │ │ │ │     └─┬ class TypeFromSub2 (stable)
 │ │ │ │       └─┬ members
 │ │ │ │         ├── <initializer>() initializer (stable)
 │ │ │ │         └─┬ sub2() method (stable)
 │ │ │ │           └── returns: string
 │ │ │ └── types
 │ │ ├─┬ onlystatic
 │ │ │ └─┬ types
 │ │ │   └─┬ class OnlyStaticMethods (stable)
 │ │ │     └─┬ members
 │ │ │       └─┬ static staticMethod() method (stable)
 │ │ │         ├── static
 │ │ │         └── returns: string
 │ │ └─┬ submodule
 │ │   ├─┬ submodules
 │ │   │ ├─┬ back_references
 │ │   │ │ └─┬ types
 │ │   │ │   └─┬ interface MyClassReference (stable)
 │ │   │ │     └─┬ members
 │ │   │ │       └─┬ reference property (stable)
 │ │   │ │         ├── abstract
 │ │   │ │         ├── immutable
 │ │   │ │         └── type: jsii-calc.submodule.MyClass
 │ │   │ ├─┬ child
 │ │   │ │ └─┬ types
 │ │   │ │   ├─┬ class InnerClass (stable)
 │ │   │ │   │ └─┬ members
 │ │   │ │   │   ├── <initializer>() initializer (stable)
 │ │   │ │   │   └─┬ static staticProp property (stable)
 │ │   │ │   │     ├── const
 │ │   │ │   │     ├── immutable
 │ │   │ │   │     ├── static
 │ │   │ │   │     └── type: jsii-calc.submodule.child.SomeStruct
 │ │   │ │   ├─┬ class OuterClass (stable)
 │ │   │ │   │ └─┬ members
 │ │   │ │   │   ├── <initializer>() initializer (stable)
 │ │   │ │   │   └─┬ innerClass property (stable)
 │ │   │ │   │     ├── immutable
 │ │   │ │   │     └── type: jsii-calc.submodule.child.InnerClass
 │ │   │ │   ├─┬ interface KwargsProps (stable)
 │ │   │ │   │ ├─┬ interfaces
 │ │   │ │   │ │ └── SomeStruct
 │ │   │ │   │ └─┬ members
 │ │   │ │   │   └─┬ extra property (stable)
 │ │   │ │   │     ├── abstract
 │ │   │ │   │     ├── immutable
 │ │   │ │   │     └── type: Optional<string>
 │ │   │ │   ├─┬ interface SomeStruct (stable)
 │ │   │ │   │ └─┬ members
 │ │   │ │   │   └─┬ prop property (stable)
 │ │   │ │   │     ├── abstract
 │ │   │ │   │     ├── immutable
 │ │   │ │   │     └── type: jsii-calc.submodule.child.SomeEnum
 │ │   │ │   ├─┬ interface Structure (stable)
 │ │   │ │   │ └─┬ members
 │ │   │ │   │   └─┬ bool property (stable)
 │ │   │ │   │     ├── abstract
 │ │   │ │   │     ├── immutable
 │ │   │ │   │     └── type: boolean
 │ │   │ │   ├─┬ enum Awesomeness (stable)
 │ │   │ │   │ └── AWESOME (stable)
 │ │   │ │   ├─┬ enum Goodness (stable)
 │ │   │ │   │ ├── PRETTY_GOOD (stable)
 │ │   │ │   │ ├── REALLY_GOOD (stable)
 │ │   │ │   │ └── AMAZINGLY_GOOD (stable)
 │ │   │ │   └─┬ enum SomeEnum (stable)
 │ │   │ │     └── SOME (stable)
 │ │   │ ├─┬ isolated
 │ │   │ │ └─┬ types
 │ │   │ │   └─┬ class Kwargs (stable)
 │ │   │ │     └─┬ members
 │ │   │ │       └─┬ static method(props) method (stable)
 │ │   │ │         ├── static
 │ │   │ │         ├─┬ parameters
 │ │   │ │         │ └─┬ props
 │ │   │ │         │   └── type: Optional<jsii-calc.submodule.child.KwargsProps>
 │ │   │ │         └── returns: boolean
 │ │   │ ├─┬ nested_submodule
 │ │   │ │ ├─┬ submodules
 │ │   │ │ │ └─┬ deeplyNested
 │ │   │ │ │   └─┬ types
 │ │   │ │ │     └─┬ interface INamespaced (stable)
 │ │   │ │ │       └─┬ members
 │ │   │ │ │         └─┬ definedAt property (stable)
 │ │   │ │ │           ├── abstract
 │ │   │ │ │           ├── immutable
 │ │   │ │ │           └── type: string
 │ │   │ │ └─┬ types
 │ │   │ │   └─┬ class Namespaced (stable)
 │ │   │ │     ├── interfaces: INamespaced
 │ │   │ │     └─┬ members
 │ │   │ │       ├─┬ definedAt property (stable)
 │ │   │ │       │ ├── immutable
 │ │   │ │       │ └── type: string
 │ │   │ │       └─┬ goodness property (stable)
 │ │   │ │         ├── abstract
 │ │   │ │         ├── immutable
 │ │   │ │         └── type: jsii-calc.submodule.child.Goodness
 │ │   │ ├─┬ param
 │ │   │ │ └─┬ types
 │ │   │ │   └─┬ interface SpecialParameter (stable)
 │ │   │ │     └─┬ members
 │ │   │ │       └─┬ value property (stable)
 │ │   │ │         ├── abstract
 │ │   │ │         ├── immutable
 │ │   │ │         └── type: string
 │ │   │ └─┬ returnsparam
 │ │   │   └─┬ types
 │ │   │     └─┬ class ReturnsSpecialParameter (stable)
 │ │   │       └─┬ members
 │ │   │         ├── <initializer>() initializer (stable)
 │ │   │         └─┬ returnsSpecialParam() method (stable)
 │ │   │           └── returns: jsii-calc.submodule.param.SpecialParameter
 │ │   └─┬ types
 │ │     ├─┬ class MyClass (stable)
 │ │     │ ├── interfaces: INamespaced
 │ │     │ └─┬ members
 │ │     │   ├─┬ <initializer>(props) initializer (stable)
 │ │     │   │ └─┬ parameters
 │ │     │   │   └─┬ props
 │ │     │   │     └── type: jsii-calc.submodule.child.SomeStruct
 │ │     │   ├─┬ methodWithSpecialParam(param) method (stable)
 │ │     │   │ ├─┬ parameters
 │ │     │   │ │ └─┬ param
 │ │     │   │ │   └── type: jsii-calc.submodule.param.SpecialParameter
 │ │     │   │ └── returns: string
 │ │     │   ├─┬ awesomeness property (stable)
 │ │     │   │ ├── immutable
 │ │     │   │ └── type: jsii-calc.submodule.child.Awesomeness
 │ │     │   ├─┬ definedAt property (stable)
 │ │     │   │ ├── immutable
 │ │     │   │ └── type: string
 │ │     │   ├─┬ goodness property (stable)
 │ │     │   │ ├── immutable
 │ │     │   │ └── type: jsii-calc.submodule.child.Goodness
 │ │     │   ├─┬ props property (stable)
 │ │     │   │ ├── immutable
 │ │     │   │ └── type: jsii-calc.submodule.child.SomeStruct
 │ │     │   └─┬ allTypes property (stable)
 │ │     │     └── type: Optional<jsii-calc.AllTypes>
 │ │     └─┬ interface Default (stable)
 │ │       └─┬ members
 │ │         └─┬ foo property (stable)
 │ │           ├── abstract
 │ │           ├── immutable
 │ │           └── type: number
 │ └─┬ types
 │   ├─┬ class AbstractClass (stable)
 │   │ ├── base: AbstractClassBase
 │   │ ├── interfaces: IInterfaceImplementedByAbstractClass
 │   │ └─┬ members
 │   │   ├── <initializer>() initializer (stable)
 │   │   ├─┬ abstractMethod(name) method (stable)
 │   │   │ ├── abstract
 │   │   │ ├─┬ parameters
 │   │   │ │ └─┬ name
 │   │   │ │   └── type: string
 │   │   │ └── returns: string
 │   │   ├─┬ nonAbstractMethod() method (stable)
 │   │   │ └── returns: number
 │   │   └─┬ propFromInterface property (stable)
 │   │     ├── immutable
 │   │     └── type: string
 │   ├─┬ class AbstractClassBase (stable)
 │   │ └─┬ members
 │   │   ├── <initializer>() initializer (stable)
 │   │   └─┬ abstractProperty property (stable)
 │   │     ├── abstract
 │   │     ├── immutable
 │   │     └── type: string
 │   ├─┬ class AbstractClassReturner (stable)
 │   │ └─┬ members
 │   │   ├── <initializer>() initializer (stable)
 │   │   ├─┬ giveMeAbstract() method (stable)
 │   │   │ └── returns: jsii-calc.AbstractClass
 │   │   ├─┬ giveMeInterface() method (stable)
 │   │   │ └── returns: jsii-calc.IInterfaceImplementedByAbstractClass
 │   │   └─┬ returnAbstractFromProperty property (stable)
 │   │     ├── immutable
 │   │     └── type: jsii-calc.AbstractClassBase
 │   ├─┬ class AbstractSuite (stable)
 │   │ └─┬ members
 │   │   ├── <initializer>() initializer (stable)
 │   │   ├─┬ someMethod(str) method (stable)
 │   │   │ ├── abstract
 │   │   │ ├── protected
 │   │   │ ├─┬ parameters
 │   │   │ │ └─┬ str
 │   │   │ │   └── type: string
 │   │   │ └── returns: string
 │   │   ├─┬ workItAll(seed) method (stable)
 │   │   │ ├─┬ parameters
 │   │   │ │ └─┬ seed
 │   │   │ │   └── type: string
 │   │   │ └── returns: string
 │   │   └─┬ property property (stable)
 │   │     ├── abstract
 │   │     ├── protected
 │   │     └── type: string
 │   ├─┬ class Add (stable)
 │   │ ├── base: BinaryOperation
 │   │ └─┬ members
 │   │   ├─┬ <initializer>(lhs,rhs) initializer (stable)
 │   │   │ └─┬ parameters
 │   │   │   ├─┬ lhs
 │   │   │   │ └── type: @scope/jsii-calc-lib.NumericValue
 │   │   │   └─┬ rhs
 │   │   │     └── type: @scope/jsii-calc-lib.NumericValue
 │   │   ├─┬ toString() method (stable)
 │   │   │ └── returns: string
 │   │   └─┬ value property (stable)
 │   │     ├── immutable
 │   │     └── type: number
 │   ├─┬ class AllTypes (stable)
 │   │ └─┬ members
 │   │   ├── <initializer>() initializer (stable)
 │   │   ├─┬ anyIn(inp) method (stable)
 │   │   │ ├─┬ parameters
 │   │   │ │ └─┬ inp
 │   │   │ │   └── type: any
 │   │   │ └── returns: void
 │   │   ├─┬ anyOut() method (stable)
 │   │   │ └── returns: any
 │   │   ├─┬ enumMethod(value) method (stable)
 │   │   │ ├─┬ parameters
 │   │   │ │ └─┬ value
 │   │   │ │   └── type: jsii-calc.StringEnum
 │   │   │ └── returns: jsii-calc.StringEnum
 │   │   ├─┬ enumPropertyValue property (stable)
 │   │   │ ├── immutable
 │   │   │ └── type: number
 │   │   ├─┬ anyArrayProperty property (stable)
 │   │   │ └── type: Array<any>
 │   │   ├─┬ anyMapProperty property (stable)
 │   │   │ └── type: Map<string => any>
 │   │   ├─┬ anyProperty property (stable)
 │   │   │ └── type: any
 │   │   ├─┬ arrayProperty property (stable)
 │   │   │ └── type: Array<string>
 │   │   ├─┬ booleanProperty property (stable)
 │   │   │ └── type: boolean
 │   │   ├─┬ dateProperty property (stable)
 │   │   │ └── type: date
 │   │   ├─┬ enumProperty property (stable)
 │   │   │ └── type: jsii-calc.AllTypesEnum
 │   │   ├─┬ jsonProperty property (stable)
 │   │   │ └── type: json
 │   │   ├─┬ mapProperty property (stable)
 │   │   │ └── type: Map<string => @scope/jsii-calc-lib.Number>
 │   │   ├─┬ numberProperty property (stable)
 │   │   │ └── type: number
 │   │   ├─┬ stringProperty property (stable)
 │   │   │ └── type: string
 │   │   ├─┬ unionArrayProperty property (stable)
 │   │   │ └── type: Array<number | @scope/jsii-calc-lib.NumericValue>
 │   │   ├─┬ unionMapProperty property (stable)
 │   │   │ └── type: Map<string => string | number | @scope/jsii-calc-lib.Number>
 │   │   ├─┬ unionProperty property (stable)
 │   │   │ └── type: string | number | jsii-calc.Multiply | @scope/jsii-calc-lib.Number
 │   │   ├─┬ unknownArrayProperty property (stable)
 │   │   │ └── type: Array<any>
 │   │   ├─┬ unknownMapProperty property (stable)
 │   │   │ └── type: Map<string => any>
 │   │   ├─┬ unknownProperty property (stable)
 │   │   │ └── type: any
 │   │   └─┬ optionalEnumValue property (stable)
 │   │     └── type: Optional<jsii-calc.StringEnum>
 │   ├─┬ class AllowedMethodNames (stable)
 │   │ └─┬ members
 │   │   ├── <initializer>() initializer (stable)
 │   │   ├─┬ getBar(_p1,_p2) method (stable)
 │   │   │ ├─┬ parameters
 │   │   │ │ ├─┬ _p1
 │   │   │ │ │ └── type: string
 │   │   │ │ └─┬ _p2
 │   │   │ │   └── type: number
 │   │   │ └── returns: void
 │   │   ├─┬ getFoo(withParam) method (stable)
 │   │   │ ├─┬ parameters
 │   │   │ │ └─┬ withParam
 │   │   │ │   └── type: string
 │   │   │ └── returns: string
 │   │   ├─┬ setBar(_x,_y,_z) method (stable)
 │   │   │ ├─┬ parameters
 │   │   │ │ ├─┬ _x
 │   │   │ │ │ └── type: string
 │   │   │ │ ├─┬ _y
 │   │   │ │ │ └── type: number
 │   │   │ │ └─┬ _z
 │   │   │ │   └── type: boolean
 │   │   │ └── returns: void
 │   │   └─┬ setFoo(_x,_y) method (stable)
 │   │     ├─┬ parameters
 │   │     │ ├─┬ _x
 │   │     │ │ └── type: string
 │   │     │ └─┬ _y
 │   │     │   └── type: number
 │   │     └── returns: void
 │   ├─┬ class AmbiguousParameters (stable)
 │   │ └─┬ members
 │   │   ├─┬ <initializer>(scope,props) initializer (stable)
 │   │   │ └─┬ parameters
 │   │   │   ├─┬ scope
 │   │   │   │ └── type: jsii-calc.Bell
 │   │   │   └─┬ props
 │   │   │     └── type: jsii-calc.StructParameterType
 │   │   ├─┬ props property (stable)
 │   │   │ ├── immutable
 │   │   │ └── type: jsii-calc.StructParameterType
 │   │   └─┬ scope property (stable)
 │   │     ├── immutable
 │   │     └── type: jsii-calc.Bell
 │   ├─┬ class AnonymousImplementationProvider (stable)
 │   │ ├── interfaces: IAnonymousImplementationProvider
 │   │ └─┬ members
 │   │   ├── <initializer>() initializer (stable)
 │   │   ├─┬ provideAsClass() method (stable)
 │   │   │ └── returns: jsii-calc.Implementation
 │   │   └─┬ provideAsInterface() method (stable)
 │   │     └── returns: jsii-calc.IAnonymouslyImplementMe
 │   ├─┬ class AsyncVirtualMethods (stable)
 │   │ └─┬ members
 │   │   ├── <initializer>() initializer (stable)
 │   │   ├─┬ callMe() method (stable)
 │   │   │ └── returns: Promise<number>
 │   │   ├─┬ callMe2() method (stable)
 │   │   │ └── returns: Promise<number>
 │   │   ├─┬ callMeDoublePromise() method (stable)
 │   │   │ └── returns: Promise<number>
 │   │   ├─┬ dontOverrideMe() method (stable)
 │   │   │ └── returns: number
 │   │   ├─┬ overrideMe(mult) method (stable)
 │   │   │ ├─┬ parameters
 │   │   │ │ └─┬ mult
 │   │   │ │   └── type: number
 │   │   │ └── returns: Promise<number>
 │   │   └─┬ overrideMeToo() method (stable)
 │   │     └── returns: Promise<number>
 │   ├─┬ class AugmentableClass (stable)
 │   │ └─┬ members
 │   │   ├── <initializer>() initializer (stable)
 │   │   ├─┬ methodOne() method (stable)
 │   │   │ └── returns: void
 │   │   └─┬ methodTwo() method (stable)
 │   │     └── returns: void
 │   ├─┬ class BaseJsii976 (stable)
 │   │ └─┬ members
 │   │   └── <initializer>() initializer (stable)
 │   ├─┬ class Bell (stable)
 │   │ ├── interfaces: IBell
 │   │ └─┬ members
 │   │   ├── <initializer>() initializer (stable)
 │   │   ├─┬ ring() method (stable)
 │   │   │ └── returns: void
 │   │   └─┬ rung property (stable)
 │   │     └── type: boolean
 │   ├─┬ class BinaryOperation (stable)
 │   │ ├── base: Operation
 │   │ ├── interfaces: IFriendly
 │   │ └─┬ members
 │   │   ├─┬ <initializer>(lhs,rhs) initializer (stable)
 │   │   │ └─┬ parameters
 │   │   │   ├─┬ lhs
 │   │   │   │ └── type: @scope/jsii-calc-lib.NumericValue
 │   │   │   └─┬ rhs
 │   │   │     └── type: @scope/jsii-calc-lib.NumericValue
 │   │   ├─┬ hello() method (stable)
 │   │   │ └── returns: string
 │   │   ├─┬ lhs property (stable)
 │   │   │ ├── immutable
 │   │   │ └── type: @scope/jsii-calc-lib.NumericValue
 │   │   └─┬ rhs property (stable)
 │   │     ├── immutable
 │   │     └── type: @scope/jsii-calc-lib.NumericValue
 │   ├─┬ class BurriedAnonymousObject (stable)
 │   │ └─┬ members
 │   │   ├── <initializer>() initializer (stable)
 │   │   ├─┬ check() method (stable)
 │   │   │ └── returns: boolean
 │   │   └─┬ giveItBack(value) method (stable)
 │   │     ├── abstract
 │   │     ├─┬ parameters
 │   │     │ └─┬ value
 │   │     │   └── type: any
 │   │     └── returns: any
 │   ├─┬ class Calculator (stable)
 │   │ ├── base: CompositeOperation
 │   │ └─┬ members
 │   │   ├─┬ <initializer>(props) initializer (stable)
 │   │   │ └─┬ parameters
 │   │   │   └─┬ props
 │   │   │     └── type: Optional<jsii-calc.CalculatorProps>
 │   │   ├─┬ add(value) method (stable)
 │   │   │ ├─┬ parameters
 │   │   │ │ └─┬ value
 │   │   │ │   └── type: number
 │   │   │ └── returns: void
 │   │   ├─┬ mul(value) method (stable)
 │   │   │ ├─┬ parameters
 │   │   │ │ └─┬ value
 │   │   │ │   └── type: number
 │   │   │ └── returns: void
 │   │   ├─┬ neg() method (stable)
 │   │   │ └── returns: void
 │   │   ├─┬ pow(value) method (stable)
 │   │   │ ├─┬ parameters
 │   │   │ │ └─┬ value
 │   │   │ │   └── type: number
 │   │   │ └── returns: void
 │   │   ├─┬ readUnionValue() method (stable)
 │   │   │ └── returns: number
 │   │   ├─┬ expression property (stable)
 │   │   │ ├── immutable
 │   │   │ └── type: @scope/jsii-calc-lib.NumericValue
 │   │   ├─┬ operationsLog property (stable)
 │   │   │ ├── immutable
 │   │   │ └── type: Array<@scope/jsii-calc-lib.NumericValue>
 │   │   ├─┬ operationsMap property (stable)
 │   │   │ ├── immutable
 │   │   │ └── type: Map<string => Array<@scope/jsii-calc-lib.NumericValue>>
 │   │   ├─┬ curr property (stable)
 │   │   │ └── type: @scope/jsii-calc-lib.NumericValue
 │   │   ├─┬ maxValue property (stable)
 │   │   │ └── type: Optional<number>
 │   │   └─┬ unionProperty property (stable)
 │   │     └── type: Optional<jsii-calc.Add | jsii-calc.Multiply | jsii-calc.Power>
 │   ├─┬ class ClassThatImplementsTheInternalInterface (stable)
 │   │ ├── interfaces: INonInternalInterface
 │   │ └─┬ members
 │   │   ├── <initializer>() initializer (stable)
 │   │   ├─┬ a property (stable)
 │   │   │ └── type: string
 │   │   ├─┬ b property (stable)
 │   │   │ └── type: string
 │   │   ├─┬ c property (stable)
 │   │   │ └── type: string
 │   │   └─┬ d property (stable)
 │   │     └── type: string
 │   ├─┬ class ClassThatImplementsThePrivateInterface (stable)
 │   │ ├── interfaces: INonInternalInterface
 │   │ └─┬ members
 │   │   ├── <initializer>() initializer (stable)
 │   │   ├─┬ a property (stable)
 │   │   │ └── type: string
 │   │   ├─┬ b property (stable)
 │   │   │ └── type: string
 │   │   ├─┬ c property (stable)
 │   │   │ └── type: string
 │   │   └─┬ e property (stable)
 │   │     └── type: string
 │   ├─┬ class ClassWithCollections (stable)
 │   │ └─┬ members
 │   │   ├─┬ <initializer>(map,array) initializer (stable)
 │   │   │ └─┬ parameters
 │   │   │   ├─┬ map
 │   │   │   │ └── type: Map<string => string>
 │   │   │   └─┬ array
 │   │   │     └── type: Array<string>
 │   │   ├─┬ static createAList() method (stable)
 │   │   │ ├── static
 │   │   │ └── returns: Array<string>
 │   │   ├─┬ static createAMap() method (stable)
 │   │   │ ├── static
 │   │   │ └── returns: Map<string => string>
 │   │   ├─┬ static staticArray property (stable)
 │   │   │ ├── static
 │   │   │ └── type: Array<string>
 │   │   ├─┬ static staticMap property (stable)
 │   │   │ ├── static
 │   │   │ └── type: Map<string => string>
 │   │   ├─┬ array property (stable)
 │   │   │ └── type: Array<string>
 │   │   └─┬ map property (stable)
 │   │     └── type: Map<string => string>
 │   ├─┬ class ClassWithDocs (stable)
 │   │ └─┬ members
 │   │   └── <initializer>() initializer (stable)
 │   ├─┬ class ClassWithJavaReservedWords (stable)
 │   │ └─┬ members
 │   │   ├─┬ <initializer>(int) initializer (stable)
 │   │   │ └─┬ parameters
 │   │   │   └─┬ int
 │   │   │     └── type: string
 │   │   ├─┬ import(assert) method (stable)
 │   │   │ ├─┬ parameters
 │   │   │ │ └─┬ assert
 │   │   │ │   └── type: string
 │   │   │ └── returns: string
 │   │   └─┬ int property (stable)
 │   │     ├── immutable
 │   │     └── type: string
 │   ├─┬ class ClassWithMutableObjectLiteralProperty (stable)
 │   │ └─┬ members
 │   │   ├── <initializer>() initializer (stable)
 │   │   └─┬ mutableObject property (stable)
 │   │     └── type: jsii-calc.IMutableObjectLiteral
 │   ├─┬ class ClassWithPrivateConstructorAndAutomaticProperties (stable)
 │   │ ├── interfaces: IInterfaceWithProperties
 │   │ └─┬ members
 │   │   ├─┬ static create(readOnlyString,readWriteString) method (stable)
 │   │   │ ├── static
 │   │   │ ├─┬ parameters
 │   │   │ │ ├─┬ readOnlyString
 │   │   │ │ │ └── type: string
 │   │   │ │ └─┬ readWriteString
 │   │   │ │   └── type: string
 │   │   │ └── returns: jsii-calc.ClassWithPrivateConstructorAndAutomaticProperties
 │   │   ├─┬ readOnlyString property (stable)
 │   │   │ ├── immutable
 │   │   │ └── type: string
 │   │   └─┬ readWriteString property (stable)
 │   │     └── type: string
 │   ├─┬ class ConfusingToJackson (stable)
 │   │ └─┬ members
 │   │   ├─┬ static makeInstance() method (stable)
 │   │   │ ├── static
 │   │   │ └── returns: jsii-calc.ConfusingToJackson
 │   │   ├─┬ static makeStructInstance() method (stable)
 │   │   │ ├── static
 │   │   │ └── returns: jsii-calc.ConfusingToJacksonStruct
 │   │   └─┬ unionProperty property (stable)
 │   │     └── type: Optional<@scope/jsii-calc-lib.IFriendly | Array<@scope/jsii-calc-lib.IFriendly | jsii-calc.AbstractClass>>
 │   ├─┬ class ConstructorPassesThisOut (stable)
 │   │ └─┬ members
 │   │   └─┬ <initializer>(consumer) initializer (stable)
 │   │     └─┬ parameters
 │   │       └─┬ consumer
 │   │         └── type: jsii-calc.PartiallyInitializedThisConsumer
 │   ├─┬ class Constructors (stable)
 │   │ └─┬ members
 │   │   ├── <initializer>() initializer (stable)
 │   │   ├─┬ static hiddenInterface() method (stable)
 │   │   │ ├── static
 │   │   │ └── returns: jsii-calc.IPublicInterface
 │   │   ├─┬ static hiddenInterfaces() method (stable)
 │   │   │ ├── static
 │   │   │ └── returns: Array<jsii-calc.IPublicInterface>
 │   │   ├─┬ static hiddenSubInterfaces() method (stable)
 │   │   │ ├── static
 │   │   │ └── returns: Array<jsii-calc.IPublicInterface>
 │   │   ├─┬ static makeClass() method (stable)
 │   │   │ ├── static
 │   │   │ └── returns: jsii-calc.PublicClass
 │   │   ├─┬ static makeInterface() method (stable)
 │   │   │ ├── static
 │   │   │ └── returns: jsii-calc.IPublicInterface
 │   │   ├─┬ static makeInterface2() method (stable)
 │   │   │ ├── static
 │   │   │ └── returns: jsii-calc.IPublicInterface2
 │   │   └─┬ static makeInterfaces() method (stable)
 │   │     ├── static
 │   │     └── returns: Array<jsii-calc.IPublicInterface>
 │   ├─┬ class ConsumePureInterface (stable)
 │   │ └─┬ members
 │   │   ├─┬ <initializer>(delegate) initializer (stable)
 │   │   │ └─┬ parameters
 │   │   │   └─┬ delegate
 │   │   │     └── type: jsii-calc.IStructReturningDelegate
 │   │   └─┬ workItBaby() method (stable)
 │   │     └── returns: jsii-calc.StructB
 │   ├─┬ class ConsumerCanRingBell (stable)
 │   │ └─┬ members
 │   │   ├── <initializer>() initializer (stable)
 │   │   ├─┬ static staticImplementedByObjectLiteral(ringer) method (stable)
 │   │   │ ├── static
 │   │   │ ├─┬ parameters
 │   │   │ │ └─┬ ringer
 │   │   │ │   └── type: jsii-calc.IBellRinger
 │   │   │ └── returns: boolean
 │   │   ├─┬ static staticImplementedByPrivateClass(ringer) method (stable)
 │   │   │ ├── static
 │   │   │ ├─┬ parameters
 │   │   │ │ └─┬ ringer
 │   │   │ │   └── type: jsii-calc.IBellRinger
 │   │   │ └── returns: boolean
 │   │   ├─┬ static staticImplementedByPublicClass(ringer) method (stable)
 │   │   │ ├── static
 │   │   │ ├─┬ parameters
 │   │   │ │ └─┬ ringer
 │   │   │ │   └── type: jsii-calc.IBellRinger
 │   │   │ └── returns: boolean
 │   │   ├─┬ static staticWhenTypedAsClass(ringer) method (stable)
 │   │   │ ├── static
 │   │   │ ├─┬ parameters
 │   │   │ │ └─┬ ringer
 │   │   │ │   └── type: jsii-calc.IConcreteBellRinger
 │   │   │ └── returns: boolean
 │   │   ├─┬ implementedByObjectLiteral(ringer) method (stable)
 │   │   │ ├─┬ parameters
 │   │   │ │ └─┬ ringer
 │   │   │ │   └── type: jsii-calc.IBellRinger
 │   │   │ └── returns: boolean
 │   │   ├─┬ implementedByPrivateClass(ringer) method (stable)
 │   │   │ ├─┬ parameters
 │   │   │ │ └─┬ ringer
 │   │   │ │   └── type: jsii-calc.IBellRinger
 │   │   │ └── returns: boolean
 │   │   ├─┬ implementedByPublicClass(ringer) method (stable)
 │   │   │ ├─┬ parameters
 │   │   │ │ └─┬ ringer
 │   │   │ │   └── type: jsii-calc.IBellRinger
 │   │   │ └── returns: boolean
 │   │   └─┬ whenTypedAsClass(ringer) method (stable)
 │   │     ├─┬ parameters
 │   │     │ └─┬ ringer
 │   │     │   └── type: jsii-calc.IConcreteBellRinger
 │   │     └── returns: boolean
 │   ├─┬ class ConsumersOfThisCrazyTypeSystem (stable)
 │   │ └─┬ members
 │   │   ├── <initializer>() initializer (stable)
 │   │   ├─┬ consumeAnotherPublicInterface(obj) method (stable)
 │   │   │ ├─┬ parameters
 │   │   │ │ └─┬ obj
 │   │   │ │   └── type: jsii-calc.IAnotherPublicInterface
 │   │   │ └── returns: string
 │   │   └─┬ consumeNonInternalInterface(obj) method (stable)
 │   │     ├─┬ parameters
 │   │     │ └─┬ obj
 │   │     │   └── type: jsii-calc.INonInternalInterface
 │   │     └── returns: any
 │   ├─┬ class DataRenderer (stable)
 │   │ └─┬ members
 │   │   ├── <initializer>() initializer (stable)
 │   │   ├─┬ render(data) method (stable)
 │   │   │ ├─┬ parameters
 │   │   │ │ └─┬ data
 │   │   │ │   └── type: Optional<@scope/jsii-calc-lib.MyFirstStruct>
 │   │   │ └── returns: string
 │   │   ├─┬ renderArbitrary(data) method (stable)
 │   │   │ ├─┬ parameters
 │   │   │ │ └─┬ data
 │   │   │ │   └── type: Map<string => any>
 │   │   │ └── returns: string
 │   │   └─┬ renderMap(map) method (stable)
 │   │     ├─┬ parameters
 │   │     │ └─┬ map
 │   │     │   └── type: Map<string => any>
 │   │     └── returns: string
 │   ├─┬ class Default (stable)
 │   │ └─┬ members
 │   │   ├── <initializer>() initializer (stable)
 │   │   └─┬ pleaseCompile() method (stable)
 │   │     └── returns: void
 │   ├─┬ class DefaultedConstructorArgument (stable)
 │   │ └─┬ members
 │   │   ├─┬ <initializer>(arg1,arg2,arg3) initializer (stable)
 │   │   │ └─┬ parameters
 │   │   │   ├─┬ arg1
 │   │   │   │ └── type: Optional<number>
 │   │   │   ├─┬ arg2
 │   │   │   │ └── type: Optional<string>
 │   │   │   └─┬ arg3
 │   │   │     └── type: Optional<date>
 │   │   ├─┬ arg1 property (stable)
 │   │   │ ├── immutable
 │   │   │ └── type: number
 │   │   ├─┬ arg3 property (stable)
 │   │   │ ├── immutable
 │   │   │ └── type: date
 │   │   └─┬ arg2 property (stable)
 │   │     ├── immutable
 │   │     └── type: Optional<string>
 │   ├─┬ class Demonstrate982 (stable)
 │   │ └─┬ members
 │   │   ├── <initializer>() initializer (stable)
 │   │   ├─┬ static takeThis() method (stable)
 │   │   │ ├── static
 │   │   │ └── returns: jsii-calc.ChildStruct982
 │   │   └─┬ static takeThisToo() method (stable)
 │   │     ├── static
 │   │     └── returns: jsii-calc.ParentStruct982
 │   ├─┬ class DeprecatedClass (deprecated)
 │   │ └─┬ members
 │   │   ├─┬ <initializer>(readonlyString,mutableNumber) initializer (deprecated)
 │   │   │ └─┬ parameters
 │   │   │   ├─┬ readonlyString
 │   │   │   │ └── type: string
 │   │   │   └─┬ mutableNumber
 │   │   │     └── type: Optional<number>
 │   │   ├─┬ method() method (deprecated)
 │   │   │ └── returns: void
 │   │   ├─┬ readonlyProperty property (deprecated)
 │   │   │ ├── immutable
 │   │   │ └── type: string
 │   │   └─┬ mutableProperty property (deprecated)
 │   │     └── type: Optional<number>
 │   ├─┬ class DisappointingCollectionSource (stable)
 │   │ └─┬ members
 │   │   ├─┬ static maybeList property (stable)
 │   │   │ ├── const
 │   │   │ ├── immutable
 │   │   │ ├── static
 │   │   │ └── type: Optional<Array<string>>
 │   │   └─┬ static maybeMap property (stable)
 │   │     ├── const
 │   │     ├── immutable
 │   │     ├── static
 │   │     └── type: Optional<Map<string => number>>
 │   ├─┬ class DoNotOverridePrivates (stable)
 │   │ └─┬ members
 │   │   ├── <initializer>() initializer (stable)
 │   │   ├─┬ changePrivatePropertyValue(newValue) method (stable)
 │   │   │ ├─┬ parameters
 │   │   │ │ └─┬ newValue
 │   │   │ │   └── type: string
 │   │   │ └── returns: void
 │   │   ├─┬ privateMethodValue() method (stable)
 │   │   │ └── returns: string
 │   │   └─┬ privatePropertyValue() method (stable)
 │   │     └── returns: string
 │   ├─┬ class DoNotRecognizeAnyAsOptional (stable)
 │   │ └─┬ members
 │   │   ├── <initializer>() initializer (stable)
 │   │   └─┬ method(_requiredAny,_optionalAny,_optionalString) method (stable)
 │   │     ├─┬ parameters
 │   │     │ ├─┬ _requiredAny
 │   │     │ │ └── type: any
 │   │     │ ├─┬ _optionalAny
 │   │     │ │ └── type: any
 │   │     │ └─┬ _optionalString
 │   │     │   └── type: Optional<string>
 │   │     └── returns: void
 │   ├─┬ class DocumentedClass (stable)
 │   │ └─┬ members
 │   │   ├── <initializer>() initializer (stable)
 │   │   ├─┬ greet(greetee) method (stable)
 │   │   │ ├─┬ parameters
 │   │   │ │ └─┬ greetee
 │   │   │ │   └── type: Optional<jsii-calc.Greetee>
 │   │   │ └── returns: number
 │   │   └─┬ hola() method (experimental)
 │   │     └── returns: void
 │   ├─┬ class DontComplainAboutVariadicAfterOptional (stable)
 │   │ └─┬ members
 │   │   ├── <initializer>() initializer (stable)
 │   │   └─┬ optionalAndVariadic(optional,things) method (stable)
 │   │     ├── variadic
 │   │     ├─┬ parameters
 │   │     │ ├─┬ optional
 │   │     │ │ └── type: Optional<string>
 │   │     │ └─┬ things
 │   │     │   ├── type: string
 │   │     │   └── variadic
 │   │     └── returns: string
 │   ├─┬ class DoubleTrouble (stable)
 │   │ ├── interfaces: IFriendlyRandomGenerator
 │   │ └─┬ members
 │   │   ├── <initializer>() initializer (stable)
 │   │   ├─┬ hello() method (stable)
 │   │   │ └── returns: string
 │   │   └─┬ next() method (stable)
 │   │     └── returns: number
 │   ├─┬ class DynamicPropertyBearer (stable)
 │   │ └─┬ members
 │   │   ├─┬ <initializer>(valueStore) initializer (stable)
 │   │   │ └─┬ parameters
 │   │   │   └─┬ valueStore
 │   │   │     └── type: string
 │   │   ├─┬ dynamicProperty property (stable)
 │   │   │ └── type: string
 │   │   └─┬ valueStore property (stable)
 │   │     └── type: string
 │   ├─┬ class DynamicPropertyBearerChild (stable)
 │   │ ├── base: DynamicPropertyBearer
 │   │ └─┬ members
 │   │   ├─┬ <initializer>(originalValue) initializer (stable)
 │   │   │ └─┬ parameters
 │   │   │   └─┬ originalValue
 │   │   │     └── type: string
 │   │   ├─┬ overrideValue(newValue) method (stable)
 │   │   │ ├─┬ parameters
 │   │   │ │ └─┬ newValue
 │   │   │ │   └── type: string
 │   │   │ └── returns: string
 │   │   └─┬ originalValue property (stable)
 │   │     ├── immutable
 │   │     └── type: string
 │   ├─┬ class Entropy (stable)
 │   │ └─┬ members
 │   │   ├─┬ <initializer>(clock) initializer (stable)
 │   │   │ └─┬ parameters
 │   │   │   └─┬ clock
 │   │   │     └── type: jsii-calc.IWallClock
 │   │   ├─┬ increase() method (stable)
 │   │   │ └── returns: string
 │   │   └─┬ repeat(word) method (stable)
 │   │     ├── abstract
 │   │     ├─┬ parameters
 │   │     │ └─┬ word
 │   │     │   └── type: string
 │   │     └── returns: string
 │   ├─┬ class EnumDispenser (stable)
 │   │ └─┬ members
 │   │   ├─┬ static randomIntegerLikeEnum() method (stable)
 │   │   │ ├── static
 │   │   │ └── returns: jsii-calc.AllTypesEnum
 │   │   └─┬ static randomStringLikeEnum() method (stable)
 │   │     ├── static
 │   │     └── returns: jsii-calc.StringEnum
 │   ├─┬ class EraseUndefinedHashValues (stable)
 │   │ └─┬ members
 │   │   ├── <initializer>() initializer (stable)
 │   │   ├─┬ static doesKeyExist(opts,key) method (stable)
 │   │   │ ├── static
 │   │   │ ├─┬ parameters
 │   │   │ │ ├─┬ opts
 │   │   │ │ │ └── type: jsii-calc.EraseUndefinedHashValuesOptions
 │   │   │ │ └─┬ key
 │   │   │ │   └── type: string
 │   │   │ └── returns: boolean
 │   │   ├─┬ static prop1IsNull() method (stable)
 │   │   │ ├── static
 │   │   │ └── returns: Map<string => any>
 │   │   └─┬ static prop2IsUndefined() method (stable)
 │   │     ├── static
 │   │     └── returns: Map<string => any>
 │   ├─┬ class ExperimentalClass (experimental)
 │   │ └─┬ members
 │   │   ├─┬ <initializer>(readonlyString,mutableNumber) initializer (experimental)
 │   │   │ └─┬ parameters
 │   │   │   ├─┬ readonlyString
 │   │   │   │ └── type: string
 │   │   │   └─┬ mutableNumber
 │   │   │     └── type: Optional<number>
 │   │   ├─┬ method() method (experimental)
 │   │   │ └── returns: void
 │   │   ├─┬ readonlyProperty property (experimental)
 │   │   │ ├── immutable
 │   │   │ └── type: string
 │   │   └─┬ mutableProperty property (experimental)
 │   │     └── type: Optional<number>
 │   ├─┬ class ExportedBaseClass (stable)
 │   │ └─┬ members
 │   │   ├─┬ <initializer>(success) initializer (stable)
 │   │   │ └─┬ parameters
 │   │   │   └─┬ success
 │   │   │     └── type: boolean
 │   │   └─┬ success property (stable)
 │   │     ├── immutable
 │   │     └── type: boolean
 │   ├─┬ class ExternalClass (stable)
 │   │ └─┬ members
 │   │   ├─┬ <initializer>(readonlyString,mutableNumber) initializer (stable)
 │   │   │ └─┬ parameters
 │   │   │   ├─┬ readonlyString
 │   │   │   │ └── type: string
 │   │   │   └─┬ mutableNumber
 │   │   │     └── type: Optional<number>
 │   │   ├─┬ method() method (stable)
 │   │   │ └── returns: void
 │   │   ├─┬ readonlyProperty property (stable)
 │   │   │ ├── immutable
 │   │   │ └── type: string
 │   │   └─┬ mutableProperty property (stable)
 │   │     └── type: Optional<number>
 │   ├─┬ class GiveMeStructs (stable)
 │   │ └─┬ members
 │   │   ├── <initializer>() initializer (stable)
 │   │   ├─┬ derivedToFirst(derived) method (stable)
 │   │   │ ├─┬ parameters
 │   │   │ │ └─┬ derived
 │   │   │ │   └── type: jsii-calc.DerivedStruct
 │   │   │ └── returns: @scope/jsii-calc-lib.MyFirstStruct
 │   │   ├─┬ readDerivedNonPrimitive(derived) method (stable)
 │   │   │ ├─┬ parameters
 │   │   │ │ └─┬ derived
 │   │   │ │   └── type: jsii-calc.DerivedStruct
 │   │   │ └── returns: jsii-calc.DoubleTrouble
 │   │   ├─┬ readFirstNumber(first) method (stable)
 │   │   │ ├─┬ parameters
 │   │   │ │ └─┬ first
 │   │   │ │   └── type: @scope/jsii-calc-lib.MyFirstStruct
 │   │   │ └── returns: number
 │   │   └─┬ structLiteral property (stable)
 │   │     ├── immutable
 │   │     └── type: @scope/jsii-calc-lib.StructWithOnlyOptionals
 │   ├─┬ class GreetingAugmenter (stable)
 │   │ └─┬ members
 │   │   ├── <initializer>() initializer (stable)
 │   │   └─┬ betterGreeting(friendly) method (stable)
 │   │     ├─┬ parameters
 │   │     │ └─┬ friendly
 │   │     │   └── type: @scope/jsii-calc-lib.IFriendly
 │   │     └── returns: string
 │   ├─┬ class ImplementInternalInterface (stable)
 │   │ └─┬ members
 │   │   ├── <initializer>() initializer (stable)
 │   │   └─┬ prop property (stable)
 │   │     └── type: string
 │   ├─┬ class Implementation (stable)
 │   │ └─┬ members
 │   │   ├── <initializer>() initializer (stable)
 │   │   └─┬ value property (stable)
 │   │     ├── immutable
 │   │     └── type: number
 │   ├─┬ class ImplementsInterfaceWithInternal (stable)
 │   │ ├── interfaces: IInterfaceWithInternal
 │   │ └─┬ members
 │   │   ├── <initializer>() initializer (stable)
 │   │   └─┬ visible() method (stable)
 │   │     └── returns: void
 │   ├─┬ class ImplementsInterfaceWithInternalSubclass (stable)
 │   │ ├── base: ImplementsInterfaceWithInternal
 │   │ └─┬ members
 │   │   └── <initializer>() initializer (stable)
 │   ├─┬ class ImplementsPrivateInterface (stable)
 │   │ └─┬ members
 │   │   ├── <initializer>() initializer (stable)
 │   │   └─┬ private property (stable)
 │   │     └── type: string
 │   ├─┬ class InbetweenClass (stable)
 │   │ ├── base: PublicClass
 │   │ ├── interfaces: IPublicInterface2
 │   │ └─┬ members
 │   │   ├── <initializer>() initializer (stable)
 │   │   └─┬ ciao() method (stable)
 │   │     └── returns: string
 │   ├─┬ class InterfaceCollections (stable)
 │   │ └─┬ members
 │   │   ├─┬ static listOfInterfaces() method (stable)
 │   │   │ ├── static
 │   │   │ └── returns: Array<jsii-calc.IBell>
 │   │   ├─┬ static listOfStructs() method (stable)
 │   │   │ ├── static
 │   │   │ └── returns: Array<jsii-calc.StructA>
 │   │   ├─┬ static mapOfInterfaces() method (stable)
 │   │   │ ├── static
 │   │   │ └── returns: Map<string => jsii-calc.IBell>
 │   │   └─┬ static mapOfStructs() method (stable)
 │   │     ├── static
 │   │     └── returns: Map<string => jsii-calc.StructA>
 │   ├─┬ class InterfacesMaker (stable)
 │   │ └─┬ members
 │   │   └─┬ static makeInterfaces(count) method (stable)
 │   │     ├── static
 │   │     ├─┬ parameters
 │   │     │ └─┬ count
 │   │     │   └── type: number
 │   │     └── returns: Array<@scope/jsii-calc-lib.IDoublable>
 │   ├─┬ class Isomorphism (stable)
 │   │ └─┬ members
 │   │   ├── <initializer>() initializer (stable)
 │   │   └─┬ myself() method (stable)
 │   │     └── returns: jsii-calc.Isomorphism
 │   ├─┬ class Issue2638 (stable)
 │   │ └─┬ members
 │   │   └── <initializer>() initializer (stable)
 │   ├─┬ class Issue2638B (stable)
 │   │ └─┬ members
 │   │   └── <initializer>() initializer (stable)
 │   ├─┬ class JSII417Derived (stable)
 │   │ ├── base: JSII417PublicBaseOfBase
 │   │ └─┬ members
 │   │   ├─┬ <initializer>(property) initializer (stable)
 │   │   │ └─┬ parameters
 │   │   │   └─┬ property
 │   │   │     └── type: string
 │   │   ├─┬ bar() method (stable)
 │   │   │ └── returns: void
 │   │   ├─┬ baz() method (stable)
 │   │   │ └── returns: void
 │   │   └─┬ property property (stable)
 │   │     ├── immutable
 │   │     ├── protected
 │   │     └── type: string
 │   ├─┬ class JSII417PublicBaseOfBase (stable)
 │   │ └─┬ members
 │   │   ├── <initializer>() initializer (stable)
 │   │   ├─┬ static makeInstance() method (stable)
 │   │   │ ├── static
 │   │   │ └── returns: jsii-calc.JSII417PublicBaseOfBase
 │   │   ├─┬ foo() method (stable)
 │   │   │ └── returns: void
 │   │   └─┬ hasRoot property (stable)
 │   │     ├── immutable
 │   │     └── type: boolean
 │   ├─┬ class JSObjectLiteralForInterface (stable)
 │   │ └─┬ members
 │   │   ├── <initializer>() initializer (stable)
 │   │   ├─┬ giveMeFriendly() method (stable)
 │   │   │ └── returns: @scope/jsii-calc-lib.IFriendly
 │   │   └─┬ giveMeFriendlyGenerator() method (stable)
 │   │     └── returns: jsii-calc.IFriendlyRandomGenerator
 │   ├─┬ class JSObjectLiteralToNative (stable)
 │   │ └─┬ members
 │   │   ├── <initializer>() initializer (stable)
 │   │   └─┬ returnLiteral() method (stable)
 │   │     └── returns: jsii-calc.JSObjectLiteralToNativeClass
 │   ├─┬ class JSObjectLiteralToNativeClass (stable)
 │   │ └─┬ members
 │   │   ├── <initializer>() initializer (stable)
 │   │   ├─┬ propA property (stable)
 │   │   │ └── type: string
 │   │   └─┬ propB property (stable)
 │   │     └── type: number
 │   ├─┬ class JavaReservedWords (stable)
 │   │ └─┬ members
 │   │   ├── <initializer>() initializer (stable)
 │   │   ├─┬ abstract() method (stable)
 │   │   │ └── returns: void
 │   │   ├─┬ assert() method (stable)
 │   │   │ └── returns: void
 │   │   ├─┬ boolean() method (stable)
 │   │   │ └── returns: void
 │   │   ├─┬ break() method (stable)
 │   │   │ └── returns: void
 │   │   ├─┬ byte() method (stable)
 │   │   │ └── returns: void
 │   │   ├─┬ case() method (stable)
 │   │   │ └── returns: void
 │   │   ├─┬ catch() method (stable)
 │   │   │ └── returns: void
 │   │   ├─┬ char() method (stable)
 │   │   │ └── returns: void
 │   │   ├─┬ class() method (stable)
 │   │   │ └── returns: void
 │   │   ├─┬ const() method (stable)
 │   │   │ └── returns: void
 │   │   ├─┬ continue() method (stable)
 │   │   │ └── returns: void
 │   │   ├─┬ default() method (stable)
 │   │   │ └── returns: void
 │   │   ├─┬ do() method (stable)
 │   │   │ └── returns: void
 │   │   ├─┬ double() method (stable)
 │   │   │ └── returns: void
 │   │   ├─┬ else() method (stable)
 │   │   │ └── returns: void
 │   │   ├─┬ enum() method (stable)
 │   │   │ └── returns: void
 │   │   ├─┬ extends() method (stable)
 │   │   │ └── returns: void
 │   │   ├─┬ false() method (stable)
 │   │   │ └── returns: void
 │   │   ├─┬ final() method (stable)
 │   │   │ └── returns: void
 │   │   ├─┬ finally() method (stable)
 │   │   │ └── returns: void
 │   │   ├─┬ float() method (stable)
 │   │   │ └── returns: void
 │   │   ├─┬ for() method (stable)
 │   │   │ └── returns: void
 │   │   ├─┬ goto() method (stable)
 │   │   │ └── returns: void
 │   │   ├─┬ if() method (stable)
 │   │   │ └── returns: void
 │   │   ├─┬ implements() method (stable)
 │   │   │ └── returns: void
 │   │   ├─┬ import() method (stable)
 │   │   │ └── returns: void
 │   │   ├─┬ instanceof() method (stable)
 │   │   │ └── returns: void
 │   │   ├─┬ int() method (stable)
 │   │   │ └── returns: void
 │   │   ├─┬ interface() method (stable)
 │   │   │ └── returns: void
 │   │   ├─┬ long() method (stable)
 │   │   │ └── returns: void
 │   │   ├─┬ native() method (stable)
 │   │   │ └── returns: void
 │   │   ├─┬ new() method (stable)
 │   │   │ └── returns: void
 │   │   ├─┬ null() method (stable)
 │   │   │ └── returns: void
 │   │   ├─┬ package() method (stable)
 │   │   │ └── returns: void
 │   │   ├─┬ private() method (stable)
 │   │   │ └── returns: void
 │   │   ├─┬ protected() method (stable)
 │   │   │ └── returns: void
 │   │   ├─┬ public() method (stable)
 │   │   │ └── returns: void
 │   │   ├─┬ return() method (stable)
 │   │   │ └── returns: void
 │   │   ├─┬ short() method (stable)
 │   │   │ └── returns: void
 │   │   ├─┬ static() method (stable)
 │   │   │ └── returns: void
 │   │   ├─┬ strictfp() method (stable)
 │   │   │ └── returns: void
 │   │   ├─┬ super() method (stable)
 │   │   │ └── returns: void
 │   │   ├─┬ switch() method (stable)
 │   │   │ └── returns: void
 │   │   ├─┬ synchronized() method (stable)
 │   │   │ └── returns: void
 │   │   ├─┬ this() method (stable)
 │   │   │ └── returns: void
 │   │   ├─┬ throw() method (stable)
 │   │   │ └── returns: void
 │   │   ├─┬ throws() method (stable)
 │   │   │ └── returns: void
 │   │   ├─┬ transient() method (stable)
 │   │   │ └── returns: void
 │   │   ├─┬ true() method (stable)
 │   │   │ └── returns: void
 │   │   ├─┬ try() method (stable)
 │   │   │ └── returns: void
 │   │   ├─┬ void() method (stable)
 │   │   │ └── returns: void
 │   │   ├─┬ volatile() method (stable)
 │   │   │ └── returns: void
 │   │   └─┬ while property (stable)
 │   │     └── type: string
 │   ├─┬ class Jsii487Derived (stable)
 │   │ ├── interfaces: IJsii487External2,IJsii487External
 │   │ └─┬ members
 │   │   └── <initializer>() initializer (stable)
 │   ├─┬ class Jsii496Derived (stable)
 │   │ ├── interfaces: IJsii496
 │   │ └─┬ members
 │   │   └── <initializer>() initializer (stable)
 │   ├─┬ class JsiiAgent (stable)
 │   │ └─┬ members
 │   │   ├── <initializer>() initializer (stable)
 │   │   └─┬ static value property (stable)
 │   │     ├── immutable
 │   │     ├── static
 │   │     └── type: Optional<string>
 │   ├─┬ class JsonFormatter (stable)
 │   │ └─┬ members
 │   │   ├─┬ static anyArray() method (stable)
 │   │   │ ├── static
 │   │   │ └── returns: any
 │   │   ├─┬ static anyBooleanFalse() method (stable)
 │   │   │ ├── static
 │   │   │ └── returns: any
 │   │   ├─┬ static anyBooleanTrue() method (stable)
 │   │   │ ├── static
 │   │   │ └── returns: any
 │   │   ├─┬ static anyDate() method (stable)
 │   │   │ ├── static
 │   │   │ └── returns: any
 │   │   ├─┬ static anyEmptyString() method (stable)
 │   │   │ ├── static
 │   │   │ └── returns: any
 │   │   ├─┬ static anyFunction() method (stable)
 │   │   │ ├── static
 │   │   │ └── returns: any
 │   │   ├─┬ static anyHash() method (stable)
 │   │   │ ├── static
 │   │   │ └── returns: any
 │   │   ├─┬ static anyNull() method (stable)
 │   │   │ ├── static
 │   │   │ └── returns: any
 │   │   ├─┬ static anyNumber() method (stable)
 │   │   │ ├── static
 │   │   │ └── returns: any
 │   │   ├─┬ static anyRef() method (stable)
 │   │   │ ├── static
 │   │   │ └── returns: any
 │   │   ├─┬ static anyString() method (stable)
 │   │   │ ├── static
 │   │   │ └── returns: any
 │   │   ├─┬ static anyUndefined() method (stable)
 │   │   │ ├── static
 │   │   │ └── returns: any
 │   │   ├─┬ static anyZero() method (stable)
 │   │   │ ├── static
 │   │   │ └── returns: any
 │   │   └─┬ static stringify(value) method (stable)
 │   │     ├── static
 │   │     ├─┬ parameters
 │   │     │ └─┬ value
 │   │     │   └── type: any
 │   │     └── returns: Optional<string>
 │   ├─┬ class LevelOne (stable)
 │   │ └─┬ members
 │   │   ├─┬ <initializer>(props) initializer (stable)
 │   │   │ └─┬ parameters
 │   │   │   └─┬ props
 │   │   │     └── type: jsii-calc.LevelOneProps
 │   │   └─┬ props property (stable)
 │   │     ├── immutable
 │   │     └── type: jsii-calc.LevelOneProps
 │   ├─┬ class MethodNamedProperty (stable)
 │   │ └─┬ members
 │   │   ├── <initializer>() initializer (stable)
 │   │   ├─┬ property() method (stable)
 │   │   │ └── returns: string
 │   │   └─┬ elite property (stable)
 │   │     ├── immutable
 │   │     └── type: number
 │   ├─┬ class Multiply (stable)
 │   │ ├── base: BinaryOperation
 │   │ ├── interfaces: IFriendlier,IRandomNumberGenerator
 │   │ └─┬ members
 │   │   ├─┬ <initializer>(lhs,rhs) initializer (stable)
 │   │   │ └─┬ parameters
 │   │   │   ├─┬ lhs
 │   │   │   │ └── type: @scope/jsii-calc-lib.NumericValue
 │   │   │   └─┬ rhs
 │   │   │     └── type: @scope/jsii-calc-lib.NumericValue
 │   │   ├─┬ farewell() method (stable)
 │   │   │ └── returns: string
 │   │   ├─┬ goodbye() method (stable)
 │   │   │ └── returns: string
 │   │   ├─┬ next() method (stable)
 │   │   │ └── returns: number
 │   │   ├─┬ toString() method (stable)
 │   │   │ └── returns: string
 │   │   └─┬ value property (stable)
 │   │     ├── immutable
 │   │     └── type: number
 │   ├─┬ class Negate (stable)
 │   │ ├── base: UnaryOperation
 │   │ ├── interfaces: IFriendlier
 │   │ └─┬ members
 │   │   ├─┬ <initializer>(operand) initializer (stable)
 │   │   │ └─┬ parameters
 │   │   │   └─┬ operand
 │   │   │     └── type: @scope/jsii-calc-lib.NumericValue
 │   │   ├─┬ farewell() method (stable)
 │   │   │ └── returns: string
 │   │   ├─┬ goodbye() method (stable)
 │   │   │ └── returns: string
 │   │   ├─┬ hello() method (stable)
 │   │   │ └── returns: string
 │   │   ├─┬ toString() method (stable)
 │   │   │ └── returns: string
 │   │   └─┬ value property (stable)
 │   │     ├── immutable
 │   │     └── type: number
 │   ├─┬ class NestedClassInstance (stable)
 │   │ └─┬ members
 │   │   └─┬ static makeInstance() method (stable)
 │   │     ├── static
 │   │     └── returns: @scope/jsii-calc-lib.submodule.NestingClass.NestedClass
 │   ├─┬ class NodeStandardLibrary (stable)
 │   │ └─┬ members
 │   │   ├── <initializer>() initializer (stable)
 │   │   ├─┬ cryptoSha256() method (stable)
 │   │   │ └── returns: string
 │   │   ├─┬ fsReadFile() method (stable)
 │   │   │ └── returns: Promise<string>
 │   │   ├─┬ fsReadFileSync() method (stable)
 │   │   │ └── returns: string
 │   │   └─┬ osPlatform property (stable)
 │   │     ├── immutable
 │   │     └── type: string
 │   ├─┬ class NullShouldBeTreatedAsUndefined (stable)
 │   │ └─┬ members
 │   │   ├─┬ <initializer>(_param1,optional) initializer (stable)
 │   │   │ └─┬ parameters
 │   │   │   ├─┬ _param1
 │   │   │   │ └── type: string
 │   │   │   └─┬ optional
 │   │   │     └── type: any
 │   │   ├─┬ giveMeUndefined(value) method (stable)
 │   │   │ ├─┬ parameters
 │   │   │ │ └─┬ value
 │   │   │ │   └── type: any
 │   │   │ └── returns: void
 │   │   ├─┬ giveMeUndefinedInsideAnObject(input) method (stable)
 │   │   │ ├─┬ parameters
 │   │   │ │ └─┬ input
 │   │   │ │   └── type: jsii-calc.NullShouldBeTreatedAsUndefinedData
 │   │   │ └── returns: void
 │   │   ├─┬ verifyPropertyIsUndefined() method (stable)
 │   │   │ └── returns: void
 │   │   └─┬ changeMeToUndefined property (stable)
 │   │     └── type: Optional<string>
 │   ├─┬ class NumberGenerator (stable)
 │   │ └─┬ members
 │   │   ├─┬ <initializer>(generator) initializer (stable)
 │   │   │ └─┬ parameters
 │   │   │   └─┬ generator
 │   │   │     └── type: jsii-calc.IRandomNumberGenerator
 │   │   ├─┬ isSameGenerator(gen) method (stable)
 │   │   │ ├─┬ parameters
 │   │   │ │ └─┬ gen
 │   │   │ │   └── type: jsii-calc.IRandomNumberGenerator
 │   │   │ └── returns: boolean
 │   │   ├─┬ nextTimes100() method (stable)
 │   │   │ └── returns: number
 │   │   └─┬ generator property (stable)
 │   │     └── type: jsii-calc.IRandomNumberGenerator
 │   ├─┬ class ObjectRefsInCollections (stable)
 │   │ └─┬ members
 │   │   ├── <initializer>() initializer (stable)
 │   │   ├─┬ sumFromArray(values) method (stable)
 │   │   │ ├─┬ parameters
 │   │   │ │ └─┬ values
 │   │   │ │   └── type: Array<@scope/jsii-calc-lib.NumericValue>
 │   │   │ └── returns: number
 │   │   └─┬ sumFromMap(values) method (stable)
 │   │     ├─┬ parameters
 │   │     │ └─┬ values
 │   │     │   └── type: Map<string => @scope/jsii-calc-lib.NumericValue>
 │   │     └── returns: number
 │   ├─┬ class ObjectWithPropertyProvider (stable)
 │   │ └─┬ members
 │   │   └─┬ static provide() method (stable)
 │   │     ├── static
 │   │     └── returns: jsii-calc.IObjectWithProperty
 │   ├─┬ class Old (deprecated)
 │   │ └─┬ members
 │   │   ├── <initializer>() initializer (deprecated)
 │   │   └─┬ doAThing() method (deprecated)
 │   │     └── returns: void
 │   ├─┬ class OptionalArgumentInvoker (stable)
 │   │ └─┬ members
 │   │   ├─┬ <initializer>(delegate) initializer (stable)
 │   │   │ └─┬ parameters
 │   │   │   └─┬ delegate
 │   │   │     └── type: jsii-calc.IInterfaceWithOptionalMethodArguments
 │   │   ├─┬ invokeWithOptional() method (stable)
 │   │   │ └── returns: void
 │   │   └─┬ invokeWithoutOptional() method (stable)
 │   │     └── returns: void
 │   ├─┬ class OptionalConstructorArgument (stable)
 │   │ └─┬ members
 │   │   ├─┬ <initializer>(arg1,arg2,arg3) initializer (stable)
 │   │   │ └─┬ parameters
 │   │   │   ├─┬ arg1
 │   │   │   │ └── type: number
 │   │   │   ├─┬ arg2
 │   │   │   │ └── type: string
 │   │   │   └─┬ arg3
 │   │   │     └── type: Optional<date>
 │   │   ├─┬ arg1 property (stable)
 │   │   │ ├── immutable
 │   │   │ └── type: number
 │   │   ├─┬ arg2 property (stable)
 │   │   │ ├── immutable
 │   │   │ └── type: string
 │   │   └─┬ arg3 property (stable)
 │   │     ├── immutable
 │   │     └── type: Optional<date>
 │   ├─┬ class OptionalStructConsumer (stable)
 │   │ └─┬ members
 │   │   ├─┬ <initializer>(optionalStruct) initializer (stable)
 │   │   │ └─┬ parameters
 │   │   │   └─┬ optionalStruct
 │   │   │     └── type: Optional<jsii-calc.OptionalStruct>
 │   │   ├─┬ parameterWasUndefined property (stable)
 │   │   │ ├── immutable
 │   │   │ └── type: boolean
 │   │   └─┬ fieldValue property (stable)
 │   │     ├── immutable
 │   │     └── type: Optional<string>
 │   ├─┬ class OverridableProtectedMember (stable)
 │   │ └─┬ members
 │   │   ├── <initializer>() initializer (stable)
 │   │   ├─┬ overrideMe() method (stable)
 │   │   │ ├── protected
 │   │   │ └── returns: string
 │   │   ├─┬ switchModes() method (stable)
 │   │   │ └── returns: void
 │   │   ├─┬ valueFromProtected() method (stable)
 │   │   │ └── returns: string
 │   │   ├─┬ overrideReadOnly property (stable)
 │   │   │ ├── immutable
 │   │   │ ├── protected
 │   │   │ └── type: string
 │   │   └─┬ overrideReadWrite property (stable)
 │   │     ├── protected
 │   │     └── type: string
 │   ├─┬ class OverrideReturnsObject (stable)
 │   │ └─┬ members
 │   │   ├── <initializer>() initializer (stable)
 │   │   └─┬ test(obj) method (stable)
 │   │     ├─┬ parameters
 │   │     │ └─┬ obj
 │   │     │   └── type: jsii-calc.IReturnsNumber
 │   │     └── returns: number
 │   ├─┬ class PartiallyInitializedThisConsumer (stable)
 │   │ └─┬ members
 │   │   ├── <initializer>() initializer (stable)
 │   │   └─┬ consumePartiallyInitializedThis(obj,dt,ev) method (stable)
 │   │     ├── abstract
 │   │     ├─┬ parameters
 │   │     │ ├─┬ obj
 │   │     │ │ └── type: jsii-calc.ConstructorPassesThisOut
 │   │     │ ├─┬ dt
 │   │     │ │ └── type: date
 │   │     │ └─┬ ev
 │   │     │   └── type: jsii-calc.AllTypesEnum
 │   │     └── returns: string
 │   ├─┬ class Polymorphism (stable)
 │   │ └─┬ members
 │   │   ├── <initializer>() initializer (stable)
 │   │   └─┬ sayHello(friendly) method (stable)
 │   │     ├─┬ parameters
 │   │     │ └─┬ friendly
 │   │     │   └── type: @scope/jsii-calc-lib.IFriendly
 │   │     └── returns: string
 │   ├─┬ class Power (stable)
 │   │ ├── base: CompositeOperation
 │   │ └─┬ members
 │   │   ├─┬ <initializer>(base,pow) initializer (stable)
 │   │   │ └─┬ parameters
 │   │   │   ├─┬ base
 │   │   │   │ └── type: @scope/jsii-calc-lib.NumericValue
 │   │   │   └─┬ pow
 │   │   │     └── type: @scope/jsii-calc-lib.NumericValue
 │   │   ├─┬ base property (stable)
 │   │   │ ├── immutable
 │   │   │ └── type: @scope/jsii-calc-lib.NumericValue
 │   │   ├─┬ expression property (stable)
 │   │   │ ├── immutable
 │   │   │ └── type: @scope/jsii-calc-lib.NumericValue
 │   │   └─┬ pow property (stable)
 │   │     ├── immutable
 │   │     └── type: @scope/jsii-calc-lib.NumericValue
 │   ├─┬ class PropertyNamedProperty (stable)
 │   │ └─┬ members
 │   │   ├── <initializer>() initializer (stable)
 │   │   ├─┬ property property (stable)
 │   │   │ ├── immutable
 │   │   │ └── type: string
 │   │   └─┬ yetAnoterOne property (stable)
 │   │     ├── immutable
 │   │     └── type: boolean
 │   ├─┬ class PublicClass (stable)
 │   │ └─┬ members
 │   │   ├── <initializer>() initializer (stable)
 │   │   └─┬ hello() method (stable)
 │   │     └── returns: void
 │   ├─┬ class PythonReservedWords (stable)
 │   │ └─┬ members
 │   │   ├── <initializer>() initializer (stable)
 │   │   ├─┬ and() method (stable)
 │   │   │ └── returns: void
 │   │   ├─┬ as() method (stable)
 │   │   │ └── returns: void
 │   │   ├─┬ assert() method (stable)
 │   │   │ └── returns: void
 │   │   ├─┬ async() method (stable)
 │   │   │ └── returns: void
 │   │   ├─┬ await() method (stable)
 │   │   │ └── returns: void
 │   │   ├─┬ break() method (stable)
 │   │   │ └── returns: void
 │   │   ├─┬ class() method (stable)
 │   │   │ └── returns: void
 │   │   ├─┬ continue() method (stable)
 │   │   │ └── returns: void
 │   │   ├─┬ def() method (stable)
 │   │   │ └── returns: void
 │   │   ├─┬ del() method (stable)
 │   │   │ └── returns: void
 │   │   ├─┬ elif() method (stable)
 │   │   │ └── returns: void
 │   │   ├─┬ else() method (stable)
 │   │   │ └── returns: void
 │   │   ├─┬ except() method (stable)
 │   │   │ └── returns: void
 │   │   ├─┬ finally() method (stable)
 │   │   │ └── returns: void
 │   │   ├─┬ for() method (stable)
 │   │   │ └── returns: void
 │   │   ├─┬ from() method (stable)
 │   │   │ └── returns: void
 │   │   ├─┬ global() method (stable)
 │   │   │ └── returns: void
 │   │   ├─┬ if() method (stable)
 │   │   │ └── returns: void
 │   │   ├─┬ import() method (stable)
 │   │   │ └── returns: void
 │   │   ├─┬ in() method (stable)
 │   │   │ └── returns: void
 │   │   ├─┬ is() method (stable)
 │   │   │ └── returns: void
 │   │   ├─┬ lambda() method (stable)
 │   │   │ └── returns: void
 │   │   ├─┬ nonlocal() method (stable)
 │   │   │ └── returns: void
 │   │   ├─┬ not() method (stable)
 │   │   │ └── returns: void
 │   │   ├─┬ or() method (stable)
 │   │   │ └── returns: void
 │   │   ├─┬ pass() method (stable)
 │   │   │ └── returns: void
 │   │   ├─┬ raise() method (stable)
 │   │   │ └── returns: void
 │   │   ├─┬ return() method (stable)
 │   │   │ └── returns: void
 │   │   ├─┬ try() method (stable)
 │   │   │ └── returns: void
 │   │   ├─┬ while() method (stable)
 │   │   │ └── returns: void
 │   │   ├─┬ with() method (stable)
 │   │   │ └── returns: void
 │   │   └─┬ yield() method (stable)
 │   │     └── returns: void
 │   ├─┬ class ReferenceEnumFromScopedPackage (stable)
 │   │ └─┬ members
 │   │   ├── <initializer>() initializer (stable)
 │   │   ├─┬ loadFoo() method (stable)
 │   │   │ └── returns: Optional<@scope/jsii-calc-lib.EnumFromScopedModule>
 │   │   ├─┬ saveFoo(value) method (stable)
 │   │   │ ├─┬ parameters
 │   │   │ │ └─┬ value
 │   │   │ │   └── type: @scope/jsii-calc-lib.EnumFromScopedModule
 │   │   │ └── returns: void
 │   │   └─┬ foo property (stable)
 │   │     └── type: Optional<@scope/jsii-calc-lib.EnumFromScopedModule>
 │   ├─┬ class ReturnsPrivateImplementationOfInterface (stable)
 │   │ └─┬ members
 │   │   ├── <initializer>() initializer (stable)
 │   │   └─┬ privateImplementation property (stable)
 │   │     ├── immutable
 │   │     └── type: jsii-calc.IPrivatelyImplemented
 │   ├─┬ class RootStructValidator (stable)
 │   │ └─┬ members
 │   │   └─┬ static validate(struct) method (stable)
 │   │     ├── static
 │   │     ├─┬ parameters
 │   │     │ └─┬ struct
 │   │     │   └── type: jsii-calc.RootStruct
 │   │     └── returns: void
 │   ├─┬ class RuntimeTypeChecking (stable)
 │   │ └─┬ members
 │   │   ├── <initializer>() initializer (stable)
 │   │   ├─┬ methodWithDefaultedArguments(arg1,arg2,arg3) method (stable)
 │   │   │ ├─┬ parameters
 │   │   │ │ ├─┬ arg1
 │   │   │ │ │ └── type: Optional<number>
 │   │   │ │ ├─┬ arg2
 │   │   │ │ │ └── type: Optional<string>
 │   │   │ │ └─┬ arg3
 │   │   │ │   └── type: Optional<date>
 │   │   │ └── returns: void
 │   │   ├─┬ methodWithOptionalAnyArgument(arg) method (stable)
 │   │   │ ├─┬ parameters
 │   │   │ │ └─┬ arg
 │   │   │ │   └── type: any
 │   │   │ └── returns: void
 │   │   └─┬ methodWithOptionalArguments(arg1,arg2,arg3) method (stable)
 │   │     ├─┬ parameters
 │   │     │ ├─┬ arg1
 │   │     │ │ └── type: number
 │   │     │ ├─┬ arg2
 │   │     │ │ └── type: string
 │   │     │ └─┬ arg3
 │   │     │   └── type: Optional<date>
 │   │     └── returns: void
 │   ├─┬ class SingleInstanceTwoTypes (stable)
 │   │ └─┬ members
 │   │   ├── <initializer>() initializer (stable)
 │   │   ├─┬ interface1() method (stable)
 │   │   │ └── returns: jsii-calc.InbetweenClass
 │   │   └─┬ interface2() method (stable)
 │   │     └── returns: jsii-calc.IPublicInterface
 │   ├─┬ class SingletonInt (stable)
 │   │ └─┬ members
 │   │   └─┬ isSingletonInt(value) method (stable)
 │   │     ├─┬ parameters
 │   │     │ └─┬ value
 │   │     │   └── type: number
 │   │     └── returns: boolean
 │   ├─┬ class SingletonString (stable)
 │   │ └─┬ members
 │   │   └─┬ isSingletonString(value) method (stable)
 │   │     ├─┬ parameters
 │   │     │ └─┬ value
 │   │     │   └── type: string
 │   │     └── returns: boolean
 │   ├─┬ class SomeTypeJsii976 (stable)
 │   │ └─┬ members
 │   │   ├── <initializer>() initializer (stable)
 │   │   ├─┬ static returnAnonymous() method (stable)
 │   │   │ ├── static
 │   │   │ └── returns: any
 │   │   └─┬ static returnReturn() method (stable)
 │   │     ├── static
 │   │     └── returns: jsii-calc.IReturnJsii976
 │   ├─┬ class StableClass (stable)
 │   │ └─┬ members
 │   │   ├─┬ <initializer>(readonlyString,mutableNumber) initializer (stable)
 │   │   │ └─┬ parameters
 │   │   │   ├─┬ readonlyString
 │   │   │   │ └── type: string
 │   │   │   └─┬ mutableNumber
 │   │   │     └── type: Optional<number>
 │   │   ├─┬ method() method (stable)
 │   │   │ └── returns: void
 │   │   ├─┬ readonlyProperty property (stable)
 │   │   │ ├── immutable
 │   │   │ └── type: string
 │   │   └─┬ mutableProperty property (stable)
 │   │     └── type: Optional<number>
 │   ├─┬ class StaticContext (stable)
 │   │ └─┬ members
 │   │   ├─┬ static canAccessStaticContext() method (stable)
 │   │   │ ├── static
 │   │   │ └── returns: boolean
 │   │   └─┬ static staticVariable property (stable)
 │   │     ├── static
 │   │     └── type: boolean
 │   ├─┬ class StaticHelloChild (stable)
 │   │ ├── base: StaticHelloParent
 │   │ └─┬ members
 │   │   ├─┬ static method() method (stable)
 │   │   │ ├── static
 │   │   │ └── returns: void
 │   │   └─┬ static property property (stable)
 │   │     ├── immutable
 │   │     ├── static
 │   │     └── type: number
 │   ├─┬ class StaticHelloParent (stable)
 │   │ └─┬ members
 │   │   ├── <initializer>() initializer (stable)
 │   │   ├─┬ static method() method (stable)
 │   │   │ ├── static
 │   │   │ └── returns: void
 │   │   └─┬ static property property (stable)
 │   │     ├── immutable
 │   │     ├── static
 │   │     └── type: number
 │   ├─┬ class Statics (stable)
 │   │ └─┬ members
 │   │   ├─┬ <initializer>(value) initializer (stable)
 │   │   │ └─┬ parameters
 │   │   │   └─┬ value
 │   │   │     └── type: string
 │   │   ├─┬ static staticMethod(name) method (stable)
 │   │   │ ├── static
 │   │   │ ├─┬ parameters
 │   │   │ │ └─┬ name
 │   │   │ │   └── type: string
 │   │   │ └── returns: string
 │   │   ├─┬ justMethod() method (stable)
 │   │   │ └── returns: string
 │   │   ├─┬ static BAR property (stable)
 │   │   │ ├── const
 │   │   │ ├── immutable
 │   │   │ ├── static
 │   │   │ └── type: number
 │   │   ├─┬ static ConstObj property (stable)
 │   │   │ ├── const
 │   │   │ ├── immutable
 │   │   │ ├── static
 │   │   │ └── type: jsii-calc.DoubleTrouble
 │   │   ├─┬ static Foo property (stable)
 │   │   │ ├── const
 │   │   │ ├── immutable
 │   │   │ ├── static
 │   │   │ └── type: string
 │   │   ├─┬ static zooBar property (stable)
 │   │   │ ├── const
 │   │   │ ├── immutable
 │   │   │ ├── static
 │   │   │ └── type: Map<string => string>
 │   │   ├─┬ static instance property (stable)
 │   │   │ ├── static
 │   │   │ └── type: jsii-calc.Statics
 │   │   ├─┬ static nonConstStatic property (stable)
 │   │   │ ├── static
 │   │   │ └── type: number
 │   │   └─┬ value property (stable)
 │   │     ├── immutable
 │   │     └── type: string
 │   ├─┬ class StripInternal (stable)
 │   │ └─┬ members
 │   │   ├── <initializer>() initializer (stable)
 │   │   └─┬ youSeeMe property (stable)
 │   │     └── type: string
 │   ├─┬ class StructPassing (external)
 │   │ └─┬ members
 │   │   ├── <initializer>() initializer (external)
 │   │   ├─┬ static howManyVarArgsDidIPass(_positional,inputs) method (external)
 │   │   │ ├── static
 │   │   │ ├── variadic
 │   │   │ ├─┬ parameters
 │   │   │ │ ├─┬ _positional
 │   │   │ │ │ └── type: number
 │   │   │ │ └─┬ inputs
 │   │   │ │   ├── type: jsii-calc.TopLevelStruct
 │   │   │ │   └── variadic
 │   │   │ └── returns: number
 │   │   └─┬ static roundTrip(_positional,input) method (external)
 │   │     ├── static
 │   │     ├─┬ parameters
 │   │     │ ├─┬ _positional
 │   │     │ │ └── type: number
 │   │     │ └─┬ input
 │   │     │   └── type: jsii-calc.TopLevelStruct
 │   │     └── returns: jsii-calc.TopLevelStruct
 │   ├─┬ class StructUnionConsumer (stable)
 │   │ └─┬ members
 │   │   ├─┬ static isStructA(struct) method (stable)
 │   │   │ ├── static
 │   │   │ ├─┬ parameters
 │   │   │ │ └─┬ struct
 │   │   │ │   └── type: jsii-calc.StructA | jsii-calc.StructB
 │   │   │ └── returns: boolean
 │   │   └─┬ static isStructB(struct) method (stable)
 │   │     ├── static
 │   │     ├─┬ parameters
 │   │     │ └─┬ struct
 │   │     │   └── type: jsii-calc.StructA | jsii-calc.StructB
 │   │     └── returns: boolean
 │   ├─┬ class Sum (stable)
 │   │ ├── base: CompositeOperation
 │   │ └─┬ members
 │   │   ├── <initializer>() initializer (stable)
 │   │   ├─┬ expression property (stable)
 │   │   │ ├── immutable
 │   │   │ └── type: @scope/jsii-calc-lib.NumericValue
 │   │   └─┬ parts property (stable)
 │   │     └── type: Array<@scope/jsii-calc-lib.NumericValue>
 │   ├─┬ class SupportsNiceJavaBuilder (stable)
 │   │ ├── base: SupportsNiceJavaBuilderWithRequiredProps
 │   │ └─┬ members
 │   │   ├─┬ <initializer>(id,defaultBar,props,rest) initializer (stable)
 │   │   │ ├── variadic
 │   │   │ └─┬ parameters
 │   │   │   ├─┬ id
 │   │   │   │ └── type: number
 │   │   │   ├─┬ defaultBar
 │   │   │   │ └── type: Optional<number>
 │   │   │   ├─┬ props
 │   │   │   │ └── type: Optional<jsii-calc.SupportsNiceJavaBuilderProps>
 │   │   │   └─┬ rest
 │   │   │     ├── type: string
 │   │   │     └── variadic
 │   │   ├─┬ id property (stable)
 │   │   │ ├── immutable
 │   │   │ └── type: number
 │   │   └─┬ rest property (stable)
 │   │     ├── immutable
 │   │     └── type: Array<string>
 │   ├─┬ class SupportsNiceJavaBuilderWithRequiredProps (stable)
 │   │ └─┬ members
 │   │   ├─┬ <initializer>(id,props) initializer (stable)
 │   │   │ └─┬ parameters
 │   │   │   ├─┬ id
 │   │   │   │ └── type: number
 │   │   │   └─┬ props
 │   │   │     └── type: jsii-calc.SupportsNiceJavaBuilderProps
 │   │   ├─┬ bar property (stable)
 │   │   │ ├── immutable
 │   │   │ └── type: number
 │   │   ├─┬ id property (stable)
 │   │   │ ├── immutable
 │   │   │ └── type: number
 │   │   └─┬ propId property (stable)
 │   │     ├── immutable
 │   │     └── type: Optional<string>
 │   ├─┬ class SyncVirtualMethods (stable)
 │   │ └─┬ members
 │   │   ├── <initializer>() initializer (stable)
 │   │   ├─┬ callerIsAsync() method (stable)
 │   │   │ └── returns: Promise<number>
 │   │   ├─┬ callerIsMethod() method (stable)
 │   │   │ └── returns: number
 │   │   ├─┬ modifyOtherProperty(value) method (stable)
 │   │   │ ├─┬ parameters
 │   │   │ │ └─┬ value
 │   │   │ │   └── type: string
 │   │   │ └── returns: void
 │   │   ├─┬ modifyValueOfTheProperty(value) method (stable)
 │   │   │ ├─┬ parameters
 │   │   │ │ └─┬ value
 │   │   │ │   └── type: string
 │   │   │ └── returns: void
 │   │   ├─┬ readA() method (stable)
 │   │   │ └── returns: number
 │   │   ├─┬ retrieveOtherProperty() method (stable)
 │   │   │ └── returns: string
 │   │   ├─┬ retrieveReadOnlyProperty() method (stable)
 │   │   │ └── returns: string
 │   │   ├─┬ retrieveValueOfTheProperty() method (stable)
 │   │   │ └── returns: string
 │   │   ├─┬ virtualMethod(n) method (stable)
 │   │   │ ├─┬ parameters
 │   │   │ │ └─┬ n
 │   │   │ │   └── type: number
 │   │   │ └── returns: number
 │   │   ├─┬ writeA(value) method (stable)
 │   │   │ ├─┬ parameters
 │   │   │ │ └─┬ value
 │   │   │ │   └── type: number
 │   │   │ └── returns: void
 │   │   ├─┬ readonlyProperty property (stable)
 │   │   │ ├── immutable
 │   │   │ └── type: string
 │   │   ├─┬ a property (stable)
 │   │   │ └── type: number
 │   │   ├─┬ callerIsProperty property (stable)
 │   │   │ └── type: number
 │   │   ├─┬ otherProperty property (stable)
 │   │   │ └── type: string
 │   │   ├─┬ theProperty property (stable)
 │   │   │ └── type: string
 │   │   └─┬ valueOfOtherProperty property (stable)
 │   │     └── type: string
 │   ├─┬ class TestStructWithEnum (stable)
 │   │ └─┬ members
 │   │   ├── <initializer>() initializer (stable)
 │   │   ├─┬ isStringEnumA(input) method (stable)
 │   │   │ ├─┬ parameters
 │   │   │ │ └─┬ input
 │   │   │ │   └── type: jsii-calc.StructWithEnum
 │   │   │ └── returns: boolean
 │   │   ├─┬ isStringEnumB(input) method (stable)
 │   │   │ ├─┬ parameters
 │   │   │ │ └─┬ input
 │   │   │ │   └── type: jsii-calc.StructWithEnum
 │   │   │ └── returns: boolean
 │   │   ├─┬ structWithFoo property (stable)
 │   │   │ ├── immutable
 │   │   │ └── type: jsii-calc.StructWithEnum
 │   │   └─┬ structWithFooBar property (stable)
 │   │     ├── immutable
 │   │     └── type: jsii-calc.StructWithEnum
 │   ├─┬ class Thrower (stable)
 │   │ └─┬ members
 │   │   ├── <initializer>() initializer (stable)
 │   │   └─┬ throwError() method (stable)
 │   │     └── returns: void
 │   ├─┬ class TwoMethodsWithSimilarCapitalization (stable)
 │   │ └─┬ members
 │   │   ├── <initializer>() initializer (stable)
 │   │   ├─┬ toIsoString() method (stable)
 │   │   │ └── returns: string
 │   │   ├─┬ toIsOString() method (deprecated)
 │   │   │ └── returns: string
 │   │   ├─┬ toISOString() method (deprecated)
 │   │   │ └── returns: string
 │   │   ├─┬ fooBar property (stable)
 │   │   │ ├── immutable
 │   │   │ └── type: number
 │   │   └─┬ fooBAR property (deprecated)
 │   │     ├── immutable
 │   │     └── type: number
 │   ├─┬ class UmaskCheck (stable)
 │   │ └─┬ members
 │   │   └─┬ static mode() method (stable)
 │   │     ├── static
 │   │     └── returns: number
 │   ├─┬ class UnaryOperation (stable)
 │   │ ├── base: Operation
 │   │ └─┬ members
 │   │   ├─┬ <initializer>(operand) initializer (stable)
 │   │   │ └─┬ parameters
 │   │   │   └─┬ operand
 │   │   │     └── type: @scope/jsii-calc-lib.NumericValue
 │   │   └─┬ operand property (stable)
 │   │     ├── immutable
 │   │     └── type: @scope/jsii-calc-lib.NumericValue
 │   ├─┬ class UpcasingReflectable (stable)
 │   │ ├── interfaces: IReflectable
 │   │ └─┬ members
 │   │   ├─┬ <initializer>(delegate) initializer (stable)
 │   │   │ └─┬ parameters
 │   │   │   └─┬ delegate
 │   │   │     └── type: Map<string => any>
 │   │   ├─┬ static reflector property (stable)
 │   │   │ ├── const
 │   │   │ ├── immutable
 │   │   │ ├── static
 │   │   │ └── type: @scope/jsii-calc-lib.submodule.Reflector
 │   │   └─┬ entries property (stable)
 │   │     ├── immutable
 │   │     └── type: Array<@scope/jsii-calc-lib.submodule.ReflectableEntry>
 │   ├─┬ class UseBundledDependency (stable)
 │   │ └─┬ members
 │   │   ├── <initializer>() initializer (stable)
 │   │   └─┬ value() method (stable)
 │   │     └── returns: any
 │   ├─┬ class UseCalcBase (stable)
 │   │ └─┬ members
 │   │   ├── <initializer>() initializer (stable)
 │   │   └─┬ hello() method (stable)
 │   │     └── returns: @scope/jsii-calc-base.Base
 │   ├─┬ class UsesInterfaceWithProperties (stable)
 │   │ └─┬ members
 │   │   ├─┬ <initializer>(obj) initializer (stable)
 │   │   │ └─┬ parameters
 │   │   │   └─┬ obj
 │   │   │     └── type: jsii-calc.IInterfaceWithProperties
 │   │   ├─┬ justRead() method (stable)
 │   │   │ └── returns: string
 │   │   ├─┬ readStringAndNumber(ext) method (stable)
 │   │   │ ├─┬ parameters
 │   │   │ │ └─┬ ext
 │   │   │ │   └── type: jsii-calc.IInterfaceWithPropertiesExtension
 │   │   │ └── returns: string
 │   │   ├─┬ writeAndRead(value) method (stable)
 │   │   │ ├─┬ parameters
 │   │   │ │ └─┬ value
 │   │   │ │   └── type: string
 │   │   │ └── returns: string
 │   │   └─┬ obj property (stable)
 │   │     ├── immutable
 │   │     └── type: jsii-calc.IInterfaceWithProperties
 │   ├─┬ class VariadicInvoker (stable)
 │   │ └─┬ members
 │   │   ├─┬ <initializer>(method) initializer (stable)
 │   │   │ └─┬ parameters
 │   │   │   └─┬ method
 │   │   │     └── type: jsii-calc.VariadicMethod
 │   │   └─┬ asArray(values) method (stable)
 │   │     ├── variadic
 │   │     ├─┬ parameters
 │   │     │ └─┬ values
 │   │     │   ├── type: number
 │   │     │   └── variadic
 │   │     └── returns: Array<number>
 │   ├─┬ class VariadicMethod (stable)
 │   │ └─┬ members
 │   │   ├─┬ <initializer>(prefix) initializer (stable)
 │   │   │ ├── variadic
 │   │   │ └─┬ parameters
 │   │   │   └─┬ prefix
 │   │   │     ├── type: number
 │   │   │     └── variadic
 │   │   └─┬ asArray(first,others) method (stable)
 │   │     ├── variadic
 │   │     ├─┬ parameters
 │   │     │ ├─┬ first
 │   │     │ │ └── type: number
 │   │     │ └─┬ others
 │   │     │   ├── type: number
 │   │     │   └── variadic
 │   │     └── returns: Array<number>
 │   ├─┬ class VirtualMethodPlayground (stable)
 │   │ └─┬ members
 │   │   ├── <initializer>() initializer (stable)
 │   │   ├─┬ overrideMeAsync(index) method (stable)
 │   │   │ ├─┬ parameters
 │   │   │ │ └─┬ index
 │   │   │ │   └── type: number
 │   │   │ └── returns: Promise<number>
 │   │   ├─┬ overrideMeSync(index) method (stable)
 │   │   │ ├─┬ parameters
 │   │   │ │ └─┬ index
 │   │   │ │   └── type: number
 │   │   │ └── returns: number
 │   │   ├─┬ parallelSumAsync(count) method (stable)
 │   │   │ ├─┬ parameters
 │   │   │ │ └─┬ count
 │   │   │ │   └── type: number
 │   │   │ └── returns: Promise<number>
 │   │   ├─┬ serialSumAsync(count) method (stable)
 │   │   │ ├─┬ parameters
 │   │   │ │ └─┬ count
 │   │   │ │   └── type: number
 │   │   │ └── returns: Promise<number>
 │   │   └─┬ sumSync(count) method (stable)
 │   │     ├─┬ parameters
 │   │     │ └─┬ count
 │   │     │   └── type: number
 │   │     └── returns: number
 │   ├─┬ class VoidCallback (stable)
 │   │ └─┬ members
 │   │   ├── <initializer>() initializer (stable)
 │   │   ├─┬ callMe() method (stable)
 │   │   │ └── returns: void
 │   │   ├─┬ overrideMe() method (stable)
 │   │   │ ├── abstract
 │   │   │ ├── protected
 │   │   │ └── returns: void
 │   │   └─┬ methodWasCalled property (stable)
 │   │     ├── immutable
 │   │     └── type: boolean
 │   ├─┬ class WithPrivatePropertyInConstructor (stable)
 │   │ └─┬ members
 │   │   ├─┬ <initializer>(privateField) initializer (stable)
 │   │   │ └─┬ parameters
 │   │   │   └─┬ privateField
 │   │   │     └── type: Optional<string>
 │   │   └─┬ success property (stable)
 │   │     ├── immutable
 │   │     └── type: boolean
 │   ├─┬ interface CalculatorProps (stable)
 │   │ └─┬ members
 │   │   ├─┬ initialValue property (stable)
 │   │   │ ├── abstract
 │   │   │ ├── immutable
 │   │   │ └── type: Optional<number>
 │   │   └─┬ maximumValue property (stable)
 │   │     ├── abstract
 │   │     ├── immutable
 │   │     └── type: Optional<number>
 │   ├─┬ interface ChildStruct982 (stable)
 │   │ ├─┬ interfaces
 │   │ │ └── ParentStruct982
 │   │ └─┬ members
 │   │   └─┬ bar property (stable)
 │   │     ├── abstract
 │   │     ├── immutable
 │   │     └── type: number
 │   ├─┬ interface ConfusingToJacksonStruct (stable)
 │   │ └─┬ members
 │   │   └─┬ unionProperty property (stable)
 │   │     ├── abstract
 │   │     ├── immutable
 │   │     └── type: Optional<@scope/jsii-calc-lib.IFriendly | Array<@scope/jsii-calc-lib.IFriendly | jsii-calc.AbstractClass>>
 │   ├─┬ interface DeprecatedStruct (deprecated)
 │   │ └─┬ members
 │   │   └─┬ readonlyProperty property (deprecated)
 │   │     ├── abstract
 │   │     ├── immutable
 │   │     └── type: string
 │   ├─┬ interface DerivedStruct (stable)
 │   │ ├─┬ interfaces
 │   │ │ └── MyFirstStruct
 │   │ └─┬ members
 │   │   ├─┬ anotherRequired property (stable)
 │   │   │ ├── abstract
 │   │   │ ├── immutable
 │   │   │ └── type: date
 │   │   ├─┬ bool property (stable)
 │   │   │ ├── abstract
 │   │   │ ├── immutable
 │   │   │ └── type: boolean
 │   │   ├─┬ nonPrimitive property (stable)
 │   │   │ ├── abstract
 │   │   │ ├── immutable
 │   │   │ └── type: jsii-calc.DoubleTrouble
 │   │   ├─┬ anotherOptional property (stable)
 │   │   │ ├── abstract
 │   │   │ ├── immutable
 │   │   │ └── type: Optional<Map<string => @scope/jsii-calc-lib.NumericValue>>
 │   │   ├─┬ optionalAny property (stable)
 │   │   │ ├── abstract
 │   │   │ ├── immutable
 │   │   │ └── type: any
 │   │   └─┬ optionalArray property (stable)
 │   │     ├── abstract
 │   │     ├── immutable
 │   │     └── type: Optional<Array<string>>
 │   ├─┬ interface DiamondBottom (stable)
 │   │ ├─┬ interfaces
 │   │ │ ├── DiamondLeft
 │   │ │ └── DiamondRight
 │   │ └─┬ members
 │   │   └─┬ bottom property (stable)
 │   │     ├── abstract
 │   │     ├── immutable
 │   │     └── type: Optional<date>
 │   ├─┬ interface DiamondInheritanceBaseLevelStruct (stable)
 │   │ └─┬ members
 │   │   └─┬ baseLevelProperty property (stable)
 │   │     ├── abstract
 │   │     ├── immutable
 │   │     └── type: string
 │   ├─┬ interface DiamondInheritanceFirstMidLevelStruct (stable)
 │   │ ├─┬ interfaces
 │   │ │ └── DiamondInheritanceBaseLevelStruct
 │   │ └─┬ members
 │   │   └─┬ firstMidLevelProperty property (stable)
 │   │     ├── abstract
 │   │     ├── immutable
 │   │     └── type: string
 │   ├─┬ interface DiamondInheritanceSecondMidLevelStruct (stable)
 │   │ ├─┬ interfaces
 │   │ │ └── DiamondInheritanceBaseLevelStruct
 │   │ └─┬ members
 │   │   └─┬ secondMidLevelProperty property (stable)
 │   │     ├── abstract
 │   │     ├── immutable
 │   │     └── type: string
 │   ├─┬ interface DiamondInheritanceTopLevelStruct (stable)
 │   │ ├─┬ interfaces
 │   │ │ ├── DiamondInheritanceFirstMidLevelStruct
 │   │ │ └── DiamondInheritanceSecondMidLevelStruct
 │   │ └─┬ members
 │   │   └─┬ topLevelProperty property (stable)
 │   │     ├── abstract
 │   │     ├── immutable
 │   │     └── type: string
 │   ├─┬ interface EraseUndefinedHashValuesOptions (stable)
 │   │ └─┬ members
 │   │   ├─┬ option1 property (stable)
 │   │   │ ├── abstract
 │   │   │ ├── immutable
 │   │   │ └── type: Optional<string>
 │   │   └─┬ option2 property (stable)
 │   │     ├── abstract
 │   │     ├── immutable
 │   │     └── type: Optional<string>
 │   ├─┬ interface ExperimentalStruct (experimental)
 │   │ └─┬ members
 │   │   └─┬ readonlyProperty property (experimental)
 │   │     ├── abstract
 │   │     ├── immutable
 │   │     └── type: string
 │   ├─┬ interface ExtendsInternalInterface (stable)
 │   │ └─┬ members
 │   │   ├─┬ boom property (stable)
 │   │   │ ├── abstract
 │   │   │ ├── immutable
 │   │   │ └── type: boolean
 │   │   └─┬ prop property (stable)
 │   │     ├── abstract
 │   │     ├── immutable
 │   │     └── type: string
 │   ├─┬ interface ExternalStruct (stable)
 │   │ └─┬ members
 │   │   └─┬ readonlyProperty property (stable)
 │   │     ├── abstract
 │   │     ├── immutable
 │   │     └── type: string
 │   ├─┬ interface Greetee (stable)
 │   │ └─┬ members
 │   │   └─┬ name property (stable)
 │   │     ├── abstract
 │   │     ├── immutable
 │   │     └── type: Optional<string>
 │   ├─┬ interface IAnonymousImplementationProvider (stable)
 │   │ └─┬ members
 │   │   ├─┬ provideAsClass() method (stable)
 │   │   │ ├── abstract
 │   │   │ └── returns: jsii-calc.Implementation
 │   │   └─┬ provideAsInterface() method (stable)
 │   │     ├── abstract
 │   │     └── returns: jsii-calc.IAnonymouslyImplementMe
 │   ├─┬ interface IAnonymouslyImplementMe (stable)
 │   │ └─┬ members
 │   │   ├─┬ verb() method (stable)
 │   │   │ ├── abstract
 │   │   │ └── returns: string
 │   │   └─┬ value property (stable)
 │   │     ├── abstract
 │   │     ├── immutable
 │   │     └── type: number
 │   ├─┬ interface IAnotherPublicInterface (stable)
 │   │ └─┬ members
 │   │   └─┬ a property (stable)
 │   │     ├── abstract
 │   │     └── type: string
 │   ├─┬ interface IBell (stable)
 │   │ └─┬ members
 │   │   └─┬ ring() method (stable)
 │   │     ├── abstract
 │   │     └── returns: void
 │   ├─┬ interface IBellRinger (stable)
 │   │ └─┬ members
 │   │   └─┬ yourTurn(bell) method (stable)
 │   │     ├── abstract
 │   │     ├─┬ parameters
 │   │     │ └─┬ bell
 │   │     │   └── type: jsii-calc.IBell
 │   │     └── returns: void
 │   ├─┬ interface IConcreteBellRinger (stable)
 │   │ └─┬ members
 │   │   └─┬ yourTurn(bell) method (stable)
 │   │     ├── abstract
 │   │     ├─┬ parameters
 │   │     │ └─┬ bell
 │   │     │   └── type: jsii-calc.Bell
 │   │     └── returns: void
 │   ├─┬ interface IDeprecatedInterface (deprecated)
 │   │ └─┬ members
 │   │   ├─┬ method() method (deprecated)
 │   │   │ ├── abstract
 │   │   │ └── returns: void
 │   │   └─┬ mutableProperty property (deprecated)
 │   │     ├── abstract
 │   │     └── type: Optional<number>
 │   ├─┬ interface IExperimentalInterface (experimental)
 │   │ └─┬ members
 │   │   ├─┬ method() method (experimental)
 │   │   │ ├── abstract
 │   │   │ └── returns: void
 │   │   └─┬ mutableProperty property (experimental)
 │   │     ├── abstract
 │   │     └── type: Optional<number>
 │   ├─┬ interface IExtendsPrivateInterface (stable)
 │   │ └─┬ members
 │   │   ├─┬ moreThings property (stable)
 │   │   │ ├── abstract
 │   │   │ ├── immutable
 │   │   │ └── type: Array<string>
 │   │   └─┬ private property (stable)
 │   │     ├── abstract
 │   │     └── type: string
 │   ├─┬ interface IExternalInterface (stable)
 │   │ └─┬ members
 │   │   ├─┬ method() method (stable)
 │   │   │ ├── abstract
 │   │   │ └── returns: void
 │   │   └─┬ mutableProperty property (stable)
 │   │     ├── abstract
 │   │     └── type: Optional<number>
 │   ├─┬ interface IFriendlier (stable)
 │   │ ├─┬ interfaces
 │   │ │ └── IFriendly
 │   │ └─┬ members
 │   │   ├─┬ farewell() method (stable)
 │   │   │ ├── abstract
 │   │   │ └── returns: string
 │   │   └─┬ goodbye() method (stable)
 │   │     ├── abstract
 │   │     └── returns: string
 │   ├─┬ interface IFriendlyRandomGenerator (stable)
 │   │ ├─┬ interfaces
 │   │ │ ├── IRandomNumberGenerator
 │   │ │ └── IFriendly
 │   │ └── members
 │   ├─┬ interface IInterfaceImplementedByAbstractClass (stable)
 │   │ └─┬ members
 │   │   └─┬ propFromInterface property (stable)
 │   │     ├── abstract
 │   │     ├── immutable
 │   │     └── type: string
 │   ├─┬ interface IInterfaceThatShouldNotBeADataType (stable)
 │   │ ├─┬ interfaces
 │   │ │ └── IInterfaceWithMethods
 │   │ └─┬ members
 │   │   └─┬ otherValue property (stable)
 │   │     ├── abstract
 │   │     ├── immutable
 │   │     └── type: string
 │   ├─┬ interface IInterfaceWithInternal (stable)
 │   │ └─┬ members
 │   │   └─┬ visible() method (stable)
 │   │     ├── abstract
 │   │     └── returns: void
 │   ├─┬ interface IInterfaceWithMethods (stable)
 │   │ └─┬ members
 │   │   ├─┬ doThings() method (stable)
 │   │   │ ├── abstract
 │   │   │ └── returns: void
 │   │   └─┬ value property (stable)
 │   │     ├── abstract
 │   │     ├── immutable
 │   │     └── type: string
 │   ├─┬ interface IInterfaceWithOptionalMethodArguments (stable)
 │   │ └─┬ members
 │   │   └─┬ hello(arg1,arg2) method (stable)
 │   │     ├── abstract
 │   │     ├─┬ parameters
 │   │     │ ├─┬ arg1
 │   │     │ │ └── type: string
 │   │     │ └─┬ arg2
 │   │     │   └── type: Optional<number>
 │   │     └── returns: void
 │   ├─┬ interface IInterfaceWithProperties (stable)
 │   │ └─┬ members
 │   │   ├─┬ readOnlyString property (stable)
 │   │   │ ├── abstract
 │   │   │ ├── immutable
 │   │   │ └── type: string
 │   │   └─┬ readWriteString property (stable)
 │   │     ├── abstract
 │   │     └── type: string
 │   ├─┬ interface IInterfaceWithPropertiesExtension (stable)
 │   │ ├─┬ interfaces
 │   │ │ └── IInterfaceWithProperties
 │   │ └─┬ members
 │   │   └─┬ foo property (stable)
 │   │     ├── abstract
 │   │     └── type: number
 │   ├─┬ interface IJSII417Derived (stable)
 │   │ ├─┬ interfaces
 │   │ │ └── IJSII417PublicBaseOfBase
 │   │ └─┬ members
 │   │   ├─┬ bar() method (stable)
 │   │   │ ├── abstract
 │   │   │ └── returns: void
 │   │   ├─┬ baz() method (stable)
 │   │   │ ├── abstract
 │   │   │ └── returns: void
 │   │   └─┬ property property (stable)
 │   │     ├── abstract
 │   │     ├── immutable
 │   │     └── type: string
 │   ├─┬ interface IJSII417PublicBaseOfBase (stable)
 │   │ └─┬ members
 │   │   ├─┬ foo() method (stable)
 │   │   │ ├── abstract
 │   │   │ └── returns: void
 │   │   └─┬ hasRoot property (stable)
 │   │     ├── abstract
 │   │     ├── immutable
 │   │     └── type: boolean
 │   ├─┬ interface IJsii487External (stable)
 │   │ └── members
 │   ├─┬ interface IJsii487External2 (stable)
 │   │ └── members
 │   ├─┬ interface IJsii496 (stable)
 │   │ └── members
 │   ├─┬ interface IMutableObjectLiteral (stable)
 │   │ └─┬ members
 │   │   └─┬ value property (stable)
 │   │     ├── abstract
 │   │     └── type: string
 │   ├─┬ interface INonInternalInterface (stable)
 │   │ ├─┬ interfaces
 │   │ │ └── IAnotherPublicInterface
 │   │ └─┬ members
 │   │   ├─┬ b property (stable)
 │   │   │ ├── abstract
 │   │   │ └── type: string
 │   │   └─┬ c property (stable)
 │   │     ├── abstract
 │   │     └── type: string
 │   ├─┬ interface IObjectWithProperty (stable)
 │   │ └─┬ members
 │   │   ├─┬ wasSet() method (stable)
 │   │   │ ├── abstract
 │   │   │ └── returns: boolean
 │   │   └─┬ property property (stable)
 │   │     ├── abstract
 │   │     └── type: string
 │   ├─┬ interface IOptionalMethod (stable)
 │   │ └─┬ members
 │   │   └─┬ optional() method (stable)
 │   │     ├── abstract
 │   │     └── returns: Optional<string>
 │   ├─┬ interface IPrivatelyImplemented (stable)
 │   │ └─┬ members
 │   │   └─┬ success property (stable)
 │   │     ├── abstract
 │   │     ├── immutable
 │   │     └── type: boolean
 │   ├─┬ interface IPublicInterface (stable)
 │   │ └─┬ members
 │   │   └─┬ bye() method (stable)
 │   │     ├── abstract
 │   │     └── returns: string
 │   ├─┬ interface IPublicInterface2 (stable)
 │   │ └─┬ members
 │   │   └─┬ ciao() method (stable)
 │   │     ├── abstract
 │   │     └── returns: string
 │   ├─┬ interface IRandomNumberGenerator (stable)
 │   │ └─┬ members
 │   │   └─┬ next() method (stable)
 │   │     ├── abstract
 │   │     └── returns: number
 │   ├─┬ interface IReturnJsii976 (stable)
 │   │ └─┬ members
 │   │   └─┬ foo property (stable)
 │   │     ├── abstract
 │   │     ├── immutable
 │   │     └── type: number
 │   ├─┬ interface IReturnsNumber (stable)
 │   │ └─┬ members
 │   │   ├─┬ obtainNumber() method (stable)
 │   │   │ ├── abstract
 │   │   │ └── returns: @scope/jsii-calc-lib.IDoublable
 │   │   └─┬ numberProp property (stable)
 │   │     ├── abstract
 │   │     ├── immutable
 │   │     └── type: @scope/jsii-calc-lib.Number
 │   ├─┬ interface IStableInterface (stable)
 │   │ └─┬ members
 │   │   ├─┬ method() method (stable)
 │   │   │ ├── abstract
 │   │   │ └── returns: void
 │   │   └─┬ mutableProperty property (stable)
 │   │     ├── abstract
 │   │     └── type: Optional<number>
 │   ├─┬ interface IStructReturningDelegate (stable)
 │   │ └─┬ members
 │   │   └─┬ returnStruct() method (stable)
 │   │     ├── abstract
 │   │     └── returns: jsii-calc.StructB
 │   ├─┬ interface IWallClock (stable)
 │   │ └─┬ members
 │   │   └─┬ iso8601Now() method (stable)
 │   │     ├── abstract
 │   │     └── returns: string
 │   ├─┬ interface ImplictBaseOfBase (stable)
 │   │ ├─┬ interfaces
 │   │ │ └── BaseProps
 │   │ └─┬ members
 │   │   └─┬ goo property (stable)
 │   │     ├── abstract
 │   │     ├── immutable
 │   │     └── type: date
 │   ├─┬ interface PropBooleanValue (stable)
 │   │ └─┬ members
 │   │   └─┬ value property (stable)
 │   │     ├── abstract
 │   │     ├── immutable
 │   │     └── type: boolean
 │   ├─┬ interface PropProperty (stable)
 │   │ └─┬ members
 │   │   └─┬ prop property (stable)
 │   │     ├── abstract
 │   │     ├── immutable
 │   │     └── type: jsii-calc.LevelOne.PropBooleanValue
 │   ├─┬ interface LevelOneProps (stable)
 │   │ └─┬ members
 │   │   └─┬ prop property (stable)
 │   │     ├── abstract
 │   │     ├── immutable
 │   │     └── type: jsii-calc.LevelOne.PropProperty
 │   ├─┬ interface LoadBalancedFargateServiceProps (stable)
 │   │ └─┬ members
 │   │   ├─┬ containerPort property (stable)
 │   │   │ ├── abstract
 │   │   │ ├── immutable
 │   │   │ └── type: Optional<number>
 │   │   ├─┬ cpu property (stable)
 │   │   │ ├── abstract
 │   │   │ ├── immutable
 │   │   │ └── type: Optional<string>
 │   │   ├─┬ memoryMiB property (stable)
 │   │   │ ├── abstract
 │   │   │ ├── immutable
 │   │   │ └── type: Optional<string>
 │   │   ├─┬ publicLoadBalancer property (stable)
 │   │   │ ├── abstract
 │   │   │ ├── immutable
 │   │   │ └── type: Optional<boolean>
 │   │   └─┬ publicTasks property (stable)
 │   │     ├── abstract
 │   │     ├── immutable
 │   │     └── type: Optional<boolean>
 │   ├─┬ interface NestedStruct (stable)
 │   │ └─┬ members
 │   │   └─┬ numberProp property (stable)
 │   │     ├── abstract
 │   │     ├── immutable
 │   │     └── type: number
 │   ├─┬ interface NullShouldBeTreatedAsUndefinedData (stable)
 │   │ └─┬ members
 │   │   ├─┬ arrayWithThreeElementsAndUndefinedAsSecondArgument property (stable)
 │   │   │ ├── abstract
 │   │   │ ├── immutable
 │   │   │ └── type: Array<any>
 │   │   └─┬ thisShouldBeUndefined property (stable)
 │   │     ├── abstract
 │   │     ├── immutable
 │   │     └── type: any
 │   ├─┬ interface OptionalStruct (stable)
 │   │ └─┬ members
 │   │   └─┬ field property (stable)
 │   │     ├── abstract
 │   │     ├── immutable
 │   │     └── type: Optional<string>
 │   ├─┬ interface ParentStruct982 (stable)
 │   │ └─┬ members
 │   │   └─┬ foo property (stable)
 │   │     ├── abstract
 │   │     ├── immutable
 │   │     └── type: string
 │   ├─┬ interface RootStruct (stable)
 │   │ └─┬ members
 │   │   ├─┬ stringProp property (stable)
 │   │   │ ├── abstract
 │   │   │ ├── immutable
 │   │   │ └── type: string
 │   │   └─┬ nestedStruct property (stable)
 │   │     ├── abstract
 │   │     ├── immutable
 │   │     └── type: Optional<jsii-calc.NestedStruct>
 │   ├─┬ interface SecondLevelStruct (stable)
 │   │ └─┬ members
 │   │   ├─┬ deeperRequiredProp property (stable)
 │   │   │ ├── abstract
 │   │   │ ├── immutable
 │   │   │ └── type: string
 │   │   └─┬ deeperOptionalProp property (stable)
 │   │     ├── abstract
 │   │     ├── immutable
 │   │     └── type: Optional<string>
 │   ├─┬ interface SmellyStruct (stable)
 │   │ └─┬ members
 │   │   ├─┬ property property (stable)
 │   │   │ ├── abstract
 │   │   │ ├── immutable
 │   │   │ └── type: string
 │   │   └─┬ yetAnoterOne property (stable)
 │   │     ├── abstract
 │   │     ├── immutable
 │   │     └── type: boolean
 │   ├─┬ interface StableStruct (stable)
 │   │ └─┬ members
 │   │   └─┬ readonlyProperty property (stable)
 │   │     ├── abstract
 │   │     ├── immutable
 │   │     └── type: string
 │   ├─┬ interface StructA (stable)
 │   │ └─┬ members
 │   │   ├─┬ requiredString property (stable)
 │   │   │ ├── abstract
 │   │   │ ├── immutable
 │   │   │ └── type: string
 │   │   ├─┬ optionalNumber property (stable)
 │   │   │ ├── abstract
 │   │   │ ├── immutable
 │   │   │ └── type: Optional<number>
 │   │   └─┬ optionalString property (stable)
 │   │     ├── abstract
 │   │     ├── immutable
 │   │     └── type: Optional<string>
 │   ├─┬ interface StructB (stable)
 │   │ └─┬ members
 │   │   ├─┬ requiredString property (stable)
 │   │   │ ├── abstract
 │   │   │ ├── immutable
 │   │   │ └── type: string
 │   │   ├─┬ optionalBoolean property (stable)
 │   │   │ ├── abstract
 │   │   │ ├── immutable
 │   │   │ └── type: Optional<boolean>
 │   │   └─┬ optionalStructA property (stable)
 │   │     ├── abstract
 │   │     ├── immutable
 │   │     └── type: Optional<jsii-calc.StructA>
 │   ├─┬ interface StructParameterType (stable)
 │   │ └─┬ members
 │   │   ├─┬ scope property (stable)
 │   │   │ ├── abstract
 │   │   │ ├── immutable
 │   │   │ └── type: string
 │   │   └─┬ props property (stable)
 │   │     ├── abstract
 │   │     ├── immutable
 │   │     └── type: Optional<boolean>
 │   ├─┬ interface StructWithEnum (stable)
 │   │ └─┬ members
 │   │   ├─┬ foo property (stable)
 │   │   │ ├── abstract
 │   │   │ ├── immutable
 │   │   │ └── type: jsii-calc.StringEnum
 │   │   └─┬ bar property (stable)
 │   │     ├── abstract
 │   │     ├── immutable
 │   │     └── type: Optional<jsii-calc.AllTypesEnum>
 │   ├─┬ interface StructWithJavaReservedWords (stable)
 │   │ └─┬ members
 │   │   ├─┬ default property (stable)
 │   │   │ ├── abstract
 │   │   │ ├── immutable
 │   │   │ └── type: string
 │   │   ├─┬ assert property (stable)
 │   │   │ ├── abstract
 │   │   │ ├── immutable
 │   │   │ └── type: Optional<string>
 │   │   ├─┬ result property (stable)
 │   │   │ ├── abstract
 │   │   │ ├── immutable
 │   │   │ └── type: Optional<string>
 │   │   └─┬ that property (stable)
 │   │     ├── abstract
 │   │     ├── immutable
 │   │     └── type: Optional<string>
 │   ├─┬ interface SupportsNiceJavaBuilderProps (stable)
 │   │ └─┬ members
 │   │   ├─┬ bar property (stable)
 │   │   │ ├── abstract
 │   │   │ ├── immutable
 │   │   │ └── type: number
 │   │   └─┬ id property (stable)
 │   │     ├── abstract
 │   │     ├── immutable
 │   │     └── type: Optional<string>
 │   ├─┬ interface TopLevelStruct (stable)
 │   │ └─┬ members
 │   │   ├─┬ required property (stable)
 │   │   │ ├── abstract
 │   │   │ ├── immutable
 │   │   │ └── type: string
 │   │   ├─┬ secondLevel property (stable)
 │   │   │ ├── abstract
 │   │   │ ├── immutable
 │   │   │ └── type: number | jsii-calc.SecondLevelStruct
 │   │   └─┬ optional property (stable)
 │   │     ├── abstract
 │   │     ├── immutable
 │   │     └── type: Optional<string>
 │   ├─┬ interface UnionProperties (stable)
 │   │ └─┬ members
 │   │   ├─┬ bar property (stable)
 │   │   │ ├── abstract
 │   │   │ ├── immutable
 │   │   │ └── type: string | number | jsii-calc.AllTypes
 │   │   └─┬ foo property (stable)
 │   │     ├── abstract
 │   │     ├── immutable
 │   │     └── type: Optional<string | number>
 │   ├─┬ enum AllTypesEnum (stable)
 │   │ ├── MY_ENUM_VALUE (stable)
 │   │ ├── YOUR_ENUM_VALUE (stable)
 │   │ └── THIS_IS_GREAT (stable)
 │   ├─┬ enum DeprecatedEnum (deprecated)
 │   │ ├── OPTION_A (deprecated)
 │   │ └── OPTION_B (deprecated)
 │   ├─┬ enum ExperimentalEnum (experimental)
 │   │ ├── OPTION_A (experimental)
 │   │ └── OPTION_B (experimental)
 │   ├─┬ enum ExternalEnum (stable)
 │   │ ├── OPTION_A (stable)
 │   │ └── OPTION_B (stable)
 │   ├─┬ enum SingletonIntEnum (stable)
 │   │ └── SINGLETON_INT (stable)
 │   ├─┬ enum SingletonStringEnum (stable)
 │   │ └── SINGLETON_STRING (stable)
 │   ├─┬ enum StableEnum (stable)
 │   │ ├── OPTION_A (stable)
 │   │ └── OPTION_B (stable)
 │   └─┬ enum StringEnum (stable)
 │     ├── A (stable)
 │     ├── B (stable)
 │     └── C (stable)
 ├─┬ @scope/jsii-calc-base
 │ ├─┬ dependencies
 │ │ └── @scope/jsii-calc-base-of-base
 │ └─┬ types
 │   ├─┬ class Base
 │   │ └─┬ members
 │   │   ├── <initializer>() initializer
 │   │   └─┬ typeName() method
 │   │     └── returns: any
 │   ├─┬ class StaticConsumer
 │   │ └─┬ members
 │   │   ├── <initializer>() initializer
 │   │   └─┬ static consume(args) method
 │   │     ├── static
 │   │     ├── variadic
 │   │     ├─┬ parameters
 │   │     │ └─┬ args
 │   │     │   ├── type: any
 │   │     │   └── variadic
 │   │     └── returns: void
 │   ├─┬ interface BaseProps
 │   │ ├─┬ interfaces
 │   │ │ └── VeryBaseProps
 │   │ └─┬ members
 │   │   └─┬ bar property
 │   │     ├── abstract
 │   │     ├── immutable
 │   │     └── type: string
 │   └─┬ interface IBaseInterface
 │     ├─┬ interfaces
 │     │ └── IVeryBaseInterface
 │     └─┬ members
 │       └─┬ bar() method
 │         ├── abstract
 │         └── returns: void
 ├─┬ @scope/jsii-calc-base-of-base
 │ └─┬ types
 │   ├─┬ class StaticConsumer
 │   │ └─┬ members
 │   │   └─┬ static consume(_args) method
 │   │     ├── static
 │   │     ├── variadic
 │   │     ├─┬ parameters
 │   │     │ └─┬ _args
 │   │     │   ├── type: any
 │   │     │   └── variadic
 │   │     └── returns: void
 │   ├─┬ class Very (experimental)
 │   │ └─┬ members
 │   │   ├── <initializer>() initializer (experimental)
 │   │   └─┬ hey() method (experimental)
 │   │     └── returns: number
 │   ├─┬ interface IVeryBaseInterface
 │   │ └─┬ members
 │   │   └─┬ foo() method
 │   │     ├── abstract
 │   │     └── returns: void
 │   └─┬ interface VeryBaseProps
 │     └─┬ members
 │       └─┬ foo property
 │         ├── abstract
 │         ├── immutable
 │         └── type: @scope/jsii-calc-base-of-base.Very
 └─┬ @scope/jsii-calc-lib
   ├─┬ dependencies
   │ ├── @scope/jsii-calc-base
   │ └── @scope/jsii-calc-base-of-base
   ├─┬ submodules
   │ └─┬ submodule
   │   └─┬ types
   │     ├─┬ class NestingClass (deprecated)
   │     │ └── members
   │     ├─┬ class NestedClass (deprecated)
   │     │ └─┬ members
   │     │   ├── <initializer>() initializer (deprecated)
   │     │   └─┬ property property (deprecated)
   │     │     ├── immutable
   │     │     └── type: string
   │     ├─┬ class Reflector (deprecated)
   │     │ └─┬ members
   │     │   ├── <initializer>() initializer (deprecated)
   │     │   └─┬ asMap(reflectable) method (deprecated)
   │     │     ├─┬ parameters
   │     │     │ └─┬ reflectable
   │     │     │   └── type: @scope/jsii-calc-lib.submodule.IReflectable
   │     │     └── returns: Map<string => any>
   │     ├─┬ interface IReflectable (deprecated)
   │     │ └─┬ members
   │     │   └─┬ entries property (deprecated)
   │     │     ├── abstract
   │     │     ├── immutable
   │     │     └── type: Array<@scope/jsii-calc-lib.submodule.ReflectableEntry>
   │     ├─┬ interface NestedStruct (deprecated)
   │     │ └─┬ members
   │     │   └─┬ name property (deprecated)
   │     │     ├── abstract
   │     │     ├── immutable
   │     │     └── type: string
   │     └─┬ interface ReflectableEntry (deprecated)
   │       └─┬ members
   │         ├─┬ key property (deprecated)
   │         │ ├── abstract
   │         │ ├── immutable
   │         │ └── type: string
   │         └─┬ value property (deprecated)
   │           ├── abstract
   │           ├── immutable
   │           └── type: any
   └─┬ types
     ├─┬ class BaseFor2647 (deprecated)
     │ └─┬ members
     │   ├─┬ <initializer>(very) initializer (deprecated)
     │   │ └─┬ parameters
     │   │   └─┬ very
     │   │     └── type: @scope/jsii-calc-base-of-base.Very
     │   └─┬ foo(obj) method (deprecated)
     │     ├─┬ parameters
     │     │ └─┬ obj
     │     │   └── type: @scope/jsii-calc-base.IBaseInterface
     │     └── returns: void
     ├─┬ class Number (deprecated)
     │ ├── base: NumericValue
     │ ├── interfaces: IDoublable
     │ └─┬ members
     │   ├─┬ <initializer>(value) initializer (deprecated)
     │   │ └─┬ parameters
     │   │   └─┬ value
     │   │     └── type: number
     │   ├─┬ doubleValue property (deprecated)
     │   │ ├── immutable
     │   │ └── type: number
     │   └─┬ value property (deprecated)
     │     ├── immutable
     │     └── type: number
     ├─┬ class NumericValue (deprecated)
     │ ├── base: Base
     │ └─┬ members
     │   ├── <initializer>() initializer (deprecated)
     │   ├─┬ toString() method (deprecated)
     │   │ └── returns: string
     │   └─┬ value property (deprecated)
     │     ├── abstract
     │     ├── immutable
     │     └── type: number
     ├─┬ class Operation (deprecated)
     │ ├── base: NumericValue
     │ └─┬ members
     │   ├── <initializer>() initializer (deprecated)
     │   └─┬ toString() method (deprecated)
     │     ├── abstract
     │     └── returns: string
     ├─┬ interface DiamondLeft (deprecated)
     │ └─┬ members
     │   ├─┬ hoistedTop property (deprecated)
     │   │ ├── abstract
     │   │ ├── immutable
     │   │ └── type: Optional<string>
     │   └─┬ left property (deprecated)
     │     ├── abstract
     │     ├── immutable
     │     └── type: Optional<number>
     ├─┬ interface DiamondRight (deprecated)
     │ └─┬ members
     │   ├─┬ hoistedTop property (deprecated)
     │   │ ├── abstract
     │   │ ├── immutable
     │   │ └── type: Optional<string>
     │   └─┬ right property (deprecated)
     │     ├── abstract
     │     ├── immutable
     │     └── type: Optional<boolean>
     ├─┬ interface IDoublable (deprecated)
     │ └─┬ members
     │   └─┬ doubleValue property (deprecated)
     │     ├── abstract
     │     ├── immutable
     │     └── type: number
     ├─┬ interface IFriendly (deprecated)
     │ └─┬ members
     │   └─┬ hello() method (deprecated)
     │     ├── abstract
     │     └── returns: string
     ├─┬ interface IThreeLevelsInterface (deprecated)
     │ ├─┬ interfaces
     │ │ └── IBaseInterface
     │ └─┬ members
     │   └─┬ baz() method (deprecated)
     │     ├── abstract
     │     └── returns: void
     ├─┬ interface MyFirstStruct (deprecated)
     │ └─┬ members
     │   ├─┬ anumber property (deprecated)
     │   │ ├── abstract
     │   │ ├── immutable
     │   │ └── type: number
     │   ├─┬ astring property (deprecated)
     │   │ ├── abstract
     │   │ ├── immutable
     │   │ └── type: string
     │   └─┬ firstOptional property (deprecated)
     │     ├── abstract
     │     ├── immutable
     │     └── type: Optional<Array<string>>
     ├─┬ interface StructWithOnlyOptionals (deprecated)
     │ └─┬ members
     │   ├─┬ optional1 property (deprecated)
     │   │ ├── abstract
     │   │ ├── immutable
     │   │ └── type: Optional<string>
     │   ├─┬ optional2 property (deprecated)
     │   │ ├── abstract
     │   │ ├── immutable
     │   │ └── type: Optional<number>
     │   └─┬ optional3 property (deprecated)
     │     ├── abstract
     │     ├── immutable
     │     └── type: Optional<boolean>
     └─┬ enum EnumFromScopedModule (deprecated)
       ├── VALUE1 (deprecated)
       └── VALUE2 (deprecated)
"
`;

exports[`jsii-tree --inheritance 1`] = `
"assemblies
 ├─┬ jsii-calc
 │ ├─┬ submodules
 │ │ ├─┬ DerivedClassHasNoProperties
 │ │ │ └─┬ types
 │ │ │   ├── class Base
 │ │ │   └─┬ class Derived
 │ │ │     └── base: Base
 │ │ ├─┬ InterfaceInNamespaceIncludesClasses
 │ │ │ └─┬ types
 │ │ │   ├── class Foo
 │ │ │   └── interface Hello
 │ │ ├─┬ InterfaceInNamespaceOnlyInterface
 │ │ │ └─┬ types
 │ │ │   └── interface Hello
 │ │ ├─┬ PythonSelf
 │ │ │ └─┬ types
 │ │ │   ├── class ClassWithSelf
 │ │ │   ├── class ClassWithSelfKwarg
 │ │ │   ├── interface IInterfaceWithSelf
 │ │ │   └── interface StructWithSelf
 │ │ ├─┬ composition
 │ │ │ └─┬ types
 │ │ │   ├─┬ class CompositeOperation
 │ │ │   │ └── base: Operation
 │ │ │   └── enum CompositionStringStyle
 │ │ ├─┬ module2530
 │ │ │ └─┬ types
 │ │ │   └── class MyClass
<<<<<<< HEAD
=======
 │ │ ├─┬ module2617
 │ │ │ └─┬ types
 │ │ │   └── class OnlyStatics
>>>>>>> 25528fb1
 │ │ ├─┬ module2647
 │ │ │ └─┬ types
 │ │ │   └─┬ class ExtendAndImplement
 │ │ │     ├── base: BaseFor2647
 │ │ │     └── interfaces: IFriendly
 │ │ ├─┬ module2689
 │ │ │ ├─┬ submodules
 │ │ │ │ ├─┬ methods
 │ │ │ │ │ └─┬ types
 │ │ │ │ │   └── class MyClass
 │ │ │ │ ├─┬ props
 │ │ │ │ │ └─┬ types
 │ │ │ │ │   └── class MyClass
 │ │ │ │ ├─┬ retval
 │ │ │ │ │ └─┬ types
 │ │ │ │ │   └── class MyClass
 │ │ │ │ └─┬ structs
 │ │ │ │   └─┬ types
 │ │ │ │     └── interface MyStruct
 │ │ │ └── types
 │ │ ├─┬ module2692
 │ │ │ ├─┬ submodules
 │ │ │ │ ├─┬ submodule1
 │ │ │ │ │ └─┬ types
 │ │ │ │ │   └── interface Bar
 │ │ │ │ └─┬ submodule2
 │ │ │ │   └─┬ types
 │ │ │ │     ├── interface Bar
 │ │ │ │     └─┬ interface Foo
 │ │ │ │       └─┬ interfaces
 │ │ │ │         ├── Bar
 │ │ │ │         └── Bar
 │ │ │ └── types
 │ │ ├─┬ module2700
 │ │ │ └─┬ types
 │ │ │   ├─┬ class Base
 │ │ │   │ └── interfaces: IFoo
 │ │ │   ├─┬ class Derived
 │ │ │   │ ├── base: Base
 │ │ │   │ └── interfaces: IFoo
 │ │ │   └── interface IFoo
 │ │ ├─┬ nodirect
 │ │ │ ├─┬ submodules
 │ │ │ │ ├─┬ sub1
 │ │ │ │ │ └─┬ types
 │ │ │ │ │   └── class TypeFromSub1
 │ │ │ │ └─┬ sub2
 │ │ │ │   └─┬ types
 │ │ │ │     └── class TypeFromSub2
 │ │ │ └── types
 │ │ ├─┬ onlystatic
 │ │ │ └─┬ types
 │ │ │   └── class OnlyStaticMethods
 │ │ └─┬ submodule
 │ │   ├─┬ submodules
 │ │   │ ├─┬ back_references
 │ │   │ │ └─┬ types
 │ │   │ │   └── interface MyClassReference
 │ │   │ ├─┬ child
 │ │   │ │ └─┬ types
 │ │   │ │   ├── class InnerClass
 │ │   │ │   ├── class OuterClass
 │ │   │ │   ├─┬ interface KwargsProps
 │ │   │ │   │ └─┬ interfaces
 │ │   │ │   │   └── SomeStruct
 │ │   │ │   ├── interface SomeStruct
 │ │   │ │   ├── interface Structure
 │ │   │ │   ├── enum Awesomeness
 │ │   │ │   ├── enum Goodness
 │ │   │ │   └── enum SomeEnum
 │ │   │ ├─┬ isolated
 │ │   │ │ └─┬ types
 │ │   │ │   └── class Kwargs
 │ │   │ ├─┬ nested_submodule
 │ │   │ │ ├─┬ submodules
 │ │   │ │ │ └─┬ deeplyNested
 │ │   │ │ │   └─┬ types
 │ │   │ │ │     └── interface INamespaced
 │ │   │ │ └─┬ types
 │ │   │ │   └─┬ class Namespaced
 │ │   │ │     └── interfaces: INamespaced
 │ │   │ ├─┬ param
 │ │   │ │ └─┬ types
 │ │   │ │   └── interface SpecialParameter
 │ │   │ └─┬ returnsparam
 │ │   │   └─┬ types
 │ │   │     └── class ReturnsSpecialParameter
 │ │   └─┬ types
 │ │     ├─┬ class MyClass
 │ │     │ └── interfaces: INamespaced
 │ │     └── interface Default
 │ └─┬ types
 │   ├─┬ class AbstractClass
 │   │ ├── base: AbstractClassBase
 │   │ └── interfaces: IInterfaceImplementedByAbstractClass
 │   ├── class AbstractClassBase
 │   ├── class AbstractClassReturner
 │   ├── class AbstractSuite
 │   ├─┬ class Add
 │   │ └── base: BinaryOperation
 │   ├── class AllTypes
 │   ├── class AllowedMethodNames
 │   ├── class AmbiguousParameters
 │   ├─┬ class AnonymousImplementationProvider
 │   │ └── interfaces: IAnonymousImplementationProvider
 │   ├── class AsyncVirtualMethods
 │   ├── class AugmentableClass
 │   ├── class BaseJsii976
 │   ├─┬ class Bell
 │   │ └── interfaces: IBell
 │   ├─┬ class BinaryOperation
 │   │ ├── base: Operation
 │   │ └── interfaces: IFriendly
 │   ├── class BurriedAnonymousObject
 │   ├─┬ class Calculator
 │   │ └── base: CompositeOperation
 │   ├─┬ class ClassThatImplementsTheInternalInterface
 │   │ └── interfaces: INonInternalInterface
 │   ├─┬ class ClassThatImplementsThePrivateInterface
 │   │ └── interfaces: INonInternalInterface
 │   ├── class ClassWithCollections
 │   ├── class ClassWithDocs
 │   ├── class ClassWithJavaReservedWords
 │   ├── class ClassWithMutableObjectLiteralProperty
 │   ├─┬ class ClassWithPrivateConstructorAndAutomaticProperties
 │   │ └── interfaces: IInterfaceWithProperties
 │   ├── class ConfusingToJackson
 │   ├── class ConstructorPassesThisOut
 │   ├── class Constructors
 │   ├── class ConsumePureInterface
 │   ├── class ConsumerCanRingBell
 │   ├── class ConsumersOfThisCrazyTypeSystem
 │   ├── class DataRenderer
 │   ├── class Default
 │   ├── class DefaultedConstructorArgument
 │   ├── class Demonstrate982
 │   ├── class DeprecatedClass
 │   ├── class DisappointingCollectionSource
 │   ├── class DoNotOverridePrivates
 │   ├── class DoNotRecognizeAnyAsOptional
 │   ├── class DocumentedClass
 │   ├── class DontComplainAboutVariadicAfterOptional
 │   ├─┬ class DoubleTrouble
 │   │ └── interfaces: IFriendlyRandomGenerator
 │   ├── class DynamicPropertyBearer
 │   ├─┬ class DynamicPropertyBearerChild
 │   │ └── base: DynamicPropertyBearer
 │   ├── class Entropy
 │   ├── class EnumDispenser
 │   ├── class EraseUndefinedHashValues
 │   ├── class ExperimentalClass
 │   ├── class ExportedBaseClass
 │   ├── class ExternalClass
 │   ├── class GiveMeStructs
 │   ├── class GreetingAugmenter
 │   ├── class ImplementInternalInterface
 │   ├── class Implementation
 │   ├─┬ class ImplementsInterfaceWithInternal
 │   │ └── interfaces: IInterfaceWithInternal
 │   ├─┬ class ImplementsInterfaceWithInternalSubclass
 │   │ └── base: ImplementsInterfaceWithInternal
 │   ├── class ImplementsPrivateInterface
 │   ├─┬ class InbetweenClass
 │   │ ├── base: PublicClass
 │   │ └── interfaces: IPublicInterface2
 │   ├── class InterfaceCollections
 │   ├── class InterfacesMaker
 │   ├── class Isomorphism
 │   ├── class Issue2638
 │   ├── class Issue2638B
 │   ├─┬ class JSII417Derived
 │   │ └── base: JSII417PublicBaseOfBase
 │   ├── class JSII417PublicBaseOfBase
 │   ├── class JSObjectLiteralForInterface
 │   ├── class JSObjectLiteralToNative
 │   ├── class JSObjectLiteralToNativeClass
 │   ├── class JavaReservedWords
 │   ├─┬ class Jsii487Derived
 │   │ └── interfaces: IJsii487External2,IJsii487External
 │   ├─┬ class Jsii496Derived
 │   │ └── interfaces: IJsii496
 │   ├── class JsiiAgent
 │   ├── class JsonFormatter
 │   ├── class LevelOne
 │   ├── class MethodNamedProperty
 │   ├─┬ class Multiply
 │   │ ├── base: BinaryOperation
 │   │ └── interfaces: IFriendlier,IRandomNumberGenerator
 │   ├─┬ class Negate
 │   │ ├── base: UnaryOperation
 │   │ └── interfaces: IFriendlier
 │   ├── class NestedClassInstance
 │   ├── class NodeStandardLibrary
 │   ├── class NullShouldBeTreatedAsUndefined
 │   ├── class NumberGenerator
 │   ├── class ObjectRefsInCollections
 │   ├── class ObjectWithPropertyProvider
 │   ├── class Old
 │   ├── class OptionalArgumentInvoker
 │   ├── class OptionalConstructorArgument
 │   ├── class OptionalStructConsumer
 │   ├── class OverridableProtectedMember
 │   ├── class OverrideReturnsObject
 │   ├── class PartiallyInitializedThisConsumer
 │   ├── class Polymorphism
 │   ├─┬ class Power
 │   │ └── base: CompositeOperation
 │   ├── class PropertyNamedProperty
 │   ├── class PublicClass
 │   ├── class PythonReservedWords
 │   ├── class ReferenceEnumFromScopedPackage
 │   ├── class ReturnsPrivateImplementationOfInterface
 │   ├── class RootStructValidator
 │   ├── class RuntimeTypeChecking
 │   ├── class SingleInstanceTwoTypes
 │   ├── class SingletonInt
 │   ├── class SingletonString
 │   ├── class SomeTypeJsii976
 │   ├── class StableClass
 │   ├── class StaticContext
 │   ├─┬ class StaticHelloChild
 │   │ └── base: StaticHelloParent
 │   ├── class StaticHelloParent
 │   ├── class Statics
 │   ├── class StripInternal
 │   ├── class StructPassing
 │   ├── class StructUnionConsumer
 │   ├─┬ class Sum
 │   │ └── base: CompositeOperation
 │   ├─┬ class SupportsNiceJavaBuilder
 │   │ └── base: SupportsNiceJavaBuilderWithRequiredProps
 │   ├── class SupportsNiceJavaBuilderWithRequiredProps
 │   ├── class SyncVirtualMethods
 │   ├── class TestStructWithEnum
 │   ├── class Thrower
 │   ├── class TwoMethodsWithSimilarCapitalization
 │   ├── class UmaskCheck
 │   ├─┬ class UnaryOperation
 │   │ └── base: Operation
 │   ├─┬ class UpcasingReflectable
 │   │ └── interfaces: IReflectable
 │   ├── class UseBundledDependency
 │   ├── class UseCalcBase
 │   ├── class UsesInterfaceWithProperties
 │   ├── class VariadicInvoker
 │   ├── class VariadicMethod
 │   ├── class VirtualMethodPlayground
 │   ├── class VoidCallback
 │   ├── class WithPrivatePropertyInConstructor
 │   ├── interface CalculatorProps
 │   ├─┬ interface ChildStruct982
 │   │ └─┬ interfaces
 │   │   └── ParentStruct982
 │   ├── interface ConfusingToJacksonStruct
 │   ├── interface DeprecatedStruct
 │   ├─┬ interface DerivedStruct
 │   │ └─┬ interfaces
 │   │   └── MyFirstStruct
 │   ├─┬ interface DiamondBottom
 │   │ └─┬ interfaces
 │   │   ├── DiamondLeft
 │   │   └── DiamondRight
 │   ├── interface DiamondInheritanceBaseLevelStruct
 │   ├─┬ interface DiamondInheritanceFirstMidLevelStruct
 │   │ └─┬ interfaces
 │   │   └── DiamondInheritanceBaseLevelStruct
 │   ├─┬ interface DiamondInheritanceSecondMidLevelStruct
 │   │ └─┬ interfaces
 │   │   └── DiamondInheritanceBaseLevelStruct
 │   ├─┬ interface DiamondInheritanceTopLevelStruct
 │   │ └─┬ interfaces
 │   │   ├── DiamondInheritanceFirstMidLevelStruct
 │   │   └── DiamondInheritanceSecondMidLevelStruct
 │   ├── interface EraseUndefinedHashValuesOptions
 │   ├── interface ExperimentalStruct
 │   ├── interface ExtendsInternalInterface
 │   ├── interface ExternalStruct
 │   ├── interface Greetee
 │   ├── interface IAnonymousImplementationProvider
 │   ├── interface IAnonymouslyImplementMe
 │   ├── interface IAnotherPublicInterface
 │   ├── interface IBell
 │   ├── interface IBellRinger
 │   ├── interface IConcreteBellRinger
 │   ├── interface IDeprecatedInterface
 │   ├── interface IExperimentalInterface
 │   ├── interface IExtendsPrivateInterface
 │   ├── interface IExternalInterface
 │   ├─┬ interface IFriendlier
 │   │ └─┬ interfaces
 │   │   └── IFriendly
 │   ├─┬ interface IFriendlyRandomGenerator
 │   │ └─┬ interfaces
 │   │   ├── IRandomNumberGenerator
 │   │   └── IFriendly
 │   ├── interface IInterfaceImplementedByAbstractClass
 │   ├─┬ interface IInterfaceThatShouldNotBeADataType
 │   │ └─┬ interfaces
 │   │   └── IInterfaceWithMethods
 │   ├── interface IInterfaceWithInternal
 │   ├── interface IInterfaceWithMethods
 │   ├── interface IInterfaceWithOptionalMethodArguments
 │   ├── interface IInterfaceWithProperties
 │   ├─┬ interface IInterfaceWithPropertiesExtension
 │   │ └─┬ interfaces
 │   │   └── IInterfaceWithProperties
 │   ├─┬ interface IJSII417Derived
 │   │ └─┬ interfaces
 │   │   └── IJSII417PublicBaseOfBase
 │   ├── interface IJSII417PublicBaseOfBase
 │   ├── interface IJsii487External
 │   ├── interface IJsii487External2
 │   ├── interface IJsii496
 │   ├── interface IMutableObjectLiteral
 │   ├─┬ interface INonInternalInterface
 │   │ └─┬ interfaces
 │   │   └── IAnotherPublicInterface
 │   ├── interface IObjectWithProperty
 │   ├── interface IOptionalMethod
 │   ├── interface IPrivatelyImplemented
 │   ├── interface IPublicInterface
 │   ├── interface IPublicInterface2
 │   ├── interface IRandomNumberGenerator
 │   ├── interface IReturnJsii976
 │   ├── interface IReturnsNumber
 │   ├── interface IStableInterface
 │   ├── interface IStructReturningDelegate
 │   ├── interface IWallClock
 │   ├─┬ interface ImplictBaseOfBase
 │   │ └─┬ interfaces
 │   │   └── BaseProps
 │   ├── interface PropBooleanValue
 │   ├── interface PropProperty
 │   ├── interface LevelOneProps
 │   ├── interface LoadBalancedFargateServiceProps
 │   ├── interface NestedStruct
 │   ├── interface NullShouldBeTreatedAsUndefinedData
 │   ├── interface OptionalStruct
 │   ├── interface ParentStruct982
 │   ├── interface RootStruct
 │   ├── interface SecondLevelStruct
 │   ├── interface SmellyStruct
 │   ├── interface StableStruct
 │   ├── interface StructA
 │   ├── interface StructB
 │   ├── interface StructParameterType
 │   ├── interface StructWithEnum
 │   ├── interface StructWithJavaReservedWords
 │   ├── interface SupportsNiceJavaBuilderProps
 │   ├── interface TopLevelStruct
 │   ├── interface UnionProperties
 │   ├── enum AllTypesEnum
 │   ├── enum DeprecatedEnum
 │   ├── enum ExperimentalEnum
 │   ├── enum ExternalEnum
 │   ├── enum SingletonIntEnum
 │   ├── enum SingletonStringEnum
 │   ├── enum StableEnum
 │   └── enum StringEnum
 ├─┬ @scope/jsii-calc-base
 │ └─┬ types
 │   ├── class Base
 │   ├── class StaticConsumer
 │   ├─┬ interface BaseProps
 │   │ └─┬ interfaces
 │   │   └── VeryBaseProps
 │   └─┬ interface IBaseInterface
 │     └─┬ interfaces
 │       └── IVeryBaseInterface
 ├─┬ @scope/jsii-calc-base-of-base
 │ └─┬ types
 │   ├── class StaticConsumer
 │   ├── class Very
 │   ├── interface IVeryBaseInterface
 │   └── interface VeryBaseProps
 └─┬ @scope/jsii-calc-lib
   ├─┬ submodules
   │ └─┬ submodule
   │   └─┬ types
   │     ├── class NestingClass
   │     ├── class NestedClass
   │     ├── class Reflector
   │     ├── interface IReflectable
   │     ├── interface NestedStruct
   │     └── interface ReflectableEntry
   └─┬ types
     ├── class BaseFor2647
     ├─┬ class Number
     │ ├── base: NumericValue
     │ └── interfaces: IDoublable
     ├─┬ class NumericValue
     │ └── base: Base
     ├─┬ class Operation
     │ └── base: NumericValue
     ├── interface DiamondLeft
     ├── interface DiamondRight
     ├── interface IDoublable
     ├── interface IFriendly
     ├─┬ interface IThreeLevelsInterface
     │ └─┬ interfaces
     │   └── IBaseInterface
     ├── interface MyFirstStruct
     ├── interface StructWithOnlyOptionals
     └── enum EnumFromScopedModule
"
`;

exports[`jsii-tree --members 1`] = `
"assemblies
 ├─┬ jsii-calc
 │ ├─┬ submodules
 │ │ ├─┬ DerivedClassHasNoProperties
 │ │ │ └─┬ types
 │ │ │   ├─┬ class Base
 │ │ │   │ └─┬ members
 │ │ │   │   ├── <initializer>() initializer
 │ │ │   │   └── prop property
 │ │ │   └─┬ class Derived
 │ │ │     └─┬ members
 │ │ │       └── <initializer>() initializer
 │ │ ├─┬ InterfaceInNamespaceIncludesClasses
 │ │ │ └─┬ types
 │ │ │   ├─┬ class Foo
 │ │ │   │ └─┬ members
 │ │ │   │   ├── <initializer>() initializer
 │ │ │   │   └── bar property
 │ │ │   └─┬ interface Hello
 │ │ │     └─┬ members
 │ │ │       └── foo property
 │ │ ├─┬ InterfaceInNamespaceOnlyInterface
 │ │ │ └─┬ types
 │ │ │   └─┬ interface Hello
 │ │ │     └─┬ members
 │ │ │       └── foo property
 │ │ ├─┬ PythonSelf
 │ │ │ └─┬ types
 │ │ │   ├─┬ class ClassWithSelf
 │ │ │   │ └─┬ members
 │ │ │   │   ├── <initializer>(self) initializer
 │ │ │   │   ├── method(self) method
 │ │ │   │   └── self property
 │ │ │   ├─┬ class ClassWithSelfKwarg
 │ │ │   │ └─┬ members
 │ │ │   │   ├── <initializer>(props) initializer
 │ │ │   │   └── props property
 │ │ │   ├─┬ interface IInterfaceWithSelf
 │ │ │   │ └─┬ members
 │ │ │   │   └── method(self) method
 │ │ │   └─┬ interface StructWithSelf
 │ │ │     └─┬ members
 │ │ │       └── self property
 │ │ ├─┬ composition
 │ │ │ └─┬ types
 │ │ │   ├─┬ class CompositeOperation
 │ │ │   │ └─┬ members
 │ │ │   │   ├── <initializer>() initializer
 │ │ │   │   ├── toString() method
 │ │ │   │   ├── expression property
 │ │ │   │   ├── value property
 │ │ │   │   ├── decorationPostfixes property
 │ │ │   │   ├── decorationPrefixes property
 │ │ │   │   └── stringStyle property
 │ │ │   └─┬ enum CompositionStringStyle
 │ │ │     ├── NORMAL
 │ │ │     └── DECORATED
 │ │ ├─┬ module2530
 │ │ │ └─┬ types
 │ │ │   └─┬ class MyClass
 │ │ │     └─┬ members
 │ │ │       ├── <initializer>(_) initializer
 │ │ │       ├── static bar(_) method
 │ │ │       └── foo(_) method
<<<<<<< HEAD
=======
 │ │ ├─┬ module2617
 │ │ │ └─┬ types
 │ │ │   └─┬ class OnlyStatics
 │ │ │     └─┬ members
 │ │ │       ├── static bar() method
 │ │ │       └── static foo() method
>>>>>>> 25528fb1
 │ │ ├─┬ module2647
 │ │ │ └─┬ types
 │ │ │   └─┬ class ExtendAndImplement
 │ │ │     └─┬ members
 │ │ │       ├── <initializer>(very) initializer
 │ │ │       ├── hello() method
 │ │ │       └── localMethod() method
 │ │ ├─┬ module2689
 │ │ │ ├─┬ submodules
 │ │ │ │ ├─┬ methods
 │ │ │ │ │ └─┬ types
 │ │ │ │ │   └─┬ class MyClass
 │ │ │ │ │     └─┬ members
 │ │ │ │ │       ├── <initializer>() initializer
 │ │ │ │ │       ├── bar(_bar) method
 │ │ │ │ │       └── foo(_values) method
 │ │ │ │ ├─┬ props
 │ │ │ │ │ └─┬ types
 │ │ │ │ │   └─┬ class MyClass
 │ │ │ │ │     └─┬ members
 │ │ │ │ │       ├── <initializer>() initializer
 │ │ │ │ │       ├── bar property
 │ │ │ │ │       └── foo property
 │ │ │ │ ├─┬ retval
 │ │ │ │ │ └─┬ types
 │ │ │ │ │   └─┬ class MyClass
 │ │ │ │ │     └─┬ members
 │ │ │ │ │       ├── <initializer>() initializer
 │ │ │ │ │       ├── bar() method
 │ │ │ │ │       └── foo() method
 │ │ │ │ └─┬ structs
 │ │ │ │   └─┬ types
 │ │ │ │     └─┬ interface MyStruct
 │ │ │ │       └─┬ members
 │ │ │ │         ├── baseMap property
 │ │ │ │         └── numbers property
 │ │ │ └── types
 │ │ ├─┬ module2692
 │ │ │ ├─┬ submodules
 │ │ │ │ ├─┬ submodule1
 │ │ │ │ │ └─┬ types
 │ │ │ │ │   └─┬ interface Bar
 │ │ │ │ │     └─┬ members
 │ │ │ │ │       └── bar1 property
 │ │ │ │ └─┬ submodule2
 │ │ │ │   └─┬ types
 │ │ │ │     ├─┬ interface Bar
 │ │ │ │     │ └─┬ members
 │ │ │ │     │   └── bar2 property
 │ │ │ │     └─┬ interface Foo
 │ │ │ │       └─┬ members
 │ │ │ │         └── foo2 property
 │ │ │ └── types
 │ │ ├─┬ module2700
 │ │ │ └─┬ types
 │ │ │   ├─┬ class Base
 │ │ │   │ └─┬ members
 │ │ │   │   ├── <initializer>() initializer
 │ │ │   │   ├── bar() method
 │ │ │   │   └── baz property
 │ │ │   ├─┬ class Derived
 │ │ │   │ └─┬ members
 │ │ │   │   ├── <initializer>() initializer
 │ │ │   │   └── zoo() method
 │ │ │   └─┬ interface IFoo
 │ │ │     └─┬ members
 │ │ │       ├── bar() method
 │ │ │       └── baz property
 │ │ ├─┬ nodirect
 │ │ │ ├─┬ submodules
 │ │ │ │ ├─┬ sub1
 │ │ │ │ │ └─┬ types
 │ │ │ │ │   └─┬ class TypeFromSub1
 │ │ │ │ │     └─┬ members
 │ │ │ │ │       ├── <initializer>() initializer
 │ │ │ │ │       └── sub1() method
 │ │ │ │ └─┬ sub2
 │ │ │ │   └─┬ types
 │ │ │ │     └─┬ class TypeFromSub2
 │ │ │ │       └─┬ members
 │ │ │ │         ├── <initializer>() initializer
 │ │ │ │         └── sub2() method
 │ │ │ └── types
 │ │ ├─┬ onlystatic
 │ │ │ └─┬ types
 │ │ │   └─┬ class OnlyStaticMethods
 │ │ │     └─┬ members
 │ │ │       └── static staticMethod() method
 │ │ └─┬ submodule
 │ │   ├─┬ submodules
 │ │   │ ├─┬ back_references
 │ │   │ │ └─┬ types
 │ │   │ │   └─┬ interface MyClassReference
 │ │   │ │     └─┬ members
 │ │   │ │       └── reference property
 │ │   │ ├─┬ child
 │ │   │ │ └─┬ types
 │ │   │ │   ├─┬ class InnerClass
 │ │   │ │   │ └─┬ members
 │ │   │ │   │   ├── <initializer>() initializer
 │ │   │ │   │   └── static staticProp property
 │ │   │ │   ├─┬ class OuterClass
 │ │   │ │   │ └─┬ members
 │ │   │ │   │   ├── <initializer>() initializer
 │ │   │ │   │   └── innerClass property
 │ │   │ │   ├─┬ interface KwargsProps
 │ │   │ │   │ └─┬ members
 │ │   │ │   │   └── extra property
 │ │   │ │   ├─┬ interface SomeStruct
 │ │   │ │   │ └─┬ members
 │ │   │ │   │   └── prop property
 │ │   │ │   ├─┬ interface Structure
 │ │   │ │   │ └─┬ members
 │ │   │ │   │   └── bool property
 │ │   │ │   ├─┬ enum Awesomeness
 │ │   │ │   │ └── AWESOME
 │ │   │ │   ├─┬ enum Goodness
 │ │   │ │   │ ├── PRETTY_GOOD
 │ │   │ │   │ ├── REALLY_GOOD
 │ │   │ │   │ └── AMAZINGLY_GOOD
 │ │   │ │   └─┬ enum SomeEnum
 │ │   │ │     └── SOME
 │ │   │ ├─┬ isolated
 │ │   │ │ └─┬ types
 │ │   │ │   └─┬ class Kwargs
 │ │   │ │     └─┬ members
 │ │   │ │       └── static method(props) method
 │ │   │ ├─┬ nested_submodule
 │ │   │ │ ├─┬ submodules
 │ │   │ │ │ └─┬ deeplyNested
 │ │   │ │ │   └─┬ types
 │ │   │ │ │     └─┬ interface INamespaced
 │ │   │ │ │       └─┬ members
 │ │   │ │ │         └── definedAt property
 │ │   │ │ └─┬ types
 │ │   │ │   └─┬ class Namespaced
 │ │   │ │     └─┬ members
 │ │   │ │       ├── definedAt property
 │ │   │ │       └── goodness property
 │ │   │ ├─┬ param
 │ │   │ │ └─┬ types
 │ │   │ │   └─┬ interface SpecialParameter
 │ │   │ │     └─┬ members
 │ │   │ │       └── value property
 │ │   │ └─┬ returnsparam
 │ │   │   └─┬ types
 │ │   │     └─┬ class ReturnsSpecialParameter
 │ │   │       └─┬ members
 │ │   │         ├── <initializer>() initializer
 │ │   │         └── returnsSpecialParam() method
 │ │   └─┬ types
 │ │     ├─┬ class MyClass
 │ │     │ └─┬ members
 │ │     │   ├── <initializer>(props) initializer
 │ │     │   ├── methodWithSpecialParam(param) method
 │ │     │   ├── awesomeness property
 │ │     │   ├── definedAt property
 │ │     │   ├── goodness property
 │ │     │   ├── props property
 │ │     │   └── allTypes property
 │ │     └─┬ interface Default
 │ │       └─┬ members
 │ │         └── foo property
 │ └─┬ types
 │   ├─┬ class AbstractClass
 │   │ └─┬ members
 │   │   ├── <initializer>() initializer
 │   │   ├── abstractMethod(name) method
 │   │   ├── nonAbstractMethod() method
 │   │   └── propFromInterface property
 │   ├─┬ class AbstractClassBase
 │   │ └─┬ members
 │   │   ├── <initializer>() initializer
 │   │   └── abstractProperty property
 │   ├─┬ class AbstractClassReturner
 │   │ └─┬ members
 │   │   ├── <initializer>() initializer
 │   │   ├── giveMeAbstract() method
 │   │   ├── giveMeInterface() method
 │   │   └── returnAbstractFromProperty property
 │   ├─┬ class AbstractSuite
 │   │ └─┬ members
 │   │   ├── <initializer>() initializer
 │   │   ├── someMethod(str) method
 │   │   ├── workItAll(seed) method
 │   │   └── property property
 │   ├─┬ class Add
 │   │ └─┬ members
 │   │   ├── <initializer>(lhs,rhs) initializer
 │   │   ├── toString() method
 │   │   └── value property
 │   ├─┬ class AllTypes
 │   │ └─┬ members
 │   │   ├── <initializer>() initializer
 │   │   ├── anyIn(inp) method
 │   │   ├── anyOut() method
 │   │   ├── enumMethod(value) method
 │   │   ├── enumPropertyValue property
 │   │   ├── anyArrayProperty property
 │   │   ├── anyMapProperty property
 │   │   ├── anyProperty property
 │   │   ├── arrayProperty property
 │   │   ├── booleanProperty property
 │   │   ├── dateProperty property
 │   │   ├── enumProperty property
 │   │   ├── jsonProperty property
 │   │   ├── mapProperty property
 │   │   ├── numberProperty property
 │   │   ├── stringProperty property
 │   │   ├── unionArrayProperty property
 │   │   ├── unionMapProperty property
 │   │   ├── unionProperty property
 │   │   ├── unknownArrayProperty property
 │   │   ├── unknownMapProperty property
 │   │   ├── unknownProperty property
 │   │   └── optionalEnumValue property
 │   ├─┬ class AllowedMethodNames
 │   │ └─┬ members
 │   │   ├── <initializer>() initializer
 │   │   ├── getBar(_p1,_p2) method
 │   │   ├── getFoo(withParam) method
 │   │   ├── setBar(_x,_y,_z) method
 │   │   └── setFoo(_x,_y) method
 │   ├─┬ class AmbiguousParameters
 │   │ └─┬ members
 │   │   ├── <initializer>(scope,props) initializer
 │   │   ├── props property
 │   │   └── scope property
 │   ├─┬ class AnonymousImplementationProvider
 │   │ └─┬ members
 │   │   ├── <initializer>() initializer
 │   │   ├── provideAsClass() method
 │   │   └── provideAsInterface() method
 │   ├─┬ class AsyncVirtualMethods
 │   │ └─┬ members
 │   │   ├── <initializer>() initializer
 │   │   ├── callMe() method
 │   │   ├── callMe2() method
 │   │   ├── callMeDoublePromise() method
 │   │   ├── dontOverrideMe() method
 │   │   ├── overrideMe(mult) method
 │   │   └── overrideMeToo() method
 │   ├─┬ class AugmentableClass
 │   │ └─┬ members
 │   │   ├── <initializer>() initializer
 │   │   ├── methodOne() method
 │   │   └── methodTwo() method
 │   ├─┬ class BaseJsii976
 │   │ └─┬ members
 │   │   └── <initializer>() initializer
 │   ├─┬ class Bell
 │   │ └─┬ members
 │   │   ├── <initializer>() initializer
 │   │   ├── ring() method
 │   │   └── rung property
 │   ├─┬ class BinaryOperation
 │   │ └─┬ members
 │   │   ├── <initializer>(lhs,rhs) initializer
 │   │   ├── hello() method
 │   │   ├── lhs property
 │   │   └── rhs property
 │   ├─┬ class BurriedAnonymousObject
 │   │ └─┬ members
 │   │   ├── <initializer>() initializer
 │   │   ├── check() method
 │   │   └── giveItBack(value) method
 │   ├─┬ class Calculator
 │   │ └─┬ members
 │   │   ├── <initializer>(props) initializer
 │   │   ├── add(value) method
 │   │   ├── mul(value) method
 │   │   ├── neg() method
 │   │   ├── pow(value) method
 │   │   ├── readUnionValue() method
 │   │   ├── expression property
 │   │   ├── operationsLog property
 │   │   ├── operationsMap property
 │   │   ├── curr property
 │   │   ├── maxValue property
 │   │   └── unionProperty property
 │   ├─┬ class ClassThatImplementsTheInternalInterface
 │   │ └─┬ members
 │   │   ├── <initializer>() initializer
 │   │   ├── a property
 │   │   ├── b property
 │   │   ├── c property
 │   │   └── d property
 │   ├─┬ class ClassThatImplementsThePrivateInterface
 │   │ └─┬ members
 │   │   ├── <initializer>() initializer
 │   │   ├── a property
 │   │   ├── b property
 │   │   ├── c property
 │   │   └── e property
 │   ├─┬ class ClassWithCollections
 │   │ └─┬ members
 │   │   ├── <initializer>(map,array) initializer
 │   │   ├── static createAList() method
 │   │   ├── static createAMap() method
 │   │   ├── static staticArray property
 │   │   ├── static staticMap property
 │   │   ├── array property
 │   │   └── map property
 │   ├─┬ class ClassWithDocs
 │   │ └─┬ members
 │   │   └── <initializer>() initializer
 │   ├─┬ class ClassWithJavaReservedWords
 │   │ └─┬ members
 │   │   ├── <initializer>(int) initializer
 │   │   ├── import(assert) method
 │   │   └── int property
 │   ├─┬ class ClassWithMutableObjectLiteralProperty
 │   │ └─┬ members
 │   │   ├── <initializer>() initializer
 │   │   └── mutableObject property
 │   ├─┬ class ClassWithPrivateConstructorAndAutomaticProperties
 │   │ └─┬ members
 │   │   ├── static create(readOnlyString,readWriteString) method
 │   │   ├── readOnlyString property
 │   │   └── readWriteString property
 │   ├─┬ class ConfusingToJackson
 │   │ └─┬ members
 │   │   ├── static makeInstance() method
 │   │   ├── static makeStructInstance() method
 │   │   └── unionProperty property
 │   ├─┬ class ConstructorPassesThisOut
 │   │ └─┬ members
 │   │   └── <initializer>(consumer) initializer
 │   ├─┬ class Constructors
 │   │ └─┬ members
 │   │   ├── <initializer>() initializer
 │   │   ├── static hiddenInterface() method
 │   │   ├── static hiddenInterfaces() method
 │   │   ├── static hiddenSubInterfaces() method
 │   │   ├── static makeClass() method
 │   │   ├── static makeInterface() method
 │   │   ├── static makeInterface2() method
 │   │   └── static makeInterfaces() method
 │   ├─┬ class ConsumePureInterface
 │   │ └─┬ members
 │   │   ├── <initializer>(delegate) initializer
 │   │   └── workItBaby() method
 │   ├─┬ class ConsumerCanRingBell
 │   │ └─┬ members
 │   │   ├── <initializer>() initializer
 │   │   ├── static staticImplementedByObjectLiteral(ringer) method
 │   │   ├── static staticImplementedByPrivateClass(ringer) method
 │   │   ├── static staticImplementedByPublicClass(ringer) method
 │   │   ├── static staticWhenTypedAsClass(ringer) method
 │   │   ├── implementedByObjectLiteral(ringer) method
 │   │   ├── implementedByPrivateClass(ringer) method
 │   │   ├── implementedByPublicClass(ringer) method
 │   │   └── whenTypedAsClass(ringer) method
 │   ├─┬ class ConsumersOfThisCrazyTypeSystem
 │   │ └─┬ members
 │   │   ├── <initializer>() initializer
 │   │   ├── consumeAnotherPublicInterface(obj) method
 │   │   └── consumeNonInternalInterface(obj) method
 │   ├─┬ class DataRenderer
 │   │ └─┬ members
 │   │   ├── <initializer>() initializer
 │   │   ├── render(data) method
 │   │   ├── renderArbitrary(data) method
 │   │   └── renderMap(map) method
 │   ├─┬ class Default
 │   │ └─┬ members
 │   │   ├── <initializer>() initializer
 │   │   └── pleaseCompile() method
 │   ├─┬ class DefaultedConstructorArgument
 │   │ └─┬ members
 │   │   ├── <initializer>(arg1,arg2,arg3) initializer
 │   │   ├── arg1 property
 │   │   ├── arg3 property
 │   │   └── arg2 property
 │   ├─┬ class Demonstrate982
 │   │ └─┬ members
 │   │   ├── <initializer>() initializer
 │   │   ├── static takeThis() method
 │   │   └── static takeThisToo() method
 │   ├─┬ class DeprecatedClass
 │   │ └─┬ members
 │   │   ├── <initializer>(readonlyString,mutableNumber) initializer
 │   │   ├── method() method
 │   │   ├── readonlyProperty property
 │   │   └── mutableProperty property
 │   ├─┬ class DisappointingCollectionSource
 │   │ └─┬ members
 │   │   ├── static maybeList property
 │   │   └── static maybeMap property
 │   ├─┬ class DoNotOverridePrivates
 │   │ └─┬ members
 │   │   ├── <initializer>() initializer
 │   │   ├── changePrivatePropertyValue(newValue) method
 │   │   ├── privateMethodValue() method
 │   │   └── privatePropertyValue() method
 │   ├─┬ class DoNotRecognizeAnyAsOptional
 │   │ └─┬ members
 │   │   ├── <initializer>() initializer
 │   │   └── method(_requiredAny,_optionalAny,_optionalString) method
 │   ├─┬ class DocumentedClass
 │   │ └─┬ members
 │   │   ├── <initializer>() initializer
 │   │   ├── greet(greetee) method
 │   │   └── hola() method
 │   ├─┬ class DontComplainAboutVariadicAfterOptional
 │   │ └─┬ members
 │   │   ├── <initializer>() initializer
 │   │   └── optionalAndVariadic(optional,things) method
 │   ├─┬ class DoubleTrouble
 │   │ └─┬ members
 │   │   ├── <initializer>() initializer
 │   │   ├── hello() method
 │   │   └── next() method
 │   ├─┬ class DynamicPropertyBearer
 │   │ └─┬ members
 │   │   ├── <initializer>(valueStore) initializer
 │   │   ├── dynamicProperty property
 │   │   └── valueStore property
 │   ├─┬ class DynamicPropertyBearerChild
 │   │ └─┬ members
 │   │   ├── <initializer>(originalValue) initializer
 │   │   ├── overrideValue(newValue) method
 │   │   └── originalValue property
 │   ├─┬ class Entropy
 │   │ └─┬ members
 │   │   ├── <initializer>(clock) initializer
 │   │   ├── increase() method
 │   │   └── repeat(word) method
 │   ├─┬ class EnumDispenser
 │   │ └─┬ members
 │   │   ├── static randomIntegerLikeEnum() method
 │   │   └── static randomStringLikeEnum() method
 │   ├─┬ class EraseUndefinedHashValues
 │   │ └─┬ members
 │   │   ├── <initializer>() initializer
 │   │   ├── static doesKeyExist(opts,key) method
 │   │   ├── static prop1IsNull() method
 │   │   └── static prop2IsUndefined() method
 │   ├─┬ class ExperimentalClass
 │   │ └─┬ members
 │   │   ├── <initializer>(readonlyString,mutableNumber) initializer
 │   │   ├── method() method
 │   │   ├── readonlyProperty property
 │   │   └── mutableProperty property
 │   ├─┬ class ExportedBaseClass
 │   │ └─┬ members
 │   │   ├── <initializer>(success) initializer
 │   │   └── success property
 │   ├─┬ class ExternalClass
 │   │ └─┬ members
 │   │   ├── <initializer>(readonlyString,mutableNumber) initializer
 │   │   ├── method() method
 │   │   ├── readonlyProperty property
 │   │   └── mutableProperty property
 │   ├─┬ class GiveMeStructs
 │   │ └─┬ members
 │   │   ├── <initializer>() initializer
 │   │   ├── derivedToFirst(derived) method
 │   │   ├── readDerivedNonPrimitive(derived) method
 │   │   ├── readFirstNumber(first) method
 │   │   └── structLiteral property
 │   ├─┬ class GreetingAugmenter
 │   │ └─┬ members
 │   │   ├── <initializer>() initializer
 │   │   └── betterGreeting(friendly) method
 │   ├─┬ class ImplementInternalInterface
 │   │ └─┬ members
 │   │   ├── <initializer>() initializer
 │   │   └── prop property
 │   ├─┬ class Implementation
 │   │ └─┬ members
 │   │   ├── <initializer>() initializer
 │   │   └── value property
 │   ├─┬ class ImplementsInterfaceWithInternal
 │   │ └─┬ members
 │   │   ├── <initializer>() initializer
 │   │   └── visible() method
 │   ├─┬ class ImplementsInterfaceWithInternalSubclass
 │   │ └─┬ members
 │   │   └── <initializer>() initializer
 │   ├─┬ class ImplementsPrivateInterface
 │   │ └─┬ members
 │   │   ├── <initializer>() initializer
 │   │   └── private property
 │   ├─┬ class InbetweenClass
 │   │ └─┬ members
 │   │   ├── <initializer>() initializer
 │   │   └── ciao() method
 │   ├─┬ class InterfaceCollections
 │   │ └─┬ members
 │   │   ├── static listOfInterfaces() method
 │   │   ├── static listOfStructs() method
 │   │   ├── static mapOfInterfaces() method
 │   │   └── static mapOfStructs() method
 │   ├─┬ class InterfacesMaker
 │   │ └─┬ members
 │   │   └── static makeInterfaces(count) method
 │   ├─┬ class Isomorphism
 │   │ └─┬ members
 │   │   ├── <initializer>() initializer
 │   │   └── myself() method
 │   ├─┬ class Issue2638
 │   │ └─┬ members
 │   │   └── <initializer>() initializer
 │   ├─┬ class Issue2638B
 │   │ └─┬ members
 │   │   └── <initializer>() initializer
 │   ├─┬ class JSII417Derived
 │   │ └─┬ members
 │   │   ├── <initializer>(property) initializer
 │   │   ├── bar() method
 │   │   ├── baz() method
 │   │   └── property property
 │   ├─┬ class JSII417PublicBaseOfBase
 │   │ └─┬ members
 │   │   ├── <initializer>() initializer
 │   │   ├── static makeInstance() method
 │   │   ├── foo() method
 │   │   └── hasRoot property
 │   ├─┬ class JSObjectLiteralForInterface
 │   │ └─┬ members
 │   │   ├── <initializer>() initializer
 │   │   ├── giveMeFriendly() method
 │   │   └── giveMeFriendlyGenerator() method
 │   ├─┬ class JSObjectLiteralToNative
 │   │ └─┬ members
 │   │   ├── <initializer>() initializer
 │   │   └── returnLiteral() method
 │   ├─┬ class JSObjectLiteralToNativeClass
 │   │ └─┬ members
 │   │   ├── <initializer>() initializer
 │   │   ├── propA property
 │   │   └── propB property
 │   ├─┬ class JavaReservedWords
 │   │ └─┬ members
 │   │   ├── <initializer>() initializer
 │   │   ├── abstract() method
 │   │   ├── assert() method
 │   │   ├── boolean() method
 │   │   ├── break() method
 │   │   ├── byte() method
 │   │   ├── case() method
 │   │   ├── catch() method
 │   │   ├── char() method
 │   │   ├── class() method
 │   │   ├── const() method
 │   │   ├── continue() method
 │   │   ├── default() method
 │   │   ├── do() method
 │   │   ├── double() method
 │   │   ├── else() method
 │   │   ├── enum() method
 │   │   ├── extends() method
 │   │   ├── false() method
 │   │   ├── final() method
 │   │   ├── finally() method
 │   │   ├── float() method
 │   │   ├── for() method
 │   │   ├── goto() method
 │   │   ├── if() method
 │   │   ├── implements() method
 │   │   ├── import() method
 │   │   ├── instanceof() method
 │   │   ├── int() method
 │   │   ├── interface() method
 │   │   ├── long() method
 │   │   ├── native() method
 │   │   ├── new() method
 │   │   ├── null() method
 │   │   ├── package() method
 │   │   ├── private() method
 │   │   ├── protected() method
 │   │   ├── public() method
 │   │   ├── return() method
 │   │   ├── short() method
 │   │   ├── static() method
 │   │   ├── strictfp() method
 │   │   ├── super() method
 │   │   ├── switch() method
 │   │   ├── synchronized() method
 │   │   ├── this() method
 │   │   ├── throw() method
 │   │   ├── throws() method
 │   │   ├── transient() method
 │   │   ├── true() method
 │   │   ├── try() method
 │   │   ├── void() method
 │   │   ├── volatile() method
 │   │   └── while property
 │   ├─┬ class Jsii487Derived
 │   │ └─┬ members
 │   │   └── <initializer>() initializer
 │   ├─┬ class Jsii496Derived
 │   │ └─┬ members
 │   │   └── <initializer>() initializer
 │   ├─┬ class JsiiAgent
 │   │ └─┬ members
 │   │   ├── <initializer>() initializer
 │   │   └── static value property
 │   ├─┬ class JsonFormatter
 │   │ └─┬ members
 │   │   ├── static anyArray() method
 │   │   ├── static anyBooleanFalse() method
 │   │   ├── static anyBooleanTrue() method
 │   │   ├── static anyDate() method
 │   │   ├── static anyEmptyString() method
 │   │   ├── static anyFunction() method
 │   │   ├── static anyHash() method
 │   │   ├── static anyNull() method
 │   │   ├── static anyNumber() method
 │   │   ├── static anyRef() method
 │   │   ├── static anyString() method
 │   │   ├── static anyUndefined() method
 │   │   ├── static anyZero() method
 │   │   └── static stringify(value) method
 │   ├─┬ class LevelOne
 │   │ └─┬ members
 │   │   ├── <initializer>(props) initializer
 │   │   └── props property
 │   ├─┬ class MethodNamedProperty
 │   │ └─┬ members
 │   │   ├── <initializer>() initializer
 │   │   ├── property() method
 │   │   └── elite property
 │   ├─┬ class Multiply
 │   │ └─┬ members
 │   │   ├── <initializer>(lhs,rhs) initializer
 │   │   ├── farewell() method
 │   │   ├── goodbye() method
 │   │   ├── next() method
 │   │   ├── toString() method
 │   │   └── value property
 │   ├─┬ class Negate
 │   │ └─┬ members
 │   │   ├── <initializer>(operand) initializer
 │   │   ├── farewell() method
 │   │   ├── goodbye() method
 │   │   ├── hello() method
 │   │   ├── toString() method
 │   │   └── value property
 │   ├─┬ class NestedClassInstance
 │   │ └─┬ members
 │   │   └── static makeInstance() method
 │   ├─┬ class NodeStandardLibrary
 │   │ └─┬ members
 │   │   ├── <initializer>() initializer
 │   │   ├── cryptoSha256() method
 │   │   ├── fsReadFile() method
 │   │   ├── fsReadFileSync() method
 │   │   └── osPlatform property
 │   ├─┬ class NullShouldBeTreatedAsUndefined
 │   │ └─┬ members
 │   │   ├── <initializer>(_param1,optional) initializer
 │   │   ├── giveMeUndefined(value) method
 │   │   ├── giveMeUndefinedInsideAnObject(input) method
 │   │   ├── verifyPropertyIsUndefined() method
 │   │   └── changeMeToUndefined property
 │   ├─┬ class NumberGenerator
 │   │ └─┬ members
 │   │   ├── <initializer>(generator) initializer
 │   │   ├── isSameGenerator(gen) method
 │   │   ├── nextTimes100() method
 │   │   └── generator property
 │   ├─┬ class ObjectRefsInCollections
 │   │ └─┬ members
 │   │   ├── <initializer>() initializer
 │   │   ├── sumFromArray(values) method
 │   │   └── sumFromMap(values) method
 │   ├─┬ class ObjectWithPropertyProvider
 │   │ └─┬ members
 │   │   └── static provide() method
 │   ├─┬ class Old
 │   │ └─┬ members
 │   │   ├── <initializer>() initializer
 │   │   └── doAThing() method
 │   ├─┬ class OptionalArgumentInvoker
 │   │ └─┬ members
 │   │   ├── <initializer>(delegate) initializer
 │   │   ├── invokeWithOptional() method
 │   │   └── invokeWithoutOptional() method
 │   ├─┬ class OptionalConstructorArgument
 │   │ └─┬ members
 │   │   ├── <initializer>(arg1,arg2,arg3) initializer
 │   │   ├── arg1 property
 │   │   ├── arg2 property
 │   │   └── arg3 property
 │   ├─┬ class OptionalStructConsumer
 │   │ └─┬ members
 │   │   ├── <initializer>(optionalStruct) initializer
 │   │   ├── parameterWasUndefined property
 │   │   └── fieldValue property
 │   ├─┬ class OverridableProtectedMember
 │   │ └─┬ members
 │   │   ├── <initializer>() initializer
 │   │   ├── overrideMe() method
 │   │   ├── switchModes() method
 │   │   ├── valueFromProtected() method
 │   │   ├── overrideReadOnly property
 │   │   └── overrideReadWrite property
 │   ├─┬ class OverrideReturnsObject
 │   │ └─┬ members
 │   │   ├── <initializer>() initializer
 │   │   └── test(obj) method
 │   ├─┬ class PartiallyInitializedThisConsumer
 │   │ └─┬ members
 │   │   ├── <initializer>() initializer
 │   │   └── consumePartiallyInitializedThis(obj,dt,ev) method
 │   ├─┬ class Polymorphism
 │   │ └─┬ members
 │   │   ├── <initializer>() initializer
 │   │   └── sayHello(friendly) method
 │   ├─┬ class Power
 │   │ └─┬ members
 │   │   ├── <initializer>(base,pow) initializer
 │   │   ├── base property
 │   │   ├── expression property
 │   │   └── pow property
 │   ├─┬ class PropertyNamedProperty
 │   │ └─┬ members
 │   │   ├── <initializer>() initializer
 │   │   ├── property property
 │   │   └── yetAnoterOne property
 │   ├─┬ class PublicClass
 │   │ └─┬ members
 │   │   ├── <initializer>() initializer
 │   │   └── hello() method
 │   ├─┬ class PythonReservedWords
 │   │ └─┬ members
 │   │   ├── <initializer>() initializer
 │   │   ├── and() method
 │   │   ├── as() method
 │   │   ├── assert() method
 │   │   ├── async() method
 │   │   ├── await() method
 │   │   ├── break() method
 │   │   ├── class() method
 │   │   ├── continue() method
 │   │   ├── def() method
 │   │   ├── del() method
 │   │   ├── elif() method
 │   │   ├── else() method
 │   │   ├── except() method
 │   │   ├── finally() method
 │   │   ├── for() method
 │   │   ├── from() method
 │   │   ├── global() method
 │   │   ├── if() method
 │   │   ├── import() method
 │   │   ├── in() method
 │   │   ├── is() method
 │   │   ├── lambda() method
 │   │   ├── nonlocal() method
 │   │   ├── not() method
 │   │   ├── or() method
 │   │   ├── pass() method
 │   │   ├── raise() method
 │   │   ├── return() method
 │   │   ├── try() method
 │   │   ├── while() method
 │   │   ├── with() method
 │   │   └── yield() method
 │   ├─┬ class ReferenceEnumFromScopedPackage
 │   │ └─┬ members
 │   │   ├── <initializer>() initializer
 │   │   ├── loadFoo() method
 │   │   ├── saveFoo(value) method
 │   │   └── foo property
 │   ├─┬ class ReturnsPrivateImplementationOfInterface
 │   │ └─┬ members
 │   │   ├── <initializer>() initializer
 │   │   └── privateImplementation property
 │   ├─┬ class RootStructValidator
 │   │ └─┬ members
 │   │   └── static validate(struct) method
 │   ├─┬ class RuntimeTypeChecking
 │   │ └─┬ members
 │   │   ├── <initializer>() initializer
 │   │   ├── methodWithDefaultedArguments(arg1,arg2,arg3) method
 │   │   ├── methodWithOptionalAnyArgument(arg) method
 │   │   └── methodWithOptionalArguments(arg1,arg2,arg3) method
 │   ├─┬ class SingleInstanceTwoTypes
 │   │ └─┬ members
 │   │   ├── <initializer>() initializer
 │   │   ├── interface1() method
 │   │   └── interface2() method
 │   ├─┬ class SingletonInt
 │   │ └─┬ members
 │   │   └── isSingletonInt(value) method
 │   ├─┬ class SingletonString
 │   │ └─┬ members
 │   │   └── isSingletonString(value) method
 │   ├─┬ class SomeTypeJsii976
 │   │ └─┬ members
 │   │   ├── <initializer>() initializer
 │   │   ├── static returnAnonymous() method
 │   │   └── static returnReturn() method
 │   ├─┬ class StableClass
 │   │ └─┬ members
 │   │   ├── <initializer>(readonlyString,mutableNumber) initializer
 │   │   ├── method() method
 │   │   ├── readonlyProperty property
 │   │   └── mutableProperty property
 │   ├─┬ class StaticContext
 │   │ └─┬ members
 │   │   ├── static canAccessStaticContext() method
 │   │   └── static staticVariable property
 │   ├─┬ class StaticHelloChild
 │   │ └─┬ members
 │   │   ├── static method() method
 │   │   └── static property property
 │   ├─┬ class StaticHelloParent
 │   │ └─┬ members
 │   │   ├── <initializer>() initializer
 │   │   ├── static method() method
 │   │   └── static property property
 │   ├─┬ class Statics
 │   │ └─┬ members
 │   │   ├── <initializer>(value) initializer
 │   │   ├── static staticMethod(name) method
 │   │   ├── justMethod() method
 │   │   ├── static BAR property
 │   │   ├── static ConstObj property
 │   │   ├── static Foo property
 │   │   ├── static zooBar property
 │   │   ├── static instance property
 │   │   ├── static nonConstStatic property
 │   │   └── value property
 │   ├─┬ class StripInternal
 │   │ └─┬ members
 │   │   ├── <initializer>() initializer
 │   │   └── youSeeMe property
 │   ├─┬ class StructPassing
 │   │ └─┬ members
 │   │   ├── <initializer>() initializer
 │   │   ├── static howManyVarArgsDidIPass(_positional,inputs) method
 │   │   └── static roundTrip(_positional,input) method
 │   ├─┬ class StructUnionConsumer
 │   │ └─┬ members
 │   │   ├── static isStructA(struct) method
 │   │   └── static isStructB(struct) method
 │   ├─┬ class Sum
 │   │ └─┬ members
 │   │   ├── <initializer>() initializer
 │   │   ├── expression property
 │   │   └── parts property
 │   ├─┬ class SupportsNiceJavaBuilder
 │   │ └─┬ members
 │   │   ├── <initializer>(id,defaultBar,props,rest) initializer
 │   │   ├── id property
 │   │   └── rest property
 │   ├─┬ class SupportsNiceJavaBuilderWithRequiredProps
 │   │ └─┬ members
 │   │   ├── <initializer>(id,props) initializer
 │   │   ├── bar property
 │   │   ├── id property
 │   │   └── propId property
 │   ├─┬ class SyncVirtualMethods
 │   │ └─┬ members
 │   │   ├── <initializer>() initializer
 │   │   ├── callerIsAsync() method
 │   │   ├── callerIsMethod() method
 │   │   ├── modifyOtherProperty(value) method
 │   │   ├── modifyValueOfTheProperty(value) method
 │   │   ├── readA() method
 │   │   ├── retrieveOtherProperty() method
 │   │   ├── retrieveReadOnlyProperty() method
 │   │   ├── retrieveValueOfTheProperty() method
 │   │   ├── virtualMethod(n) method
 │   │   ├── writeA(value) method
 │   │   ├── readonlyProperty property
 │   │   ├── a property
 │   │   ├── callerIsProperty property
 │   │   ├── otherProperty property
 │   │   ├── theProperty property
 │   │   └── valueOfOtherProperty property
 │   ├─┬ class TestStructWithEnum
 │   │ └─┬ members
 │   │   ├── <initializer>() initializer
 │   │   ├── isStringEnumA(input) method
 │   │   ├── isStringEnumB(input) method
 │   │   ├── structWithFoo property
 │   │   └── structWithFooBar property
 │   ├─┬ class Thrower
 │   │ └─┬ members
 │   │   ├── <initializer>() initializer
 │   │   └── throwError() method
 │   ├─┬ class TwoMethodsWithSimilarCapitalization
 │   │ └─┬ members
 │   │   ├── <initializer>() initializer
 │   │   ├── toIsoString() method
 │   │   ├── toIsOString() method
 │   │   ├── toISOString() method
 │   │   ├── fooBar property
 │   │   └── fooBAR property
 │   ├─┬ class UmaskCheck
 │   │ └─┬ members
 │   │   └── static mode() method
 │   ├─┬ class UnaryOperation
 │   │ └─┬ members
 │   │   ├── <initializer>(operand) initializer
 │   │   └── operand property
 │   ├─┬ class UpcasingReflectable
 │   │ └─┬ members
 │   │   ├── <initializer>(delegate) initializer
 │   │   ├── static reflector property
 │   │   └── entries property
 │   ├─┬ class UseBundledDependency
 │   │ └─┬ members
 │   │   ├── <initializer>() initializer
 │   │   └── value() method
 │   ├─┬ class UseCalcBase
 │   │ └─┬ members
 │   │   ├── <initializer>() initializer
 │   │   └── hello() method
 │   ├─┬ class UsesInterfaceWithProperties
 │   │ └─┬ members
 │   │   ├── <initializer>(obj) initializer
 │   │   ├── justRead() method
 │   │   ├── readStringAndNumber(ext) method
 │   │   ├── writeAndRead(value) method
 │   │   └── obj property
 │   ├─┬ class VariadicInvoker
 │   │ └─┬ members
 │   │   ├── <initializer>(method) initializer
 │   │   └── asArray(values) method
 │   ├─┬ class VariadicMethod
 │   │ └─┬ members
 │   │   ├── <initializer>(prefix) initializer
 │   │   └── asArray(first,others) method
 │   ├─┬ class VirtualMethodPlayground
 │   │ └─┬ members
 │   │   ├── <initializer>() initializer
 │   │   ├── overrideMeAsync(index) method
 │   │   ├── overrideMeSync(index) method
 │   │   ├── parallelSumAsync(count) method
 │   │   ├── serialSumAsync(count) method
 │   │   └── sumSync(count) method
 │   ├─┬ class VoidCallback
 │   │ └─┬ members
 │   │   ├── <initializer>() initializer
 │   │   ├── callMe() method
 │   │   ├── overrideMe() method
 │   │   └── methodWasCalled property
 │   ├─┬ class WithPrivatePropertyInConstructor
 │   │ └─┬ members
 │   │   ├── <initializer>(privateField) initializer
 │   │   └── success property
 │   ├─┬ interface CalculatorProps
 │   │ └─┬ members
 │   │   ├── initialValue property
 │   │   └── maximumValue property
 │   ├─┬ interface ChildStruct982
 │   │ └─┬ members
 │   │   └── bar property
 │   ├─┬ interface ConfusingToJacksonStruct
 │   │ └─┬ members
 │   │   └── unionProperty property
 │   ├─┬ interface DeprecatedStruct
 │   │ └─┬ members
 │   │   └── readonlyProperty property
 │   ├─┬ interface DerivedStruct
 │   │ └─┬ members
 │   │   ├── anotherRequired property
 │   │   ├── bool property
 │   │   ├── nonPrimitive property
 │   │   ├── anotherOptional property
 │   │   ├── optionalAny property
 │   │   └── optionalArray property
 │   ├─┬ interface DiamondBottom
 │   │ └─┬ members
 │   │   └── bottom property
 │   ├─┬ interface DiamondInheritanceBaseLevelStruct
 │   │ └─┬ members
 │   │   └── baseLevelProperty property
 │   ├─┬ interface DiamondInheritanceFirstMidLevelStruct
 │   │ └─┬ members
 │   │   └── firstMidLevelProperty property
 │   ├─┬ interface DiamondInheritanceSecondMidLevelStruct
 │   │ └─┬ members
 │   │   └── secondMidLevelProperty property
 │   ├─┬ interface DiamondInheritanceTopLevelStruct
 │   │ └─┬ members
 │   │   └── topLevelProperty property
 │   ├─┬ interface EraseUndefinedHashValuesOptions
 │   │ └─┬ members
 │   │   ├── option1 property
 │   │   └── option2 property
 │   ├─┬ interface ExperimentalStruct
 │   │ └─┬ members
 │   │   └── readonlyProperty property
 │   ├─┬ interface ExtendsInternalInterface
 │   │ └─┬ members
 │   │   ├── boom property
 │   │   └── prop property
 │   ├─┬ interface ExternalStruct
 │   │ └─┬ members
 │   │   └── readonlyProperty property
 │   ├─┬ interface Greetee
 │   │ └─┬ members
 │   │   └── name property
 │   ├─┬ interface IAnonymousImplementationProvider
 │   │ └─┬ members
 │   │   ├── provideAsClass() method
 │   │   └── provideAsInterface() method
 │   ├─┬ interface IAnonymouslyImplementMe
 │   │ └─┬ members
 │   │   ├── verb() method
 │   │   └── value property
 │   ├─┬ interface IAnotherPublicInterface
 │   │ └─┬ members
 │   │   └── a property
 │   ├─┬ interface IBell
 │   │ └─┬ members
 │   │   └── ring() method
 │   ├─┬ interface IBellRinger
 │   │ └─┬ members
 │   │   └── yourTurn(bell) method
 │   ├─┬ interface IConcreteBellRinger
 │   │ └─┬ members
 │   │   └── yourTurn(bell) method
 │   ├─┬ interface IDeprecatedInterface
 │   │ └─┬ members
 │   │   ├── method() method
 │   │   └── mutableProperty property
 │   ├─┬ interface IExperimentalInterface
 │   │ └─┬ members
 │   │   ├── method() method
 │   │   └── mutableProperty property
 │   ├─┬ interface IExtendsPrivateInterface
 │   │ └─┬ members
 │   │   ├── moreThings property
 │   │   └── private property
 │   ├─┬ interface IExternalInterface
 │   │ └─┬ members
 │   │   ├── method() method
 │   │   └── mutableProperty property
 │   ├─┬ interface IFriendlier
 │   │ └─┬ members
 │   │   ├── farewell() method
 │   │   └── goodbye() method
 │   ├─┬ interface IFriendlyRandomGenerator
 │   │ └── members
 │   ├─┬ interface IInterfaceImplementedByAbstractClass
 │   │ └─┬ members
 │   │   └── propFromInterface property
 │   ├─┬ interface IInterfaceThatShouldNotBeADataType
 │   │ └─┬ members
 │   │   └── otherValue property
 │   ├─┬ interface IInterfaceWithInternal
 │   │ └─┬ members
 │   │   └── visible() method
 │   ├─┬ interface IInterfaceWithMethods
 │   │ └─┬ members
 │   │   ├── doThings() method
 │   │   └── value property
 │   ├─┬ interface IInterfaceWithOptionalMethodArguments
 │   │ └─┬ members
 │   │   └── hello(arg1,arg2) method
 │   ├─┬ interface IInterfaceWithProperties
 │   │ └─┬ members
 │   │   ├── readOnlyString property
 │   │   └── readWriteString property
 │   ├─┬ interface IInterfaceWithPropertiesExtension
 │   │ └─┬ members
 │   │   └── foo property
 │   ├─┬ interface IJSII417Derived
 │   │ └─┬ members
 │   │   ├── bar() method
 │   │   ├── baz() method
 │   │   └── property property
 │   ├─┬ interface IJSII417PublicBaseOfBase
 │   │ └─┬ members
 │   │   ├── foo() method
 │   │   └── hasRoot property
 │   ├─┬ interface IJsii487External
 │   │ └── members
 │   ├─┬ interface IJsii487External2
 │   │ └── members
 │   ├─┬ interface IJsii496
 │   │ └── members
 │   ├─┬ interface IMutableObjectLiteral
 │   │ └─┬ members
 │   │   └── value property
 │   ├─┬ interface INonInternalInterface
 │   │ └─┬ members
 │   │   ├── b property
 │   │   └── c property
 │   ├─┬ interface IObjectWithProperty
 │   │ └─┬ members
 │   │   ├── wasSet() method
 │   │   └── property property
 │   ├─┬ interface IOptionalMethod
 │   │ └─┬ members
 │   │   └── optional() method
 │   ├─┬ interface IPrivatelyImplemented
 │   │ └─┬ members
 │   │   └── success property
 │   ├─┬ interface IPublicInterface
 │   │ └─┬ members
 │   │   └── bye() method
 │   ├─┬ interface IPublicInterface2
 │   │ └─┬ members
 │   │   └── ciao() method
 │   ├─┬ interface IRandomNumberGenerator
 │   │ └─┬ members
 │   │   └── next() method
 │   ├─┬ interface IReturnJsii976
 │   │ └─┬ members
 │   │   └── foo property
 │   ├─┬ interface IReturnsNumber
 │   │ └─┬ members
 │   │   ├── obtainNumber() method
 │   │   └── numberProp property
 │   ├─┬ interface IStableInterface
 │   │ └─┬ members
 │   │   ├── method() method
 │   │   └── mutableProperty property
 │   ├─┬ interface IStructReturningDelegate
 │   │ └─┬ members
 │   │   └── returnStruct() method
 │   ├─┬ interface IWallClock
 │   │ └─┬ members
 │   │   └── iso8601Now() method
 │   ├─┬ interface ImplictBaseOfBase
 │   │ └─┬ members
 │   │   └── goo property
 │   ├─┬ interface PropBooleanValue
 │   │ └─┬ members
 │   │   └── value property
 │   ├─┬ interface PropProperty
 │   │ └─┬ members
 │   │   └── prop property
 │   ├─┬ interface LevelOneProps
 │   │ └─┬ members
 │   │   └── prop property
 │   ├─┬ interface LoadBalancedFargateServiceProps
 │   │ └─┬ members
 │   │   ├── containerPort property
 │   │   ├── cpu property
 │   │   ├── memoryMiB property
 │   │   ├── publicLoadBalancer property
 │   │   └── publicTasks property
 │   ├─┬ interface NestedStruct
 │   │ └─┬ members
 │   │   └── numberProp property
 │   ├─┬ interface NullShouldBeTreatedAsUndefinedData
 │   │ └─┬ members
 │   │   ├── arrayWithThreeElementsAndUndefinedAsSecondArgument property
 │   │   └── thisShouldBeUndefined property
 │   ├─┬ interface OptionalStruct
 │   │ └─┬ members
 │   │   └── field property
 │   ├─┬ interface ParentStruct982
 │   │ └─┬ members
 │   │   └── foo property
 │   ├─┬ interface RootStruct
 │   │ └─┬ members
 │   │   ├── stringProp property
 │   │   └── nestedStruct property
 │   ├─┬ interface SecondLevelStruct
 │   │ └─┬ members
 │   │   ├── deeperRequiredProp property
 │   │   └── deeperOptionalProp property
 │   ├─┬ interface SmellyStruct
 │   │ └─┬ members
 │   │   ├── property property
 │   │   └── yetAnoterOne property
 │   ├─┬ interface StableStruct
 │   │ └─┬ members
 │   │   └── readonlyProperty property
 │   ├─┬ interface StructA
 │   │ └─┬ members
 │   │   ├── requiredString property
 │   │   ├── optionalNumber property
 │   │   └── optionalString property
 │   ├─┬ interface StructB
 │   │ └─┬ members
 │   │   ├── requiredString property
 │   │   ├── optionalBoolean property
 │   │   └── optionalStructA property
 │   ├─┬ interface StructParameterType
 │   │ └─┬ members
 │   │   ├── scope property
 │   │   └── props property
 │   ├─┬ interface StructWithEnum
 │   │ └─┬ members
 │   │   ├── foo property
 │   │   └── bar property
 │   ├─┬ interface StructWithJavaReservedWords
 │   │ └─┬ members
 │   │   ├── default property
 │   │   ├── assert property
 │   │   ├── result property
 │   │   └── that property
 │   ├─┬ interface SupportsNiceJavaBuilderProps
 │   │ └─┬ members
 │   │   ├── bar property
 │   │   └── id property
 │   ├─┬ interface TopLevelStruct
 │   │ └─┬ members
 │   │   ├── required property
 │   │   ├── secondLevel property
 │   │   └── optional property
 │   ├─┬ interface UnionProperties
 │   │ └─┬ members
 │   │   ├── bar property
 │   │   └── foo property
 │   ├─┬ enum AllTypesEnum
 │   │ ├── MY_ENUM_VALUE
 │   │ ├── YOUR_ENUM_VALUE
 │   │ └── THIS_IS_GREAT
 │   ├─┬ enum DeprecatedEnum
 │   │ ├── OPTION_A
 │   │ └── OPTION_B
 │   ├─┬ enum ExperimentalEnum
 │   │ ├── OPTION_A
 │   │ └── OPTION_B
 │   ├─┬ enum ExternalEnum
 │   │ ├── OPTION_A
 │   │ └── OPTION_B
 │   ├─┬ enum SingletonIntEnum
 │   │ └── SINGLETON_INT
 │   ├─┬ enum SingletonStringEnum
 │   │ └── SINGLETON_STRING
 │   ├─┬ enum StableEnum
 │   │ ├── OPTION_A
 │   │ └── OPTION_B
 │   └─┬ enum StringEnum
 │     ├── A
 │     ├── B
 │     └── C
 ├─┬ @scope/jsii-calc-base
 │ └─┬ types
 │   ├─┬ class Base
 │   │ └─┬ members
 │   │   ├── <initializer>() initializer
 │   │   └── typeName() method
 │   ├─┬ class StaticConsumer
 │   │ └─┬ members
 │   │   ├── <initializer>() initializer
 │   │   └── static consume(args) method
 │   ├─┬ interface BaseProps
 │   │ └─┬ members
 │   │   └── bar property
 │   └─┬ interface IBaseInterface
 │     └─┬ members
 │       └── bar() method
 ├─┬ @scope/jsii-calc-base-of-base
 │ └─┬ types
 │   ├─┬ class StaticConsumer
 │   │ └─┬ members
 │   │   └── static consume(_args) method
 │   ├─┬ class Very
 │   │ └─┬ members
 │   │   ├── <initializer>() initializer
 │   │   └── hey() method
 │   ├─┬ interface IVeryBaseInterface
 │   │ └─┬ members
 │   │   └── foo() method
 │   └─┬ interface VeryBaseProps
 │     └─┬ members
 │       └── foo property
 └─┬ @scope/jsii-calc-lib
   ├─┬ submodules
   │ └─┬ submodule
   │   └─┬ types
   │     ├─┬ class NestingClass
   │     │ └── members
   │     ├─┬ class NestedClass
   │     │ └─┬ members
   │     │   ├── <initializer>() initializer
   │     │   └── property property
   │     ├─┬ class Reflector
   │     │ └─┬ members
   │     │   ├── <initializer>() initializer
   │     │   └── asMap(reflectable) method
   │     ├─┬ interface IReflectable
   │     │ └─┬ members
   │     │   └── entries property
   │     ├─┬ interface NestedStruct
   │     │ └─┬ members
   │     │   └── name property
   │     └─┬ interface ReflectableEntry
   │       └─┬ members
   │         ├── key property
   │         └── value property
   └─┬ types
     ├─┬ class BaseFor2647
     │ └─┬ members
     │   ├── <initializer>(very) initializer
     │   └── foo(obj) method
     ├─┬ class Number
     │ └─┬ members
     │   ├── <initializer>(value) initializer
     │   ├── doubleValue property
     │   └── value property
     ├─┬ class NumericValue
     │ └─┬ members
     │   ├── <initializer>() initializer
     │   ├── toString() method
     │   └── value property
     ├─┬ class Operation
     │ └─┬ members
     │   ├── <initializer>() initializer
     │   └── toString() method
     ├─┬ interface DiamondLeft
     │ └─┬ members
     │   ├── hoistedTop property
     │   └── left property
     ├─┬ interface DiamondRight
     │ └─┬ members
     │   ├── hoistedTop property
     │   └── right property
     ├─┬ interface IDoublable
     │ └─┬ members
     │   └── doubleValue property
     ├─┬ interface IFriendly
     │ └─┬ members
     │   └── hello() method
     ├─┬ interface IThreeLevelsInterface
     │ └─┬ members
     │   └── baz() method
     ├─┬ interface MyFirstStruct
     │ └─┬ members
     │   ├── anumber property
     │   ├── astring property
     │   └── firstOptional property
     ├─┬ interface StructWithOnlyOptionals
     │ └─┬ members
     │   ├── optional1 property
     │   ├── optional2 property
     │   └── optional3 property
     └─┬ enum EnumFromScopedModule
       ├── VALUE1
       └── VALUE2
"
`;

exports[`jsii-tree --signatures 1`] = `
"assemblies
 ├─┬ jsii-calc
 │ └─┬ submodules
 │   ├── DerivedClassHasNoProperties
 │   ├── InterfaceInNamespaceIncludesClasses
 │   ├── InterfaceInNamespaceOnlyInterface
 │   ├── PythonSelf
 │   ├── composition
 │   ├── module2530
<<<<<<< HEAD
=======
 │   ├── module2617
>>>>>>> 25528fb1
 │   ├── module2647
 │   ├─┬ module2689
 │   │ └─┬ submodules
 │   │   ├── methods
 │   │   ├── props
 │   │   ├── retval
 │   │   └── structs
 │   ├─┬ module2692
 │   │ └─┬ submodules
 │   │   ├── submodule1
 │   │   └── submodule2
 │   ├── module2700
 │   ├─┬ nodirect
 │   │ └─┬ submodules
 │   │   ├── sub1
 │   │   └── sub2
 │   ├── onlystatic
 │   └─┬ submodule
 │     └─┬ submodules
 │       ├── back_references
 │       ├── child
 │       ├── isolated
 │       ├─┬ nested_submodule
 │       │ └─┬ submodules
 │       │   └── deeplyNested
 │       ├── param
 │       └── returnsparam
 ├── @scope/jsii-calc-base
 ├── @scope/jsii-calc-base-of-base
 └─┬ @scope/jsii-calc-lib
   └─┬ submodules
     └── submodule
"
`;

exports[`jsii-tree --types 1`] = `
"assemblies
 ├─┬ jsii-calc
 │ ├─┬ submodules
 │ │ ├─┬ DerivedClassHasNoProperties
 │ │ │ └─┬ types
 │ │ │   ├── class Base
 │ │ │   └── class Derived
 │ │ ├─┬ InterfaceInNamespaceIncludesClasses
 │ │ │ └─┬ types
 │ │ │   ├── class Foo
 │ │ │   └── interface Hello
 │ │ ├─┬ InterfaceInNamespaceOnlyInterface
 │ │ │ └─┬ types
 │ │ │   └── interface Hello
 │ │ ├─┬ PythonSelf
 │ │ │ └─┬ types
 │ │ │   ├── class ClassWithSelf
 │ │ │   ├── class ClassWithSelfKwarg
 │ │ │   ├── interface IInterfaceWithSelf
 │ │ │   └── interface StructWithSelf
 │ │ ├─┬ composition
 │ │ │ └─┬ types
 │ │ │   ├── class CompositeOperation
 │ │ │   └── enum CompositionStringStyle
 │ │ ├─┬ module2530
 │ │ │ └─┬ types
 │ │ │   └── class MyClass
<<<<<<< HEAD
=======
 │ │ ├─┬ module2617
 │ │ │ └─┬ types
 │ │ │   └── class OnlyStatics
>>>>>>> 25528fb1
 │ │ ├─┬ module2647
 │ │ │ └─┬ types
 │ │ │   └── class ExtendAndImplement
 │ │ ├─┬ module2689
 │ │ │ ├─┬ submodules
 │ │ │ │ ├─┬ methods
 │ │ │ │ │ └─┬ types
 │ │ │ │ │   └── class MyClass
 │ │ │ │ ├─┬ props
 │ │ │ │ │ └─┬ types
 │ │ │ │ │   └── class MyClass
 │ │ │ │ ├─┬ retval
 │ │ │ │ │ └─┬ types
 │ │ │ │ │   └── class MyClass
 │ │ │ │ └─┬ structs
 │ │ │ │   └─┬ types
 │ │ │ │     └── interface MyStruct
 │ │ │ └── types
 │ │ ├─┬ module2692
 │ │ │ ├─┬ submodules
 │ │ │ │ ├─┬ submodule1
 │ │ │ │ │ └─┬ types
 │ │ │ │ │   └── interface Bar
 │ │ │ │ └─┬ submodule2
 │ │ │ │   └─┬ types
 │ │ │ │     ├── interface Bar
 │ │ │ │     └── interface Foo
 │ │ │ └── types
 │ │ ├─┬ module2700
 │ │ │ └─┬ types
 │ │ │   ├── class Base
 │ │ │   ├── class Derived
 │ │ │   └── interface IFoo
 │ │ ├─┬ nodirect
 │ │ │ ├─┬ submodules
 │ │ │ │ ├─┬ sub1
 │ │ │ │ │ └─┬ types
 │ │ │ │ │   └── class TypeFromSub1
 │ │ │ │ └─┬ sub2
 │ │ │ │   └─┬ types
 │ │ │ │     └── class TypeFromSub2
 │ │ │ └── types
 │ │ ├─┬ onlystatic
 │ │ │ └─┬ types
 │ │ │   └── class OnlyStaticMethods
 │ │ └─┬ submodule
 │ │   ├─┬ submodules
 │ │   │ ├─┬ back_references
 │ │   │ │ └─┬ types
 │ │   │ │   └── interface MyClassReference
 │ │   │ ├─┬ child
 │ │   │ │ └─┬ types
 │ │   │ │   ├── class InnerClass
 │ │   │ │   ├── class OuterClass
 │ │   │ │   ├── interface KwargsProps
 │ │   │ │   ├── interface SomeStruct
 │ │   │ │   ├── interface Structure
 │ │   │ │   ├── enum Awesomeness
 │ │   │ │   ├── enum Goodness
 │ │   │ │   └── enum SomeEnum
 │ │   │ ├─┬ isolated
 │ │   │ │ └─┬ types
 │ │   │ │   └── class Kwargs
 │ │   │ ├─┬ nested_submodule
 │ │   │ │ ├─┬ submodules
 │ │   │ │ │ └─┬ deeplyNested
 │ │   │ │ │   └─┬ types
 │ │   │ │ │     └── interface INamespaced
 │ │   │ │ └─┬ types
 │ │   │ │   └── class Namespaced
 │ │   │ ├─┬ param
 │ │   │ │ └─┬ types
 │ │   │ │   └── interface SpecialParameter
 │ │   │ └─┬ returnsparam
 │ │   │   └─┬ types
 │ │   │     └── class ReturnsSpecialParameter
 │ │   └─┬ types
 │ │     ├── class MyClass
 │ │     └── interface Default
 │ └─┬ types
 │   ├── class AbstractClass
 │   ├── class AbstractClassBase
 │   ├── class AbstractClassReturner
 │   ├── class AbstractSuite
 │   ├── class Add
 │   ├── class AllTypes
 │   ├── class AllowedMethodNames
 │   ├── class AmbiguousParameters
 │   ├── class AnonymousImplementationProvider
 │   ├── class AsyncVirtualMethods
 │   ├── class AugmentableClass
 │   ├── class BaseJsii976
 │   ├── class Bell
 │   ├── class BinaryOperation
 │   ├── class BurriedAnonymousObject
 │   ├── class Calculator
 │   ├── class ClassThatImplementsTheInternalInterface
 │   ├── class ClassThatImplementsThePrivateInterface
 │   ├── class ClassWithCollections
 │   ├── class ClassWithDocs
 │   ├── class ClassWithJavaReservedWords
 │   ├── class ClassWithMutableObjectLiteralProperty
 │   ├── class ClassWithPrivateConstructorAndAutomaticProperties
 │   ├── class ConfusingToJackson
 │   ├── class ConstructorPassesThisOut
 │   ├── class Constructors
 │   ├── class ConsumePureInterface
 │   ├── class ConsumerCanRingBell
 │   ├── class ConsumersOfThisCrazyTypeSystem
 │   ├── class DataRenderer
 │   ├── class Default
 │   ├── class DefaultedConstructorArgument
 │   ├── class Demonstrate982
 │   ├── class DeprecatedClass
 │   ├── class DisappointingCollectionSource
 │   ├── class DoNotOverridePrivates
 │   ├── class DoNotRecognizeAnyAsOptional
 │   ├── class DocumentedClass
 │   ├── class DontComplainAboutVariadicAfterOptional
 │   ├── class DoubleTrouble
 │   ├── class DynamicPropertyBearer
 │   ├── class DynamicPropertyBearerChild
 │   ├── class Entropy
 │   ├── class EnumDispenser
 │   ├── class EraseUndefinedHashValues
 │   ├── class ExperimentalClass
 │   ├── class ExportedBaseClass
 │   ├── class ExternalClass
 │   ├── class GiveMeStructs
 │   ├── class GreetingAugmenter
 │   ├── class ImplementInternalInterface
 │   ├── class Implementation
 │   ├── class ImplementsInterfaceWithInternal
 │   ├── class ImplementsInterfaceWithInternalSubclass
 │   ├── class ImplementsPrivateInterface
 │   ├── class InbetweenClass
 │   ├── class InterfaceCollections
 │   ├── class InterfacesMaker
 │   ├── class Isomorphism
 │   ├── class Issue2638
 │   ├── class Issue2638B
 │   ├── class JSII417Derived
 │   ├── class JSII417PublicBaseOfBase
 │   ├── class JSObjectLiteralForInterface
 │   ├── class JSObjectLiteralToNative
 │   ├── class JSObjectLiteralToNativeClass
 │   ├── class JavaReservedWords
 │   ├── class Jsii487Derived
 │   ├── class Jsii496Derived
 │   ├── class JsiiAgent
 │   ├── class JsonFormatter
 │   ├── class LevelOne
 │   ├── class MethodNamedProperty
 │   ├── class Multiply
 │   ├── class Negate
 │   ├── class NestedClassInstance
 │   ├── class NodeStandardLibrary
 │   ├── class NullShouldBeTreatedAsUndefined
 │   ├── class NumberGenerator
 │   ├── class ObjectRefsInCollections
 │   ├── class ObjectWithPropertyProvider
 │   ├── class Old
 │   ├── class OptionalArgumentInvoker
 │   ├── class OptionalConstructorArgument
 │   ├── class OptionalStructConsumer
 │   ├── class OverridableProtectedMember
 │   ├── class OverrideReturnsObject
 │   ├── class PartiallyInitializedThisConsumer
 │   ├── class Polymorphism
 │   ├── class Power
 │   ├── class PropertyNamedProperty
 │   ├── class PublicClass
 │   ├── class PythonReservedWords
 │   ├── class ReferenceEnumFromScopedPackage
 │   ├── class ReturnsPrivateImplementationOfInterface
 │   ├── class RootStructValidator
 │   ├── class RuntimeTypeChecking
 │   ├── class SingleInstanceTwoTypes
 │   ├── class SingletonInt
 │   ├── class SingletonString
 │   ├── class SomeTypeJsii976
 │   ├── class StableClass
 │   ├── class StaticContext
 │   ├── class StaticHelloChild
 │   ├── class StaticHelloParent
 │   ├── class Statics
 │   ├── class StripInternal
 │   ├── class StructPassing
 │   ├── class StructUnionConsumer
 │   ├── class Sum
 │   ├── class SupportsNiceJavaBuilder
 │   ├── class SupportsNiceJavaBuilderWithRequiredProps
 │   ├── class SyncVirtualMethods
 │   ├── class TestStructWithEnum
 │   ├── class Thrower
 │   ├── class TwoMethodsWithSimilarCapitalization
 │   ├── class UmaskCheck
 │   ├── class UnaryOperation
 │   ├── class UpcasingReflectable
 │   ├── class UseBundledDependency
 │   ├── class UseCalcBase
 │   ├── class UsesInterfaceWithProperties
 │   ├── class VariadicInvoker
 │   ├── class VariadicMethod
 │   ├── class VirtualMethodPlayground
 │   ├── class VoidCallback
 │   ├── class WithPrivatePropertyInConstructor
 │   ├── interface CalculatorProps
 │   ├── interface ChildStruct982
 │   ├── interface ConfusingToJacksonStruct
 │   ├── interface DeprecatedStruct
 │   ├── interface DerivedStruct
 │   ├── interface DiamondBottom
 │   ├── interface DiamondInheritanceBaseLevelStruct
 │   ├── interface DiamondInheritanceFirstMidLevelStruct
 │   ├── interface DiamondInheritanceSecondMidLevelStruct
 │   ├── interface DiamondInheritanceTopLevelStruct
 │   ├── interface EraseUndefinedHashValuesOptions
 │   ├── interface ExperimentalStruct
 │   ├── interface ExtendsInternalInterface
 │   ├── interface ExternalStruct
 │   ├── interface Greetee
 │   ├── interface IAnonymousImplementationProvider
 │   ├── interface IAnonymouslyImplementMe
 │   ├── interface IAnotherPublicInterface
 │   ├── interface IBell
 │   ├── interface IBellRinger
 │   ├── interface IConcreteBellRinger
 │   ├── interface IDeprecatedInterface
 │   ├── interface IExperimentalInterface
 │   ├── interface IExtendsPrivateInterface
 │   ├── interface IExternalInterface
 │   ├── interface IFriendlier
 │   ├── interface IFriendlyRandomGenerator
 │   ├── interface IInterfaceImplementedByAbstractClass
 │   ├── interface IInterfaceThatShouldNotBeADataType
 │   ├── interface IInterfaceWithInternal
 │   ├── interface IInterfaceWithMethods
 │   ├── interface IInterfaceWithOptionalMethodArguments
 │   ├── interface IInterfaceWithProperties
 │   ├── interface IInterfaceWithPropertiesExtension
 │   ├── interface IJSII417Derived
 │   ├── interface IJSII417PublicBaseOfBase
 │   ├── interface IJsii487External
 │   ├── interface IJsii487External2
 │   ├── interface IJsii496
 │   ├── interface IMutableObjectLiteral
 │   ├── interface INonInternalInterface
 │   ├── interface IObjectWithProperty
 │   ├── interface IOptionalMethod
 │   ├── interface IPrivatelyImplemented
 │   ├── interface IPublicInterface
 │   ├── interface IPublicInterface2
 │   ├── interface IRandomNumberGenerator
 │   ├── interface IReturnJsii976
 │   ├── interface IReturnsNumber
 │   ├── interface IStableInterface
 │   ├── interface IStructReturningDelegate
 │   ├── interface IWallClock
 │   ├── interface ImplictBaseOfBase
 │   ├── interface PropBooleanValue
 │   ├── interface PropProperty
 │   ├── interface LevelOneProps
 │   ├── interface LoadBalancedFargateServiceProps
 │   ├── interface NestedStruct
 │   ├── interface NullShouldBeTreatedAsUndefinedData
 │   ├── interface OptionalStruct
 │   ├── interface ParentStruct982
 │   ├── interface RootStruct
 │   ├── interface SecondLevelStruct
 │   ├── interface SmellyStruct
 │   ├── interface StableStruct
 │   ├── interface StructA
 │   ├── interface StructB
 │   ├── interface StructParameterType
 │   ├── interface StructWithEnum
 │   ├── interface StructWithJavaReservedWords
 │   ├── interface SupportsNiceJavaBuilderProps
 │   ├── interface TopLevelStruct
 │   ├── interface UnionProperties
 │   ├── enum AllTypesEnum
 │   ├── enum DeprecatedEnum
 │   ├── enum ExperimentalEnum
 │   ├── enum ExternalEnum
 │   ├── enum SingletonIntEnum
 │   ├── enum SingletonStringEnum
 │   ├── enum StableEnum
 │   └── enum StringEnum
 ├─┬ @scope/jsii-calc-base
 │ └─┬ types
 │   ├── class Base
 │   ├── class StaticConsumer
 │   ├── interface BaseProps
 │   └── interface IBaseInterface
 ├─┬ @scope/jsii-calc-base-of-base
 │ └─┬ types
 │   ├── class StaticConsumer
 │   ├── class Very
 │   ├── interface IVeryBaseInterface
 │   └── interface VeryBaseProps
 └─┬ @scope/jsii-calc-lib
   ├─┬ submodules
   │ └─┬ submodule
   │   └─┬ types
   │     ├── class NestingClass
   │     ├── class NestedClass
   │     ├── class Reflector
   │     ├── interface IReflectable
   │     ├── interface NestedStruct
   │     └── interface ReflectableEntry
   └─┬ types
     ├── class BaseFor2647
     ├── class Number
     ├── class NumericValue
     ├── class Operation
     ├── interface DiamondLeft
     ├── interface DiamondRight
     ├── interface IDoublable
     ├── interface IFriendly
     ├── interface IThreeLevelsInterface
     ├── interface MyFirstStruct
     ├── interface StructWithOnlyOptionals
     └── enum EnumFromScopedModule
"
`;

exports[`jsii-tree 1`] = `
"assemblies
 ├─┬ jsii-calc
 │ └─┬ submodules
 │   ├── DerivedClassHasNoProperties
 │   ├── InterfaceInNamespaceIncludesClasses
 │   ├── InterfaceInNamespaceOnlyInterface
 │   ├── PythonSelf
 │   ├── composition
 │   ├── module2530
<<<<<<< HEAD
=======
 │   ├── module2617
>>>>>>> 25528fb1
 │   ├── module2647
 │   ├─┬ module2689
 │   │ └─┬ submodules
 │   │   ├── methods
 │   │   ├── props
 │   │   ├── retval
 │   │   └── structs
 │   ├─┬ module2692
 │   │ └─┬ submodules
 │   │   ├── submodule1
 │   │   └── submodule2
 │   ├── module2700
 │   ├─┬ nodirect
 │   │ └─┬ submodules
 │   │   ├── sub1
 │   │   └── sub2
 │   ├── onlystatic
 │   └─┬ submodule
 │     └─┬ submodules
 │       ├── back_references
 │       ├── child
 │       ├── isolated
 │       ├─┬ nested_submodule
 │       │ └─┬ submodules
 │       │   └── deeplyNested
 │       ├── param
 │       └── returnsparam
 ├── @scope/jsii-calc-base
 ├── @scope/jsii-calc-base-of-base
 └─┬ @scope/jsii-calc-lib
   └─┬ submodules
     └── submodule
"
`;<|MERGE_RESOLUTION|>--- conflicted
+++ resolved
@@ -121,8 +121,6 @@
  │ │ │         │ └─┬ _
  │ │ │         │   └── type: string
  │ │ │         └── returns: void
-<<<<<<< HEAD
-=======
  │ │ ├─┬ module2617
  │ │ │ └─┬ types
  │ │ │   └─┬ class OnlyStatics (stable)
@@ -133,7 +131,6 @@
  │ │ │       └─┬ static foo() method (stable)
  │ │ │         ├── static
  │ │ │         └── returns: void
->>>>>>> 25528fb1
  │ │ ├─┬ module2647
  │ │ │ └─┬ types
  │ │ │   └─┬ class ExtendAndImplement (stable)
@@ -3113,12 +3110,9 @@
  │ │ ├─┬ module2530
  │ │ │ └─┬ types
  │ │ │   └── class MyClass
-<<<<<<< HEAD
-=======
  │ │ ├─┬ module2617
  │ │ │ └─┬ types
  │ │ │   └── class OnlyStatics
->>>>>>> 25528fb1
  │ │ ├─┬ module2647
  │ │ │ └─┬ types
  │ │ │   └─┬ class ExtendAndImplement
@@ -3591,15 +3585,12 @@
  │ │ │       ├── <initializer>(_) initializer
  │ │ │       ├── static bar(_) method
  │ │ │       └── foo(_) method
-<<<<<<< HEAD
-=======
  │ │ ├─┬ module2617
  │ │ │ └─┬ types
  │ │ │   └─┬ class OnlyStatics
  │ │ │     └─┬ members
  │ │ │       ├── static bar() method
  │ │ │       └── static foo() method
->>>>>>> 25528fb1
  │ │ ├─┬ module2647
  │ │ │ └─┬ types
  │ │ │   └─┬ class ExtendAndImplement
@@ -4948,10 +4939,7 @@
  │   ├── PythonSelf
  │   ├── composition
  │   ├── module2530
-<<<<<<< HEAD
-=======
  │   ├── module2617
->>>>>>> 25528fb1
  │   ├── module2647
  │   ├─┬ module2689
  │   │ └─┬ submodules
@@ -5015,12 +5003,9 @@
  │ │ ├─┬ module2530
  │ │ │ └─┬ types
  │ │ │   └── class MyClass
-<<<<<<< HEAD
-=======
  │ │ ├─┬ module2617
  │ │ │ └─┬ types
  │ │ │   └── class OnlyStatics
->>>>>>> 25528fb1
  │ │ ├─┬ module2647
  │ │ │ └─┬ types
  │ │ │   └── class ExtendAndImplement
@@ -5357,10 +5342,7 @@
  │   ├── PythonSelf
  │   ├── composition
  │   ├── module2530
-<<<<<<< HEAD
-=======
  │   ├── module2617
->>>>>>> 25528fb1
  │   ├── module2647
  │   ├─┬ module2689
  │   │ └─┬ submodules
