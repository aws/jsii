// Jest Snapshot v1, https://goo.gl/fbAQLP

exports[`jsii-tree --all 1`] = `
"assemblies
 ├─┬ jsii-calc
 │ ├─┬ dependencies
 │ │ ├── @scope/jsii-calc-base
 │ │ ├── @scope/jsii-calc-base-of-base
 │ │ └── @scope/jsii-calc-lib
 │ ├─┬ submodules
 │ │ ├─┬ DerivedClassHasNoProperties
 │ │ │ └─┬ types
 │ │ │   ├─┬ class Base (stable)
 │ │ │   │ └─┬ members
 │ │ │   │   ├── <initializer>() initializer (stable)
 │ │ │   │   └─┬ prop property (stable)
 │ │ │   │     └── type: string
 │ │ │   └─┬ class Derived (stable)
 │ │ │     ├── base: Base
 │ │ │     └─┬ members
 │ │ │       └── <initializer>() initializer (stable)
 │ │ ├─┬ InterfaceInNamespaceIncludesClasses
 │ │ │ └─┬ types
 │ │ │   ├─┬ class Foo (stable)
 │ │ │   │ └─┬ members
 │ │ │   │   ├── <initializer>() initializer (stable)
 │ │ │   │   └─┬ bar property (stable)
 │ │ │   │     └── type: Optional<string>
 │ │ │   └─┬ interface Hello (stable)
 │ │ │     └─┬ members
 │ │ │       └─┬ foo property (stable)
 │ │ │         ├── abstract
 │ │ │         ├── immutable
 │ │ │         └── type: number
 │ │ ├─┬ InterfaceInNamespaceOnlyInterface
 │ │ │ └─┬ types
 │ │ │   └─┬ interface Hello (stable)
 │ │ │     └─┬ members
 │ │ │       └─┬ foo property (stable)
 │ │ │         ├── abstract
 │ │ │         ├── immutable
 │ │ │         └── type: number
 │ │ ├─┬ PythonSelf
 │ │ │ └─┬ types
 │ │ │   ├─┬ class ClassWithSelf (stable)
 │ │ │   │ └─┬ members
 │ │ │   │   ├─┬ <initializer>(self) initializer (stable)
 │ │ │   │   │ └─┬ parameters
 │ │ │   │   │   └─┬ self
 │ │ │   │   │     └── type: string
 │ │ │   │   ├─┬ method(self) method (stable)
 │ │ │   │   │ ├─┬ parameters
 │ │ │   │   │ │ └─┬ self
 │ │ │   │   │ │   └── type: number
 │ │ │   │   │ └── returns: string
 │ │ │   │   └─┬ self property (stable)
 │ │ │   │     ├── immutable
 │ │ │   │     └── type: string
 │ │ │   ├─┬ class ClassWithSelfKwarg (stable)
 │ │ │   │ └─┬ members
 │ │ │   │   ├─┬ <initializer>(props) initializer (stable)
 │ │ │   │   │ └─┬ parameters
 │ │ │   │   │   └─┬ props
 │ │ │   │   │     └── type: jsii-calc.PythonSelf.StructWithSelf
 │ │ │   │   └─┬ props property (stable)
 │ │ │   │     ├── immutable
 │ │ │   │     └── type: jsii-calc.PythonSelf.StructWithSelf
 │ │ │   ├─┬ interface IInterfaceWithSelf (stable)
 │ │ │   │ └─┬ members
 │ │ │   │   └─┬ method(self) method (stable)
 │ │ │   │     ├── abstract
 │ │ │   │     ├─┬ parameters
 │ │ │   │     │ └─┬ self
 │ │ │   │     │   └── type: number
 │ │ │   │     └── returns: string
 │ │ │   └─┬ interface StructWithSelf (stable)
 │ │ │     └─┬ members
 │ │ │       └─┬ self property (stable)
 │ │ │         ├── abstract
 │ │ │         ├── immutable
 │ │ │         └── type: string
 │ │ ├─┬ composition
 │ │ │ └─┬ types
 │ │ │   ├─┬ class CompositeOperation (stable)
 │ │ │   │ ├── base: Operation
 │ │ │   │ └─┬ members
 │ │ │   │   ├── <initializer>() initializer (stable)
 │ │ │   │   ├─┬ toString() method (stable)
 │ │ │   │   │ └── returns: string
 │ │ │   │   ├─┬ expression property (stable)
 │ │ │   │   │ ├── abstract
 │ │ │   │   │ ├── immutable
<<<<<<< HEAD
 │ │ │   │   │ └── type: @scope/jsii-calc-lib.Value
=======
 │ │ │   │   │ └── type: @scope/jsii-calc-lib.NumericValue
>>>>>>> f847e8f7
 │ │ │   │   ├─┬ value property (stable)
 │ │ │   │   │ ├── immutable
 │ │ │   │   │ └── type: number
 │ │ │   │   ├─┬ decorationPostfixes property (stable)
 │ │ │   │   │ └── type: Array<string>
 │ │ │   │   ├─┬ decorationPrefixes property (stable)
 │ │ │   │   │ └── type: Array<string>
 │ │ │   │   └─┬ stringStyle property (stable)
 │ │ │   │     └── type: jsii-calc.composition.CompositeOperation.CompositionStringStyle
 │ │ │   └─┬ enum CompositionStringStyle (stable)
 │ │ │     ├── NORMAL (stable)
 │ │ │     └── DECORATED (stable)
 │ │ └─┬ submodule
 │ │   ├─┬ submodules
 │ │   │ ├─┬ back_references
 │ │   │ │ └─┬ types
 │ │   │ │   └─┬ interface MyClassReference (stable)
 │ │   │ │     └─┬ members
 │ │   │ │       └─┬ reference property (stable)
 │ │   │ │         ├── abstract
 │ │   │ │         ├── immutable
 │ │   │ │         └── type: jsii-calc.submodule.MyClass
 │ │   │ ├─┬ child
 │ │   │ │ └─┬ types
 │ │   │ │   ├─┬ class InnerClass (stable)
 │ │   │ │   │ └─┬ members
 │ │   │ │   │   ├── <initializer>() initializer (stable)
 │ │   │ │   │   └─┬ static staticProp property (stable)
 │ │   │ │   │     ├── const
 │ │   │ │   │     ├── immutable
 │ │   │ │   │     ├── static
 │ │   │ │   │     └── type: jsii-calc.submodule.child.SomeStruct
 │ │   │ │   ├─┬ class OuterClass (stable)
 │ │   │ │   │ └─┬ members
 │ │   │ │   │   ├── <initializer>() initializer (stable)
 │ │   │ │   │   └─┬ innerClass property (stable)
 │ │   │ │   │     ├── immutable
 │ │   │ │   │     └── type: jsii-calc.submodule.child.InnerClass
 │ │   │ │   ├─┬ interface KwargsProps (stable)
 │ │   │ │   │ ├─┬ interfaces
 │ │   │ │   │ │ └── SomeStruct
 │ │   │ │   │ └─┬ members
 │ │   │ │   │   └─┬ extra property (stable)
 │ │   │ │   │     ├── abstract
 │ │   │ │   │     ├── immutable
 │ │   │ │   │     └── type: Optional<string>
 │ │   │ │   ├─┬ interface SomeStruct (stable)
 │ │   │ │   │ └─┬ members
 │ │   │ │   │   └─┬ prop property (stable)
 │ │   │ │   │     ├── abstract
 │ │   │ │   │     ├── immutable
 │ │   │ │   │     └── type: jsii-calc.submodule.child.SomeEnum
 │ │   │ │   ├─┬ interface Structure (stable)
 │ │   │ │   │ └─┬ members
 │ │   │ │   │   └─┬ bool property (stable)
 │ │   │ │   │     ├── abstract
 │ │   │ │   │     ├── immutable
 │ │   │ │   │     └── type: boolean
 │ │   │ │   ├─┬ enum Awesomeness (stable)
 │ │   │ │   │ └── AWESOME (stable)
 │ │   │ │   ├─┬ enum Goodness (stable)
 │ │   │ │   │ ├── PRETTY_GOOD (stable)
 │ │   │ │   │ ├── REALLY_GOOD (stable)
 │ │   │ │   │ └── AMAZINGLY_GOOD (stable)
 │ │   │ │   └─┬ enum SomeEnum (stable)
 │ │   │ │     └── SOME (stable)
 │ │   │ ├─┬ isolated
 │ │   │ │ └─┬ types
 │ │   │ │   └─┬ class Kwargs (stable)
 │ │   │ │     └─┬ members
 │ │   │ │       └─┬ static method(props) method (stable)
 │ │   │ │         ├── static
 │ │   │ │         ├─┬ parameters
 │ │   │ │         │ └─┬ props
 │ │   │ │         │   └── type: Optional<jsii-calc.submodule.child.KwargsProps>
 │ │   │ │         └── returns: boolean
 │ │   │ └─┬ nested_submodule
 │ │   │   ├─┬ submodules
 │ │   │   │ └─┬ deeplyNested
 │ │   │   │   └─┬ types
 │ │   │   │     └─┬ interface INamespaced (stable)
 │ │   │   │       └─┬ members
 │ │   │   │         └─┬ definedAt property (stable)
 │ │   │   │           ├── abstract
 │ │   │   │           ├── immutable
 │ │   │   │           └── type: string
 │ │   │   └─┬ types
 │ │   │     └─┬ class Namespaced (stable)
 │ │   │       ├── interfaces: INamespaced
 │ │   │       └─┬ members
 │ │   │         ├─┬ definedAt property (stable)
 │ │   │         │ ├── immutable
 │ │   │         │ └── type: string
 │ │   │         └─┬ goodness property (stable)
 │ │   │           ├── abstract
 │ │   │           ├── immutable
 │ │   │           └── type: jsii-calc.submodule.child.Goodness
 │ │   └─┬ types
 │ │     └─┬ class MyClass (stable)
 │ │       ├── interfaces: INamespaced
 │ │       └─┬ members
 │ │         ├─┬ <initializer>(props) initializer (stable)
 │ │         │ └─┬ parameters
 │ │         │   └─┬ props
 │ │         │     └── type: jsii-calc.submodule.child.SomeStruct
 │ │         ├─┬ awesomeness property (stable)
 │ │         │ ├── immutable
 │ │         │ └── type: jsii-calc.submodule.child.Awesomeness
 │ │         ├─┬ definedAt property (stable)
 │ │         │ ├── immutable
 │ │         │ └── type: string
 │ │         ├─┬ goodness property (stable)
 │ │         │ ├── immutable
 │ │         │ └── type: jsii-calc.submodule.child.Goodness
 │ │         ├─┬ props property (stable)
 │ │         │ ├── immutable
 │ │         │ └── type: jsii-calc.submodule.child.SomeStruct
 │ │         └─┬ allTypes property (stable)
 │ │           └── type: Optional<jsii-calc.AllTypes>
 │ └─┬ types
 │   ├─┬ class AbstractClass (stable)
 │   │ ├── base: AbstractClassBase
 │   │ ├── interfaces: IInterfaceImplementedByAbstractClass
 │   │ └─┬ members
 │   │   ├── <initializer>() initializer (stable)
 │   │   ├─┬ abstractMethod(name) method (stable)
 │   │   │ ├── abstract
 │   │   │ ├─┬ parameters
 │   │   │ │ └─┬ name
 │   │   │ │   └── type: string
 │   │   │ └── returns: string
 │   │   ├─┬ nonAbstractMethod() method (stable)
 │   │   │ └── returns: number
 │   │   └─┬ propFromInterface property (stable)
 │   │     ├── immutable
 │   │     └── type: string
 │   ├─┬ class AbstractClassBase (stable)
 │   │ └─┬ members
 │   │   ├── <initializer>() initializer (stable)
 │   │   └─┬ abstractProperty property (stable)
 │   │     ├── abstract
 │   │     ├── immutable
 │   │     └── type: string
 │   ├─┬ class AbstractClassReturner (stable)
 │   │ └─┬ members
 │   │   ├── <initializer>() initializer (stable)
 │   │   ├─┬ giveMeAbstract() method (stable)
 │   │   │ └── returns: jsii-calc.AbstractClass
 │   │   ├─┬ giveMeInterface() method (stable)
 │   │   │ └── returns: jsii-calc.IInterfaceImplementedByAbstractClass
 │   │   └─┬ returnAbstractFromProperty property (stable)
 │   │     ├── immutable
 │   │     └── type: jsii-calc.AbstractClassBase
 │   ├─┬ class AbstractSuite (stable)
 │   │ └─┬ members
 │   │   ├── <initializer>() initializer (stable)
 │   │   ├─┬ someMethod(str) method (stable)
 │   │   │ ├── abstract
 │   │   │ ├── protected
 │   │   │ ├─┬ parameters
 │   │   │ │ └─┬ str
 │   │   │ │   └── type: string
 │   │   │ └── returns: string
 │   │   ├─┬ workItAll(seed) method (stable)
 │   │   │ ├─┬ parameters
 │   │   │ │ └─┬ seed
 │   │   │ │   └── type: string
 │   │   │ └── returns: string
 │   │   └─┬ property property (stable)
 │   │     ├── abstract
 │   │     ├── protected
 │   │     └── type: string
 │   ├─┬ class Add (stable)
 │   │ ├── base: BinaryOperation
 │   │ └─┬ members
 │   │   ├─┬ <initializer>(lhs,rhs) initializer (stable)
 │   │   │ └─┬ parameters
 │   │   │   ├─┬ lhs
 │   │   │   │ └── type: @scope/jsii-calc-lib.NumericValue
 │   │   │   └─┬ rhs
<<<<<<< HEAD
 │   │   │     └── type: @scope/jsii-calc-lib.Value
=======
 │   │   │     └── type: @scope/jsii-calc-lib.NumericValue
>>>>>>> f847e8f7
 │   │   ├─┬ toString() method (stable)
 │   │   │ └── returns: string
 │   │   └─┬ value property (stable)
 │   │     ├── immutable
 │   │     └── type: number
 │   ├─┬ class AllTypes (stable)
 │   │ └─┬ members
 │   │   ├── <initializer>() initializer (stable)
 │   │   ├─┬ anyIn(inp) method (stable)
 │   │   │ ├─┬ parameters
 │   │   │ │ └─┬ inp
 │   │   │ │   └── type: any
 │   │   │ └── returns: void
 │   │   ├─┬ anyOut() method (stable)
 │   │   │ └── returns: any
 │   │   ├─┬ enumMethod(value) method (stable)
 │   │   │ ├─┬ parameters
 │   │   │ │ └─┬ value
 │   │   │ │   └── type: jsii-calc.StringEnum
 │   │   │ └── returns: jsii-calc.StringEnum
 │   │   ├─┬ enumPropertyValue property (stable)
 │   │   │ ├── immutable
 │   │   │ └── type: number
 │   │   ├─┬ anyArrayProperty property (stable)
 │   │   │ └── type: Array<any>
 │   │   ├─┬ anyMapProperty property (stable)
 │   │   │ └── type: Map<string => any>
 │   │   ├─┬ anyProperty property (stable)
 │   │   │ └── type: any
 │   │   ├─┬ arrayProperty property (stable)
 │   │   │ └── type: Array<string>
 │   │   ├─┬ booleanProperty property (stable)
 │   │   │ └── type: boolean
 │   │   ├─┬ dateProperty property (stable)
 │   │   │ └── type: date
 │   │   ├─┬ enumProperty property (stable)
 │   │   │ └── type: jsii-calc.AllTypesEnum
 │   │   ├─┬ jsonProperty property (stable)
 │   │   │ └── type: json
 │   │   ├─┬ mapProperty property (stable)
 │   │   │ └── type: Map<string => @scope/jsii-calc-lib.Number>
 │   │   ├─┬ numberProperty property (stable)
 │   │   │ └── type: number
 │   │   ├─┬ stringProperty property (stable)
 │   │   │ └── type: string
 │   │   ├─┬ unionArrayProperty property (stable)
<<<<<<< HEAD
 │   │   │ └── type: Array<number | @scope/jsii-calc-lib.Value>
=======
 │   │   │ └── type: Array<number | @scope/jsii-calc-lib.NumericValue>
>>>>>>> f847e8f7
 │   │   ├─┬ unionMapProperty property (stable)
 │   │   │ └── type: Map<string => string | number | @scope/jsii-calc-lib.Number>
 │   │   ├─┬ unionProperty property (stable)
 │   │   │ └── type: string | number | jsii-calc.Multiply | @scope/jsii-calc-lib.Number
 │   │   ├─┬ unknownArrayProperty property (stable)
 │   │   │ └── type: Array<any>
 │   │   ├─┬ unknownMapProperty property (stable)
 │   │   │ └── type: Map<string => any>
 │   │   ├─┬ unknownProperty property (stable)
 │   │   │ └── type: any
 │   │   └─┬ optionalEnumValue property (stable)
 │   │     └── type: Optional<jsii-calc.StringEnum>
 │   ├─┬ class AllowedMethodNames (stable)
 │   │ └─┬ members
 │   │   ├── <initializer>() initializer (stable)
 │   │   ├─┬ getBar(_p1,_p2) method (stable)
 │   │   │ ├─┬ parameters
 │   │   │ │ ├─┬ _p1
 │   │   │ │ │ └── type: string
 │   │   │ │ └─┬ _p2
 │   │   │ │   └── type: number
 │   │   │ └── returns: void
 │   │   ├─┬ getFoo(withParam) method (stable)
 │   │   │ ├─┬ parameters
 │   │   │ │ └─┬ withParam
 │   │   │ │   └── type: string
 │   │   │ └── returns: string
 │   │   ├─┬ setBar(_x,_y,_z) method (stable)
 │   │   │ ├─┬ parameters
 │   │   │ │ ├─┬ _x
 │   │   │ │ │ └── type: string
 │   │   │ │ ├─┬ _y
 │   │   │ │ │ └── type: number
 │   │   │ │ └─┬ _z
 │   │   │ │   └── type: boolean
 │   │   │ └── returns: void
 │   │   └─┬ setFoo(_x,_y) method (stable)
 │   │     ├─┬ parameters
 │   │     │ ├─┬ _x
 │   │     │ │ └── type: string
 │   │     │ └─┬ _y
 │   │     │   └── type: number
 │   │     └── returns: void
 │   ├─┬ class AmbiguousParameters (stable)
 │   │ └─┬ members
 │   │   ├─┬ <initializer>(scope,props) initializer (stable)
 │   │   │ └─┬ parameters
 │   │   │   ├─┬ scope
 │   │   │   │ └── type: jsii-calc.Bell
 │   │   │   └─┬ props
 │   │   │     └── type: jsii-calc.StructParameterType
 │   │   ├─┬ props property (stable)
 │   │   │ ├── immutable
 │   │   │ └── type: jsii-calc.StructParameterType
 │   │   └─┬ scope property (stable)
 │   │     ├── immutable
 │   │     └── type: jsii-calc.Bell
 │   ├─┬ class AnonymousImplementationProvider (stable)
 │   │ ├── interfaces: IAnonymousImplementationProvider
 │   │ └─┬ members
 │   │   ├── <initializer>() initializer (stable)
 │   │   ├─┬ provideAsClass() method (stable)
 │   │   │ └── returns: jsii-calc.Implementation
 │   │   └─┬ provideAsInterface() method (stable)
 │   │     └── returns: jsii-calc.IAnonymouslyImplementMe
 │   ├─┬ class AsyncVirtualMethods (stable)
 │   │ └─┬ members
 │   │   ├── <initializer>() initializer (stable)
 │   │   ├─┬ callMe() method (stable)
 │   │   │ └── returns: Promise<number>
 │   │   ├─┬ callMe2() method (stable)
 │   │   │ └── returns: Promise<number>
 │   │   ├─┬ callMeDoublePromise() method (stable)
 │   │   │ └── returns: Promise<number>
 │   │   ├─┬ dontOverrideMe() method (stable)
 │   │   │ └── returns: number
 │   │   ├─┬ overrideMe(mult) method (stable)
 │   │   │ ├─┬ parameters
 │   │   │ │ └─┬ mult
 │   │   │ │   └── type: number
 │   │   │ └── returns: Promise<number>
 │   │   └─┬ overrideMeToo() method (stable)
 │   │     └── returns: Promise<number>
 │   ├─┬ class AugmentableClass (stable)
 │   │ └─┬ members
 │   │   ├── <initializer>() initializer (stable)
 │   │   ├─┬ methodOne() method (stable)
 │   │   │ └── returns: void
 │   │   └─┬ methodTwo() method (stable)
 │   │     └── returns: void
 │   ├─┬ class BaseJsii976 (stable)
 │   │ └─┬ members
 │   │   └── <initializer>() initializer (stable)
 │   ├─┬ class Bell (stable)
 │   │ ├── interfaces: IBell
 │   │ └─┬ members
 │   │   ├── <initializer>() initializer (stable)
 │   │   ├─┬ ring() method (stable)
 │   │   │ └── returns: void
 │   │   └─┬ rung property (stable)
 │   │     └── type: boolean
 │   ├─┬ class BinaryOperation (stable)
 │   │ ├── base: Operation
 │   │ ├── interfaces: IFriendly
 │   │ └─┬ members
 │   │   ├─┬ <initializer>(lhs,rhs) initializer (stable)
 │   │   │ └─┬ parameters
 │   │   │   ├─┬ lhs
 │   │   │   │ └── type: @scope/jsii-calc-lib.NumericValue
 │   │   │   └─┬ rhs
<<<<<<< HEAD
 │   │   │     └── type: @scope/jsii-calc-lib.Value
=======
 │   │   │     └── type: @scope/jsii-calc-lib.NumericValue
>>>>>>> f847e8f7
 │   │   ├─┬ hello() method (stable)
 │   │   │ └── returns: string
 │   │   ├─┬ lhs property (stable)
 │   │   │ ├── immutable
<<<<<<< HEAD
 │   │   │ └── type: @scope/jsii-calc-lib.Value
 │   │   └─┬ rhs property (stable)
 │   │     ├── immutable
 │   │     └── type: @scope/jsii-calc-lib.Value
=======
 │   │   │ └── type: @scope/jsii-calc-lib.NumericValue
 │   │   └─┬ rhs property (stable)
 │   │     ├── immutable
 │   │     └── type: @scope/jsii-calc-lib.NumericValue
 │   ├─┬ class BurriedAnonymousObject (stable)
 │   │ └─┬ members
 │   │   ├── <initializer>() initializer (stable)
 │   │   ├─┬ check() method (stable)
 │   │   │ └── returns: boolean
 │   │   └─┬ giveItBack(value) method (stable)
 │   │     ├── abstract
 │   │     ├─┬ parameters
 │   │     │ └─┬ value
 │   │     │   └── type: any
 │   │     └── returns: any
>>>>>>> f847e8f7
 │   ├─┬ class Calculator (stable)
 │   │ ├── base: CompositeOperation
 │   │ └─┬ members
 │   │   ├─┬ <initializer>(props) initializer (stable)
 │   │   │ └─┬ parameters
 │   │   │   └─┬ props
 │   │   │     └── type: Optional<jsii-calc.CalculatorProps>
 │   │   ├─┬ add(value) method (stable)
 │   │   │ ├─┬ parameters
 │   │   │ │ └─┬ value
 │   │   │ │   └── type: number
 │   │   │ └── returns: void
 │   │   ├─┬ mul(value) method (stable)
 │   │   │ ├─┬ parameters
 │   │   │ │ └─┬ value
 │   │   │ │   └── type: number
 │   │   │ └── returns: void
 │   │   ├─┬ neg() method (stable)
 │   │   │ └── returns: void
 │   │   ├─┬ pow(value) method (stable)
 │   │   │ ├─┬ parameters
 │   │   │ │ └─┬ value
 │   │   │ │   └── type: number
 │   │   │ └── returns: void
 │   │   ├─┬ readUnionValue() method (stable)
 │   │   │ └── returns: number
 │   │   ├─┬ expression property (stable)
 │   │   │ ├── immutable
<<<<<<< HEAD
 │   │   │ └── type: @scope/jsii-calc-lib.Value
 │   │   ├─┬ operationsLog property (stable)
 │   │   │ ├── immutable
 │   │   │ └── type: Array<@scope/jsii-calc-lib.Value>
 │   │   ├─┬ operationsMap property (stable)
 │   │   │ ├── immutable
 │   │   │ └── type: Map<string => Array<@scope/jsii-calc-lib.Value>>
 │   │   ├─┬ curr property (stable)
 │   │   │ └── type: @scope/jsii-calc-lib.Value
=======
 │   │   │ └── type: @scope/jsii-calc-lib.NumericValue
 │   │   ├─┬ operationsLog property (stable)
 │   │   │ ├── immutable
 │   │   │ └── type: Array<@scope/jsii-calc-lib.NumericValue>
 │   │   ├─┬ operationsMap property (stable)
 │   │   │ ├── immutable
 │   │   │ └── type: Map<string => Array<@scope/jsii-calc-lib.NumericValue>>
 │   │   ├─┬ curr property (stable)
 │   │   │ └── type: @scope/jsii-calc-lib.NumericValue
>>>>>>> f847e8f7
 │   │   ├─┬ maxValue property (stable)
 │   │   │ └── type: Optional<number>
 │   │   └─┬ unionProperty property (stable)
 │   │     └── type: Optional<jsii-calc.Add | jsii-calc.Multiply | jsii-calc.Power>
 │   ├─┬ class ClassThatImplementsTheInternalInterface (stable)
 │   │ ├── interfaces: INonInternalInterface
 │   │ └─┬ members
 │   │   ├── <initializer>() initializer (stable)
 │   │   ├─┬ a property (stable)
 │   │   │ └── type: string
 │   │   ├─┬ b property (stable)
 │   │   │ └── type: string
 │   │   ├─┬ c property (stable)
 │   │   │ └── type: string
 │   │   └─┬ d property (stable)
 │   │     └── type: string
 │   ├─┬ class ClassThatImplementsThePrivateInterface (stable)
 │   │ ├── interfaces: INonInternalInterface
 │   │ └─┬ members
 │   │   ├── <initializer>() initializer (stable)
 │   │   ├─┬ a property (stable)
 │   │   │ └── type: string
 │   │   ├─┬ b property (stable)
 │   │   │ └── type: string
 │   │   ├─┬ c property (stable)
 │   │   │ └── type: string
 │   │   └─┬ e property (stable)
 │   │     └── type: string
 │   ├─┬ class ClassWithCollections (stable)
 │   │ └─┬ members
 │   │   ├─┬ <initializer>(map,array) initializer (stable)
 │   │   │ └─┬ parameters
 │   │   │   ├─┬ map
 │   │   │   │ └── type: Map<string => string>
 │   │   │   └─┬ array
 │   │   │     └── type: Array<string>
 │   │   ├─┬ static createAList() method (stable)
 │   │   │ ├── static
 │   │   │ └── returns: Array<string>
 │   │   ├─┬ static createAMap() method (stable)
 │   │   │ ├── static
 │   │   │ └── returns: Map<string => string>
 │   │   ├─┬ static staticArray property (stable)
 │   │   │ ├── static
 │   │   │ └── type: Array<string>
 │   │   ├─┬ static staticMap property (stable)
 │   │   │ ├── static
 │   │   │ └── type: Map<string => string>
 │   │   ├─┬ array property (stable)
 │   │   │ └── type: Array<string>
 │   │   └─┬ map property (stable)
 │   │     └── type: Map<string => string>
 │   ├─┬ class ClassWithDocs (stable)
 │   │ └─┬ members
 │   │   └── <initializer>() initializer (stable)
 │   ├─┬ class ClassWithJavaReservedWords (stable)
 │   │ └─┬ members
 │   │   ├─┬ <initializer>(int) initializer (stable)
 │   │   │ └─┬ parameters
 │   │   │   └─┬ int
 │   │   │     └── type: string
 │   │   ├─┬ import(assert) method (stable)
 │   │   │ ├─┬ parameters
 │   │   │ │ └─┬ assert
 │   │   │ │   └── type: string
 │   │   │ └── returns: string
 │   │   └─┬ int property (stable)
 │   │     ├── immutable
 │   │     └── type: string
 │   ├─┬ class ClassWithMutableObjectLiteralProperty (stable)
 │   │ └─┬ members
 │   │   ├── <initializer>() initializer (stable)
 │   │   └─┬ mutableObject property (stable)
 │   │     └── type: jsii-calc.IMutableObjectLiteral
 │   ├─┬ class ClassWithPrivateConstructorAndAutomaticProperties (stable)
 │   │ ├── interfaces: IInterfaceWithProperties
 │   │ └─┬ members
 │   │   ├─┬ static create(readOnlyString,readWriteString) method (stable)
 │   │   │ ├── static
 │   │   │ ├─┬ parameters
 │   │   │ │ ├─┬ readOnlyString
 │   │   │ │ │ └── type: string
 │   │   │ │ └─┬ readWriteString
 │   │   │ │   └── type: string
 │   │   │ └── returns: jsii-calc.ClassWithPrivateConstructorAndAutomaticProperties
 │   │   ├─┬ readOnlyString property (stable)
 │   │   │ ├── immutable
 │   │   │ └── type: string
 │   │   └─┬ readWriteString property (stable)
 │   │     └── type: string
 │   ├─┬ class ConfusingToJackson (stable)
 │   │ └─┬ members
 │   │   ├─┬ static makeInstance() method (stable)
 │   │   │ ├── static
 │   │   │ └── returns: jsii-calc.ConfusingToJackson
 │   │   ├─┬ static makeStructInstance() method (stable)
 │   │   │ ├── static
 │   │   │ └── returns: jsii-calc.ConfusingToJacksonStruct
 │   │   └─┬ unionProperty property (stable)
 │   │     └── type: Optional<@scope/jsii-calc-lib.IFriendly | Array<@scope/jsii-calc-lib.IFriendly | jsii-calc.AbstractClass>>
 │   ├─┬ class ConstructorPassesThisOut (stable)
 │   │ └─┬ members
 │   │   └─┬ <initializer>(consumer) initializer (stable)
 │   │     └─┬ parameters
 │   │       └─┬ consumer
 │   │         └── type: jsii-calc.PartiallyInitializedThisConsumer
 │   ├─┬ class Constructors (stable)
 │   │ └─┬ members
 │   │   ├── <initializer>() initializer (stable)
 │   │   ├─┬ static hiddenInterface() method (stable)
 │   │   │ ├── static
 │   │   │ └── returns: jsii-calc.IPublicInterface
 │   │   ├─┬ static hiddenInterfaces() method (stable)
 │   │   │ ├── static
 │   │   │ └── returns: Array<jsii-calc.IPublicInterface>
 │   │   ├─┬ static hiddenSubInterfaces() method (stable)
 │   │   │ ├── static
 │   │   │ └── returns: Array<jsii-calc.IPublicInterface>
 │   │   ├─┬ static makeClass() method (stable)
 │   │   │ ├── static
 │   │   │ └── returns: jsii-calc.PublicClass
 │   │   ├─┬ static makeInterface() method (stable)
 │   │   │ ├── static
 │   │   │ └── returns: jsii-calc.IPublicInterface
 │   │   ├─┬ static makeInterface2() method (stable)
 │   │   │ ├── static
 │   │   │ └── returns: jsii-calc.IPublicInterface2
 │   │   └─┬ static makeInterfaces() method (stable)
 │   │     ├── static
 │   │     └── returns: Array<jsii-calc.IPublicInterface>
 │   ├─┬ class ConsumePureInterface (stable)
 │   │ └─┬ members
 │   │   ├─┬ <initializer>(delegate) initializer (stable)
 │   │   │ └─┬ parameters
 │   │   │   └─┬ delegate
 │   │   │     └── type: jsii-calc.IStructReturningDelegate
 │   │   └─┬ workItBaby() method (stable)
 │   │     └── returns: jsii-calc.StructB
 │   ├─┬ class ConsumerCanRingBell (stable)
 │   │ └─┬ members
 │   │   ├── <initializer>() initializer (stable)
 │   │   ├─┬ static staticImplementedByObjectLiteral(ringer) method (stable)
 │   │   │ ├── static
 │   │   │ ├─┬ parameters
 │   │   │ │ └─┬ ringer
 │   │   │ │   └── type: jsii-calc.IBellRinger
 │   │   │ └── returns: boolean
 │   │   ├─┬ static staticImplementedByPrivateClass(ringer) method (stable)
 │   │   │ ├── static
 │   │   │ ├─┬ parameters
 │   │   │ │ └─┬ ringer
 │   │   │ │   └── type: jsii-calc.IBellRinger
 │   │   │ └── returns: boolean
 │   │   ├─┬ static staticImplementedByPublicClass(ringer) method (stable)
 │   │   │ ├── static
 │   │   │ ├─┬ parameters
 │   │   │ │ └─┬ ringer
 │   │   │ │   └── type: jsii-calc.IBellRinger
 │   │   │ └── returns: boolean
 │   │   ├─┬ static staticWhenTypedAsClass(ringer) method (stable)
 │   │   │ ├── static
 │   │   │ ├─┬ parameters
 │   │   │ │ └─┬ ringer
 │   │   │ │   └── type: jsii-calc.IConcreteBellRinger
 │   │   │ └── returns: boolean
 │   │   ├─┬ implementedByObjectLiteral(ringer) method (stable)
 │   │   │ ├─┬ parameters
 │   │   │ │ └─┬ ringer
 │   │   │ │   └── type: jsii-calc.IBellRinger
 │   │   │ └── returns: boolean
 │   │   ├─┬ implementedByPrivateClass(ringer) method (stable)
 │   │   │ ├─┬ parameters
 │   │   │ │ └─┬ ringer
 │   │   │ │   └── type: jsii-calc.IBellRinger
 │   │   │ └── returns: boolean
 │   │   ├─┬ implementedByPublicClass(ringer) method (stable)
 │   │   │ ├─┬ parameters
 │   │   │ │ └─┬ ringer
 │   │   │ │   └── type: jsii-calc.IBellRinger
 │   │   │ └── returns: boolean
 │   │   └─┬ whenTypedAsClass(ringer) method (stable)
 │   │     ├─┬ parameters
 │   │     │ └─┬ ringer
 │   │     │   └── type: jsii-calc.IConcreteBellRinger
 │   │     └── returns: boolean
 │   ├─┬ class ConsumersOfThisCrazyTypeSystem (stable)
 │   │ └─┬ members
 │   │   ├── <initializer>() initializer (stable)
 │   │   ├─┬ consumeAnotherPublicInterface(obj) method (stable)
 │   │   │ ├─┬ parameters
 │   │   │ │ └─┬ obj
 │   │   │ │   └── type: jsii-calc.IAnotherPublicInterface
 │   │   │ └── returns: string
 │   │   └─┬ consumeNonInternalInterface(obj) method (stable)
 │   │     ├─┬ parameters
 │   │     │ └─┬ obj
 │   │     │   └── type: jsii-calc.INonInternalInterface
 │   │     └── returns: any
 │   ├─┬ class DataRenderer (stable)
 │   │ └─┬ members
 │   │   ├── <initializer>() initializer (stable)
 │   │   ├─┬ render(data) method (stable)
 │   │   │ ├─┬ parameters
 │   │   │ │ └─┬ data
 │   │   │ │   └── type: Optional<@scope/jsii-calc-lib.MyFirstStruct>
 │   │   │ └── returns: string
 │   │   ├─┬ renderArbitrary(data) method (stable)
 │   │   │ ├─┬ parameters
 │   │   │ │ └─┬ data
 │   │   │ │   └── type: Map<string => any>
 │   │   │ └── returns: string
 │   │   └─┬ renderMap(map) method (stable)
 │   │     ├─┬ parameters
 │   │     │ └─┬ map
 │   │     │   └── type: Map<string => any>
 │   │     └── returns: string
 │   ├─┬ class DefaultedConstructorArgument (stable)
 │   │ └─┬ members
 │   │   ├─┬ <initializer>(arg1,arg2,arg3) initializer (stable)
 │   │   │ └─┬ parameters
 │   │   │   ├─┬ arg1
 │   │   │   │ └── type: Optional<number>
 │   │   │   ├─┬ arg2
 │   │   │   │ └── type: Optional<string>
 │   │   │   └─┬ arg3
 │   │   │     └── type: Optional<date>
 │   │   ├─┬ arg1 property (stable)
 │   │   │ ├── immutable
 │   │   │ └── type: number
 │   │   ├─┬ arg3 property (stable)
 │   │   │ ├── immutable
 │   │   │ └── type: date
 │   │   └─┬ arg2 property (stable)
 │   │     ├── immutable
 │   │     └── type: Optional<string>
 │   ├─┬ class Demonstrate982 (stable)
 │   │ └─┬ members
 │   │   ├── <initializer>() initializer (stable)
 │   │   ├─┬ static takeThis() method (stable)
 │   │   │ ├── static
 │   │   │ └── returns: jsii-calc.ChildStruct982
 │   │   └─┬ static takeThisToo() method (stable)
 │   │     ├── static
 │   │     └── returns: jsii-calc.ParentStruct982
 │   ├─┬ class DeprecatedClass (deprecated)
 │   │ └─┬ members
 │   │   ├─┬ <initializer>(readonlyString,mutableNumber) initializer (deprecated)
 │   │   │ └─┬ parameters
 │   │   │   ├─┬ readonlyString
 │   │   │   │ └── type: string
 │   │   │   └─┬ mutableNumber
 │   │   │     └── type: Optional<number>
 │   │   ├─┬ method() method (deprecated)
 │   │   │ └── returns: void
 │   │   ├─┬ readonlyProperty property (deprecated)
 │   │   │ ├── immutable
 │   │   │ └── type: string
 │   │   └─┬ mutableProperty property (deprecated)
 │   │     └── type: Optional<number>
 │   ├─┬ class DisappointingCollectionSource (stable)
 │   │ └─┬ members
 │   │   ├─┬ static maybeList property (stable)
 │   │   │ ├── const
 │   │   │ ├── immutable
 │   │   │ ├── static
 │   │   │ └── type: Optional<Array<string>>
 │   │   └─┬ static maybeMap property (stable)
 │   │     ├── const
 │   │     ├── immutable
 │   │     ├── static
 │   │     └── type: Optional<Map<string => number>>
 │   ├─┬ class DoNotOverridePrivates (stable)
 │   │ └─┬ members
 │   │   ├── <initializer>() initializer (stable)
 │   │   ├─┬ changePrivatePropertyValue(newValue) method (stable)
 │   │   │ ├─┬ parameters
 │   │   │ │ └─┬ newValue
 │   │   │ │   └── type: string
 │   │   │ └── returns: void
 │   │   ├─┬ privateMethodValue() method (stable)
 │   │   │ └── returns: string
 │   │   └─┬ privatePropertyValue() method (stable)
 │   │     └── returns: string
 │   ├─┬ class DoNotRecognizeAnyAsOptional (stable)
 │   │ └─┬ members
 │   │   ├── <initializer>() initializer (stable)
 │   │   └─┬ method(_requiredAny,_optionalAny,_optionalString) method (stable)
 │   │     ├─┬ parameters
 │   │     │ ├─┬ _requiredAny
 │   │     │ │ └── type: any
 │   │     │ ├─┬ _optionalAny
 │   │     │ │ └── type: any
 │   │     │ └─┬ _optionalString
 │   │     │   └── type: Optional<string>
 │   │     └── returns: void
 │   ├─┬ class DocumentedClass (stable)
 │   │ └─┬ members
 │   │   ├── <initializer>() initializer (stable)
 │   │   ├─┬ greet(greetee) method (stable)
 │   │   │ ├─┬ parameters
 │   │   │ │ └─┬ greetee
 │   │   │ │   └── type: Optional<jsii-calc.Greetee>
 │   │   │ └── returns: number
 │   │   └─┬ hola() method (experimental)
 │   │     └── returns: void
 │   ├─┬ class DontComplainAboutVariadicAfterOptional (stable)
 │   │ └─┬ members
 │   │   ├── <initializer>() initializer (stable)
 │   │   └─┬ optionalAndVariadic(optional,things) method (stable)
 │   │     ├── variadic
 │   │     ├─┬ parameters
 │   │     │ ├─┬ optional
 │   │     │ │ └── type: Optional<string>
 │   │     │ └─┬ things
 │   │     │   ├── type: string
 │   │     │   └── variadic
 │   │     └── returns: string
 │   ├─┬ class DoubleTrouble (stable)
 │   │ ├── interfaces: IFriendlyRandomGenerator
 │   │ └─┬ members
 │   │   ├── <initializer>() initializer (stable)
 │   │   ├─┬ hello() method (stable)
 │   │   │ └── returns: string
 │   │   └─┬ next() method (stable)
 │   │     └── returns: number
<<<<<<< HEAD
 │   ├─┬ class EnumDispenser (stable)
 │   │ └─┬ members
=======
 │   ├─┬ class DynamicPropertyBearer (stable)
 │   │ └─┬ members
 │   │   ├─┬ <initializer>(valueStore) initializer (stable)
 │   │   │ └─┬ parameters
 │   │   │   └─┬ valueStore
 │   │   │     └── type: string
 │   │   ├─┬ dynamicProperty property (stable)
 │   │   │ └── type: string
 │   │   └─┬ valueStore property (stable)
 │   │     └── type: string
 │   ├─┬ class DynamicPropertyBearerChild (stable)
 │   │ ├── base: DynamicPropertyBearer
 │   │ └─┬ members
 │   │   ├─┬ <initializer>(originalValue) initializer (stable)
 │   │   │ └─┬ parameters
 │   │   │   └─┬ originalValue
 │   │   │     └── type: string
 │   │   ├─┬ overrideValue(newValue) method (stable)
 │   │   │ ├─┬ parameters
 │   │   │ │ └─┬ newValue
 │   │   │ │   └── type: string
 │   │   │ └── returns: string
 │   │   └─┬ originalValue property (stable)
 │   │     ├── immutable
 │   │     └── type: string
 │   ├─┬ class EnumDispenser (stable)
 │   │ └─┬ members
>>>>>>> f847e8f7
 │   │   ├─┬ static randomIntegerLikeEnum() method (stable)
 │   │   │ ├── static
 │   │   │ └── returns: jsii-calc.AllTypesEnum
 │   │   └─┬ static randomStringLikeEnum() method (stable)
 │   │     ├── static
 │   │     └── returns: jsii-calc.StringEnum
 │   ├─┬ class EraseUndefinedHashValues (stable)
 │   │ └─┬ members
 │   │   ├── <initializer>() initializer (stable)
 │   │   ├─┬ static doesKeyExist(opts,key) method (stable)
 │   │   │ ├── static
 │   │   │ ├─┬ parameters
 │   │   │ │ ├─┬ opts
 │   │   │ │ │ └── type: jsii-calc.EraseUndefinedHashValuesOptions
 │   │   │ │ └─┬ key
 │   │   │ │   └── type: string
 │   │   │ └── returns: boolean
 │   │   ├─┬ static prop1IsNull() method (stable)
 │   │   │ ├── static
 │   │   │ └── returns: Map<string => any>
 │   │   └─┬ static prop2IsUndefined() method (stable)
 │   │     ├── static
 │   │     └── returns: Map<string => any>
 │   ├─┬ class ExperimentalClass (experimental)
 │   │ └─┬ members
 │   │   ├─┬ <initializer>(readonlyString,mutableNumber) initializer (experimental)
 │   │   │ └─┬ parameters
 │   │   │   ├─┬ readonlyString
 │   │   │   │ └── type: string
 │   │   │   └─┬ mutableNumber
 │   │   │     └── type: Optional<number>
 │   │   ├─┬ method() method (experimental)
 │   │   │ └── returns: void
 │   │   ├─┬ readonlyProperty property (experimental)
 │   │   │ ├── immutable
 │   │   │ └── type: string
 │   │   └─┬ mutableProperty property (experimental)
 │   │     └── type: Optional<number>
 │   ├─┬ class ExportedBaseClass (stable)
 │   │ └─┬ members
 │   │   ├─┬ <initializer>(success) initializer (stable)
 │   │   │ └─┬ parameters
 │   │   │   └─┬ success
 │   │   │     └── type: boolean
 │   │   └─┬ success property (stable)
 │   │     ├── immutable
 │   │     └── type: boolean
 │   ├─┬ class ExternalClass (stable)
 │   │ └─┬ members
 │   │   ├─┬ <initializer>(readonlyString,mutableNumber) initializer (stable)
 │   │   │ └─┬ parameters
 │   │   │   ├─┬ readonlyString
 │   │   │   │ └── type: string
 │   │   │   └─┬ mutableNumber
 │   │   │     └── type: Optional<number>
 │   │   ├─┬ method() method (stable)
 │   │   │ └── returns: void
 │   │   ├─┬ readonlyProperty property (stable)
 │   │   │ ├── immutable
 │   │   │ └── type: string
 │   │   └─┬ mutableProperty property (stable)
 │   │     └── type: Optional<number>
 │   ├─┬ class GiveMeStructs (stable)
 │   │ └─┬ members
 │   │   ├── <initializer>() initializer (stable)
 │   │   ├─┬ derivedToFirst(derived) method (stable)
 │   │   │ ├─┬ parameters
 │   │   │ │ └─┬ derived
 │   │   │ │   └── type: jsii-calc.DerivedStruct
 │   │   │ └── returns: @scope/jsii-calc-lib.MyFirstStruct
 │   │   ├─┬ readDerivedNonPrimitive(derived) method (stable)
 │   │   │ ├─┬ parameters
 │   │   │ │ └─┬ derived
 │   │   │ │   └── type: jsii-calc.DerivedStruct
 │   │   │ └── returns: jsii-calc.DoubleTrouble
 │   │   ├─┬ readFirstNumber(first) method (stable)
 │   │   │ ├─┬ parameters
 │   │   │ │ └─┬ first
 │   │   │ │   └── type: @scope/jsii-calc-lib.MyFirstStruct
 │   │   │ └── returns: number
 │   │   └─┬ structLiteral property (stable)
 │   │     ├── immutable
 │   │     └── type: @scope/jsii-calc-lib.StructWithOnlyOptionals
 │   ├─┬ class GreetingAugmenter (stable)
 │   │ └─┬ members
 │   │   ├── <initializer>() initializer (stable)
 │   │   └─┬ betterGreeting(friendly) method (stable)
 │   │     ├─┬ parameters
 │   │     │ └─┬ friendly
 │   │     │   └── type: @scope/jsii-calc-lib.IFriendly
 │   │     └── returns: string
 │   ├─┬ class ImplementInternalInterface (stable)
 │   │ └─┬ members
 │   │   ├── <initializer>() initializer (stable)
 │   │   └─┬ prop property (stable)
 │   │     └── type: string
 │   ├─┬ class Implementation (stable)
 │   │ └─┬ members
 │   │   ├── <initializer>() initializer (stable)
 │   │   └─┬ value property (stable)
 │   │     ├── immutable
 │   │     └── type: number
 │   ├─┬ class ImplementsInterfaceWithInternal (stable)
 │   │ ├── interfaces: IInterfaceWithInternal
 │   │ └─┬ members
 │   │   ├── <initializer>() initializer (stable)
 │   │   └─┬ visible() method (stable)
 │   │     └── returns: void
 │   ├─┬ class ImplementsInterfaceWithInternalSubclass (stable)
 │   │ ├── base: ImplementsInterfaceWithInternal
 │   │ └─┬ members
 │   │   └── <initializer>() initializer (stable)
 │   ├─┬ class ImplementsPrivateInterface (stable)
 │   │ └─┬ members
 │   │   ├── <initializer>() initializer (stable)
 │   │   └─┬ private property (stable)
 │   │     └── type: string
 │   ├─┬ class InbetweenClass (stable)
 │   │ ├── base: PublicClass
 │   │ ├── interfaces: IPublicInterface2
 │   │ └─┬ members
 │   │   ├── <initializer>() initializer (stable)
 │   │   └─┬ ciao() method (stable)
 │   │     └── returns: string
 │   ├─┬ class InterfaceCollections (stable)
 │   │ └─┬ members
 │   │   ├─┬ static listOfInterfaces() method (stable)
 │   │   │ ├── static
 │   │   │ └── returns: Array<jsii-calc.IBell>
 │   │   ├─┬ static listOfStructs() method (stable)
 │   │   │ ├── static
 │   │   │ └── returns: Array<jsii-calc.StructA>
 │   │   ├─┬ static mapOfInterfaces() method (stable)
 │   │   │ ├── static
 │   │   │ └── returns: Map<string => jsii-calc.IBell>
 │   │   └─┬ static mapOfStructs() method (stable)
 │   │     ├── static
 │   │     └── returns: Map<string => jsii-calc.StructA>
 │   ├─┬ class InterfacesMaker (stable)
 │   │ └─┬ members
 │   │   └─┬ static makeInterfaces(count) method (stable)
 │   │     ├── static
 │   │     ├─┬ parameters
 │   │     │ └─┬ count
 │   │     │   └── type: number
 │   │     └── returns: Array<@scope/jsii-calc-lib.IDoublable>
 │   ├─┬ class Isomorphism (stable)
 │   │ └─┬ members
 │   │   ├── <initializer>() initializer (stable)
 │   │   └─┬ myself() method (stable)
 │   │     └── returns: jsii-calc.Isomorphism
 │   ├─┬ class JSII417Derived (stable)
 │   │ ├── base: JSII417PublicBaseOfBase
 │   │ └─┬ members
 │   │   ├─┬ <initializer>(property) initializer (stable)
 │   │   │ └─┬ parameters
 │   │   │   └─┬ property
 │   │   │     └── type: string
 │   │   ├─┬ bar() method (stable)
 │   │   │ └── returns: void
 │   │   ├─┬ baz() method (stable)
 │   │   │ └── returns: void
 │   │   └─┬ property property (stable)
 │   │     ├── immutable
 │   │     ├── protected
 │   │     └── type: string
 │   ├─┬ class JSII417PublicBaseOfBase (stable)
 │   │ └─┬ members
 │   │   ├── <initializer>() initializer (stable)
 │   │   ├─┬ static makeInstance() method (stable)
 │   │   │ ├── static
 │   │   │ └── returns: jsii-calc.JSII417PublicBaseOfBase
 │   │   ├─┬ foo() method (stable)
 │   │   │ └── returns: void
 │   │   └─┬ hasRoot property (stable)
 │   │     ├── immutable
 │   │     └── type: boolean
 │   ├─┬ class JSObjectLiteralForInterface (stable)
 │   │ └─┬ members
 │   │   ├── <initializer>() initializer (stable)
 │   │   ├─┬ giveMeFriendly() method (stable)
 │   │   │ └── returns: @scope/jsii-calc-lib.IFriendly
 │   │   └─┬ giveMeFriendlyGenerator() method (stable)
 │   │     └── returns: jsii-calc.IFriendlyRandomGenerator
 │   ├─┬ class JSObjectLiteralToNative (stable)
 │   │ └─┬ members
 │   │   ├── <initializer>() initializer (stable)
 │   │   └─┬ returnLiteral() method (stable)
 │   │     └── returns: jsii-calc.JSObjectLiteralToNativeClass
 │   ├─┬ class JSObjectLiteralToNativeClass (stable)
 │   │ └─┬ members
 │   │   ├── <initializer>() initializer (stable)
 │   │   ├─┬ propA property (stable)
 │   │   │ └── type: string
 │   │   └─┬ propB property (stable)
 │   │     └── type: number
 │   ├─┬ class JavaReservedWords (stable)
 │   │ └─┬ members
 │   │   ├── <initializer>() initializer (stable)
 │   │   ├─┬ abstract() method (stable)
 │   │   │ └── returns: void
 │   │   ├─┬ assert() method (stable)
 │   │   │ └── returns: void
 │   │   ├─┬ boolean() method (stable)
 │   │   │ └── returns: void
 │   │   ├─┬ break() method (stable)
 │   │   │ └── returns: void
 │   │   ├─┬ byte() method (stable)
 │   │   │ └── returns: void
 │   │   ├─┬ case() method (stable)
 │   │   │ └── returns: void
 │   │   ├─┬ catch() method (stable)
 │   │   │ └── returns: void
 │   │   ├─┬ char() method (stable)
 │   │   │ └── returns: void
 │   │   ├─┬ class() method (stable)
 │   │   │ └── returns: void
 │   │   ├─┬ const() method (stable)
 │   │   │ └── returns: void
 │   │   ├─┬ continue() method (stable)
 │   │   │ └── returns: void
 │   │   ├─┬ default() method (stable)
 │   │   │ └── returns: void
 │   │   ├─┬ do() method (stable)
 │   │   │ └── returns: void
 │   │   ├─┬ double() method (stable)
 │   │   │ └── returns: void
 │   │   ├─┬ else() method (stable)
 │   │   │ └── returns: void
 │   │   ├─┬ enum() method (stable)
 │   │   │ └── returns: void
 │   │   ├─┬ extends() method (stable)
 │   │   │ └── returns: void
 │   │   ├─┬ false() method (stable)
 │   │   │ └── returns: void
 │   │   ├─┬ final() method (stable)
 │   │   │ └── returns: void
 │   │   ├─┬ finally() method (stable)
 │   │   │ └── returns: void
 │   │   ├─┬ float() method (stable)
 │   │   │ └── returns: void
 │   │   ├─┬ for() method (stable)
 │   │   │ └── returns: void
 │   │   ├─┬ goto() method (stable)
 │   │   │ └── returns: void
 │   │   ├─┬ if() method (stable)
 │   │   │ └── returns: void
 │   │   ├─┬ implements() method (stable)
 │   │   │ └── returns: void
 │   │   ├─┬ import() method (stable)
 │   │   │ └── returns: void
 │   │   ├─┬ instanceof() method (stable)
 │   │   │ └── returns: void
 │   │   ├─┬ int() method (stable)
 │   │   │ └── returns: void
 │   │   ├─┬ interface() method (stable)
 │   │   │ └── returns: void
 │   │   ├─┬ long() method (stable)
 │   │   │ └── returns: void
 │   │   ├─┬ native() method (stable)
 │   │   │ └── returns: void
 │   │   ├─┬ new() method (stable)
 │   │   │ └── returns: void
 │   │   ├─┬ null() method (stable)
 │   │   │ └── returns: void
 │   │   ├─┬ package() method (stable)
 │   │   │ └── returns: void
 │   │   ├─┬ private() method (stable)
 │   │   │ └── returns: void
 │   │   ├─┬ protected() method (stable)
 │   │   │ └── returns: void
 │   │   ├─┬ public() method (stable)
 │   │   │ └── returns: void
 │   │   ├─┬ return() method (stable)
 │   │   │ └── returns: void
 │   │   ├─┬ short() method (stable)
 │   │   │ └── returns: void
 │   │   ├─┬ static() method (stable)
 │   │   │ └── returns: void
 │   │   ├─┬ strictfp() method (stable)
 │   │   │ └── returns: void
 │   │   ├─┬ super() method (stable)
 │   │   │ └── returns: void
 │   │   ├─┬ switch() method (stable)
 │   │   │ └── returns: void
 │   │   ├─┬ synchronized() method (stable)
 │   │   │ └── returns: void
 │   │   ├─┬ this() method (stable)
 │   │   │ └── returns: void
 │   │   ├─┬ throw() method (stable)
 │   │   │ └── returns: void
 │   │   ├─┬ throws() method (stable)
 │   │   │ └── returns: void
 │   │   ├─┬ transient() method (stable)
 │   │   │ └── returns: void
 │   │   ├─┬ true() method (stable)
 │   │   │ └── returns: void
 │   │   ├─┬ try() method (stable)
 │   │   │ └── returns: void
 │   │   ├─┬ void() method (stable)
 │   │   │ └── returns: void
 │   │   ├─┬ volatile() method (stable)
 │   │   │ └── returns: void
 │   │   └─┬ while property (stable)
 │   │     └── type: string
 │   ├─┬ class Jsii487Derived (stable)
 │   │ ├── interfaces: IJsii487External2,IJsii487External
 │   │ └─┬ members
 │   │   └── <initializer>() initializer (stable)
 │   ├─┬ class Jsii496Derived (stable)
 │   │ ├── interfaces: IJsii496
 │   │ └─┬ members
 │   │   └── <initializer>() initializer (stable)
 │   ├─┬ class JsiiAgent (stable)
 │   │ └─┬ members
 │   │   ├── <initializer>() initializer (stable)
<<<<<<< HEAD
 │   │   └─┬ static jsiiAgent property (stable)
=======
 │   │   └─┬ static value property (stable)
>>>>>>> f847e8f7
 │   │     ├── immutable
 │   │     ├── static
 │   │     └── type: Optional<string>
 │   ├─┬ class JsonFormatter (stable)
 │   │ └─┬ members
 │   │   ├─┬ static anyArray() method (stable)
 │   │   │ ├── static
 │   │   │ └── returns: any
 │   │   ├─┬ static anyBooleanFalse() method (stable)
 │   │   │ ├── static
 │   │   │ └── returns: any
 │   │   ├─┬ static anyBooleanTrue() method (stable)
 │   │   │ ├── static
 │   │   │ └── returns: any
 │   │   ├─┬ static anyDate() method (stable)
 │   │   │ ├── static
 │   │   │ └── returns: any
 │   │   ├─┬ static anyEmptyString() method (stable)
 │   │   │ ├── static
 │   │   │ └── returns: any
 │   │   ├─┬ static anyFunction() method (stable)
 │   │   │ ├── static
 │   │   │ └── returns: any
 │   │   ├─┬ static anyHash() method (stable)
 │   │   │ ├── static
 │   │   │ └── returns: any
 │   │   ├─┬ static anyNull() method (stable)
 │   │   │ ├── static
 │   │   │ └── returns: any
 │   │   ├─┬ static anyNumber() method (stable)
 │   │   │ ├── static
 │   │   │ └── returns: any
 │   │   ├─┬ static anyRef() method (stable)
 │   │   │ ├── static
 │   │   │ └── returns: any
 │   │   ├─┬ static anyString() method (stable)
 │   │   │ ├── static
 │   │   │ └── returns: any
 │   │   ├─┬ static anyUndefined() method (stable)
 │   │   │ ├── static
 │   │   │ └── returns: any
 │   │   ├─┬ static anyZero() method (stable)
 │   │   │ ├── static
 │   │   │ └── returns: any
 │   │   └─┬ static stringify(value) method (stable)
 │   │     ├── static
 │   │     ├─┬ parameters
 │   │     │ └─┬ value
 │   │     │   └── type: any
 │   │     └── returns: Optional<string>
 │   ├─┬ class MethodNamedProperty (stable)
 │   │ └─┬ members
 │   │   ├── <initializer>() initializer (stable)
 │   │   ├─┬ property() method (stable)
 │   │   │ └── returns: string
 │   │   └─┬ elite property (stable)
 │   │     ├── immutable
 │   │     └── type: number
 │   ├─┬ class Multiply (stable)
 │   │ ├── base: BinaryOperation
 │   │ ├── interfaces: IFriendlier,IRandomNumberGenerator
 │   │ └─┬ members
 │   │   ├─┬ <initializer>(lhs,rhs) initializer (stable)
 │   │   │ └─┬ parameters
 │   │   │   ├─┬ lhs
 │   │   │   │ └── type: @scope/jsii-calc-lib.NumericValue
 │   │   │   └─┬ rhs
<<<<<<< HEAD
 │   │   │     └── type: @scope/jsii-calc-lib.Value
=======
 │   │   │     └── type: @scope/jsii-calc-lib.NumericValue
>>>>>>> f847e8f7
 │   │   ├─┬ farewell() method (stable)
 │   │   │ └── returns: string
 │   │   ├─┬ goodbye() method (stable)
 │   │   │ └── returns: string
 │   │   ├─┬ next() method (stable)
 │   │   │ └── returns: number
 │   │   ├─┬ toString() method (stable)
 │   │   │ └── returns: string
 │   │   └─┬ value property (stable)
 │   │     ├── immutable
 │   │     └── type: number
 │   ├─┬ class Negate (stable)
 │   │ ├── base: UnaryOperation
 │   │ ├── interfaces: IFriendlier
 │   │ └─┬ members
 │   │   ├─┬ <initializer>(operand) initializer (stable)
 │   │   │ └─┬ parameters
 │   │   │   └─┬ operand
<<<<<<< HEAD
 │   │   │     └── type: @scope/jsii-calc-lib.Value
=======
 │   │   │     └── type: @scope/jsii-calc-lib.NumericValue
>>>>>>> f847e8f7
 │   │   ├─┬ farewell() method (stable)
 │   │   │ └── returns: string
 │   │   ├─┬ goodbye() method (stable)
 │   │   │ └── returns: string
 │   │   ├─┬ hello() method (stable)
 │   │   │ └── returns: string
 │   │   ├─┬ toString() method (stable)
 │   │   │ └── returns: string
 │   │   └─┬ value property (stable)
 │   │     ├── immutable
 │   │     └── type: number
<<<<<<< HEAD
=======
 │   ├─┬ class NestedClassInstance (stable)
 │   │ └─┬ members
 │   │   └─┬ static makeInstance() method (stable)
 │   │     ├── static
 │   │     └── returns: @scope/jsii-calc-lib.submodule.NestingClass.NestedClass
>>>>>>> f847e8f7
 │   ├─┬ class NodeStandardLibrary (stable)
 │   │ └─┬ members
 │   │   ├── <initializer>() initializer (stable)
 │   │   ├─┬ cryptoSha256() method (stable)
 │   │   │ └── returns: string
 │   │   ├─┬ fsReadFile() method (stable)
 │   │   │ └── returns: Promise<string>
 │   │   ├─┬ fsReadFileSync() method (stable)
 │   │   │ └── returns: string
 │   │   └─┬ osPlatform property (stable)
 │   │     ├── immutable
 │   │     └── type: string
 │   ├─┬ class NullShouldBeTreatedAsUndefined (stable)
 │   │ └─┬ members
 │   │   ├─┬ <initializer>(_param1,optional) initializer (stable)
 │   │   │ └─┬ parameters
 │   │   │   ├─┬ _param1
 │   │   │   │ └── type: string
 │   │   │   └─┬ optional
 │   │   │     └── type: any
 │   │   ├─┬ giveMeUndefined(value) method (stable)
 │   │   │ ├─┬ parameters
 │   │   │ │ └─┬ value
 │   │   │ │   └── type: any
 │   │   │ └── returns: void
 │   │   ├─┬ giveMeUndefinedInsideAnObject(input) method (stable)
 │   │   │ ├─┬ parameters
 │   │   │ │ └─┬ input
 │   │   │ │   └── type: jsii-calc.NullShouldBeTreatedAsUndefinedData
 │   │   │ └── returns: void
 │   │   ├─┬ verifyPropertyIsUndefined() method (stable)
 │   │   │ └── returns: void
 │   │   └─┬ changeMeToUndefined property (stable)
 │   │     └── type: Optional<string>
 │   ├─┬ class NumberGenerator (stable)
 │   │ └─┬ members
 │   │   ├─┬ <initializer>(generator) initializer (stable)
 │   │   │ └─┬ parameters
 │   │   │   └─┬ generator
 │   │   │     └── type: jsii-calc.IRandomNumberGenerator
 │   │   ├─┬ isSameGenerator(gen) method (stable)
 │   │   │ ├─┬ parameters
 │   │   │ │ └─┬ gen
 │   │   │ │   └── type: jsii-calc.IRandomNumberGenerator
 │   │   │ └── returns: boolean
 │   │   ├─┬ nextTimes100() method (stable)
 │   │   │ └── returns: number
 │   │   └─┬ generator property (stable)
 │   │     └── type: jsii-calc.IRandomNumberGenerator
 │   ├─┬ class ObjectRefsInCollections (stable)
 │   │ └─┬ members
 │   │   ├── <initializer>() initializer (stable)
 │   │   ├─┬ sumFromArray(values) method (stable)
 │   │   │ ├─┬ parameters
 │   │   │ │ └─┬ values
 │   │   │ │   └── type: Array<@scope/jsii-calc-lib.NumericValue>
 │   │   │ └── returns: number
 │   │   └─┬ sumFromMap(values) method (stable)
 │   │     ├─┬ parameters
 │   │     │ └─┬ values
 │   │     │   └── type: Map<string => @scope/jsii-calc-lib.NumericValue>
 │   │     └── returns: number
 │   ├─┬ class ObjectWithPropertyProvider (stable)
 │   │ └─┬ members
 │   │   └─┬ static provide() method (stable)
 │   │     ├── static
 │   │     └── returns: jsii-calc.IObjectWithProperty
 │   ├─┬ class Old (deprecated)
 │   │ └─┬ members
 │   │   ├── <initializer>() initializer (deprecated)
 │   │   └─┬ doAThing() method (deprecated)
 │   │     └── returns: void
 │   ├─┬ class OptionalArgumentInvoker (stable)
 │   │ └─┬ members
 │   │   ├─┬ <initializer>(delegate) initializer (stable)
 │   │   │ └─┬ parameters
 │   │   │   └─┬ delegate
 │   │   │     └── type: jsii-calc.IInterfaceWithOptionalMethodArguments
 │   │   ├─┬ invokeWithOptional() method (stable)
 │   │   │ └── returns: void
 │   │   └─┬ invokeWithoutOptional() method (stable)
 │   │     └── returns: void
 │   ├─┬ class OptionalConstructorArgument (stable)
 │   │ └─┬ members
 │   │   ├─┬ <initializer>(arg1,arg2,arg3) initializer (stable)
 │   │   │ └─┬ parameters
 │   │   │   ├─┬ arg1
 │   │   │   │ └── type: number
 │   │   │   ├─┬ arg2
 │   │   │   │ └── type: string
 │   │   │   └─┬ arg3
 │   │   │     └── type: Optional<date>
 │   │   ├─┬ arg1 property (stable)
 │   │   │ ├── immutable
 │   │   │ └── type: number
 │   │   ├─┬ arg2 property (stable)
 │   │   │ ├── immutable
 │   │   │ └── type: string
 │   │   └─┬ arg3 property (stable)
 │   │     ├── immutable
 │   │     └── type: Optional<date>
 │   ├─┬ class OptionalStructConsumer (stable)
 │   │ └─┬ members
 │   │   ├─┬ <initializer>(optionalStruct) initializer (stable)
 │   │   │ └─┬ parameters
 │   │   │   └─┬ optionalStruct
 │   │   │     └── type: Optional<jsii-calc.OptionalStruct>
 │   │   ├─┬ parameterWasUndefined property (stable)
 │   │   │ ├── immutable
 │   │   │ └── type: boolean
 │   │   └─┬ fieldValue property (stable)
 │   │     ├── immutable
 │   │     └── type: Optional<string>
 │   ├─┬ class OverridableProtectedMember (stable)
 │   │ └─┬ members
 │   │   ├── <initializer>() initializer (stable)
 │   │   ├─┬ overrideMe() method (stable)
 │   │   │ ├── protected
 │   │   │ └── returns: string
 │   │   ├─┬ switchModes() method (stable)
 │   │   │ └── returns: void
 │   │   ├─┬ valueFromProtected() method (stable)
 │   │   │ └── returns: string
 │   │   ├─┬ overrideReadOnly property (stable)
 │   │   │ ├── immutable
 │   │   │ ├── protected
 │   │   │ └── type: string
 │   │   └─┬ overrideReadWrite property (stable)
 │   │     ├── protected
 │   │     └── type: string
 │   ├─┬ class OverrideReturnsObject (stable)
 │   │ └─┬ members
 │   │   ├── <initializer>() initializer (stable)
 │   │   └─┬ test(obj) method (stable)
 │   │     ├─┬ parameters
 │   │     │ └─┬ obj
 │   │     │   └── type: jsii-calc.IReturnsNumber
 │   │     └── returns: number
 │   ├─┬ class PartiallyInitializedThisConsumer (stable)
 │   │ └─┬ members
 │   │   ├── <initializer>() initializer (stable)
 │   │   └─┬ consumePartiallyInitializedThis(obj,dt,ev) method (stable)
 │   │     ├── abstract
 │   │     ├─┬ parameters
 │   │     │ ├─┬ obj
 │   │     │ │ └── type: jsii-calc.ConstructorPassesThisOut
 │   │     │ ├─┬ dt
 │   │     │ │ └── type: date
 │   │     │ └─┬ ev
 │   │     │   └── type: jsii-calc.AllTypesEnum
 │   │     └── returns: string
 │   ├─┬ class Polymorphism (stable)
 │   │ └─┬ members
 │   │   ├── <initializer>() initializer (stable)
 │   │   └─┬ sayHello(friendly) method (stable)
 │   │     ├─┬ parameters
 │   │     │ └─┬ friendly
 │   │     │   └── type: @scope/jsii-calc-lib.IFriendly
 │   │     └── returns: string
 │   ├─┬ class Power (stable)
 │   │ ├── base: CompositeOperation
 │   │ └─┬ members
 │   │   ├─┬ <initializer>(base,pow) initializer (stable)
 │   │   │ └─┬ parameters
 │   │   │   ├─┬ base
 │   │   │   │ └── type: @scope/jsii-calc-lib.NumericValue
 │   │   │   └─┬ pow
<<<<<<< HEAD
 │   │   │     └── type: @scope/jsii-calc-lib.Value
 │   │   ├─┬ base property (stable)
 │   │   │ ├── immutable
 │   │   │ └── type: @scope/jsii-calc-lib.Value
 │   │   ├─┬ expression property (stable)
 │   │   │ ├── immutable
 │   │   │ └── type: @scope/jsii-calc-lib.Value
 │   │   └─┬ pow property (stable)
 │   │     ├── immutable
 │   │     └── type: @scope/jsii-calc-lib.Value
=======
 │   │   │     └── type: @scope/jsii-calc-lib.NumericValue
 │   │   ├─┬ base property (stable)
 │   │   │ ├── immutable
 │   │   │ └── type: @scope/jsii-calc-lib.NumericValue
 │   │   ├─┬ expression property (stable)
 │   │   │ ├── immutable
 │   │   │ └── type: @scope/jsii-calc-lib.NumericValue
 │   │   └─┬ pow property (stable)
 │   │     ├── immutable
 │   │     └── type: @scope/jsii-calc-lib.NumericValue
>>>>>>> f847e8f7
 │   ├─┬ class PropertyNamedProperty (stable)
 │   │ └─┬ members
 │   │   ├── <initializer>() initializer (stable)
 │   │   ├─┬ property property (stable)
 │   │   │ ├── immutable
 │   │   │ └── type: string
 │   │   └─┬ yetAnoterOne property (stable)
 │   │     ├── immutable
 │   │     └── type: boolean
 │   ├─┬ class PublicClass (stable)
 │   │ └─┬ members
 │   │   ├── <initializer>() initializer (stable)
 │   │   └─┬ hello() method (stable)
 │   │     └── returns: void
 │   ├─┬ class PythonReservedWords (stable)
 │   │ └─┬ members
 │   │   ├── <initializer>() initializer (stable)
 │   │   ├─┬ and() method (stable)
 │   │   │ └── returns: void
 │   │   ├─┬ as() method (stable)
 │   │   │ └── returns: void
 │   │   ├─┬ assert() method (stable)
 │   │   │ └── returns: void
 │   │   ├─┬ async() method (stable)
 │   │   │ └── returns: void
 │   │   ├─┬ await() method (stable)
 │   │   │ └── returns: void
 │   │   ├─┬ break() method (stable)
 │   │   │ └── returns: void
 │   │   ├─┬ class() method (stable)
 │   │   │ └── returns: void
 │   │   ├─┬ continue() method (stable)
 │   │   │ └── returns: void
 │   │   ├─┬ def() method (stable)
 │   │   │ └── returns: void
 │   │   ├─┬ del() method (stable)
 │   │   │ └── returns: void
 │   │   ├─┬ elif() method (stable)
 │   │   │ └── returns: void
 │   │   ├─┬ else() method (stable)
 │   │   │ └── returns: void
 │   │   ├─┬ except() method (stable)
 │   │   │ └── returns: void
 │   │   ├─┬ finally() method (stable)
 │   │   │ └── returns: void
 │   │   ├─┬ for() method (stable)
 │   │   │ └── returns: void
 │   │   ├─┬ from() method (stable)
 │   │   │ └── returns: void
 │   │   ├─┬ global() method (stable)
 │   │   │ └── returns: void
 │   │   ├─┬ if() method (stable)
 │   │   │ └── returns: void
 │   │   ├─┬ import() method (stable)
 │   │   │ └── returns: void
 │   │   ├─┬ in() method (stable)
 │   │   │ └── returns: void
 │   │   ├─┬ is() method (stable)
 │   │   │ └── returns: void
 │   │   ├─┬ lambda() method (stable)
 │   │   │ └── returns: void
 │   │   ├─┬ nonlocal() method (stable)
 │   │   │ └── returns: void
 │   │   ├─┬ not() method (stable)
 │   │   │ └── returns: void
 │   │   ├─┬ or() method (stable)
 │   │   │ └── returns: void
 │   │   ├─┬ pass() method (stable)
 │   │   │ └── returns: void
 │   │   ├─┬ raise() method (stable)
 │   │   │ └── returns: void
 │   │   ├─┬ return() method (stable)
 │   │   │ └── returns: void
 │   │   ├─┬ try() method (stable)
 │   │   │ └── returns: void
 │   │   ├─┬ while() method (stable)
 │   │   │ └── returns: void
 │   │   ├─┬ with() method (stable)
 │   │   │ └── returns: void
 │   │   └─┬ yield() method (stable)
 │   │     └── returns: void
 │   ├─┬ class ReferenceEnumFromScopedPackage (stable)
 │   │ └─┬ members
 │   │   ├── <initializer>() initializer (stable)
 │   │   ├─┬ loadFoo() method (stable)
 │   │   │ └── returns: Optional<@scope/jsii-calc-lib.EnumFromScopedModule>
 │   │   ├─┬ saveFoo(value) method (stable)
 │   │   │ ├─┬ parameters
 │   │   │ │ └─┬ value
 │   │   │ │   └── type: @scope/jsii-calc-lib.EnumFromScopedModule
 │   │   │ └── returns: void
 │   │   └─┬ foo property (stable)
 │   │     └── type: Optional<@scope/jsii-calc-lib.EnumFromScopedModule>
 │   ├─┬ class ReturnsPrivateImplementationOfInterface (stable)
 │   │ └─┬ members
 │   │   ├── <initializer>() initializer (stable)
 │   │   └─┬ privateImplementation property (stable)
 │   │     ├── immutable
 │   │     └── type: jsii-calc.IPrivatelyImplemented
 │   ├─┬ class RootStructValidator (stable)
 │   │ └─┬ members
 │   │   └─┬ static validate(struct) method (stable)
 │   │     ├── static
 │   │     ├─┬ parameters
 │   │     │ └─┬ struct
 │   │     │   └── type: jsii-calc.RootStruct
 │   │     └── returns: void
 │   ├─┬ class RuntimeTypeChecking (stable)
 │   │ └─┬ members
 │   │   ├── <initializer>() initializer (stable)
 │   │   ├─┬ methodWithDefaultedArguments(arg1,arg2,arg3) method (stable)
 │   │   │ ├─┬ parameters
 │   │   │ │ ├─┬ arg1
 │   │   │ │ │ └── type: Optional<number>
 │   │   │ │ ├─┬ arg2
 │   │   │ │ │ └── type: Optional<string>
 │   │   │ │ └─┬ arg3
 │   │   │ │   └── type: Optional<date>
 │   │   │ └── returns: void
 │   │   ├─┬ methodWithOptionalAnyArgument(arg) method (stable)
 │   │   │ ├─┬ parameters
 │   │   │ │ └─┬ arg
 │   │   │ │   └── type: any
 │   │   │ └── returns: void
 │   │   └─┬ methodWithOptionalArguments(arg1,arg2,arg3) method (stable)
 │   │     ├─┬ parameters
 │   │     │ ├─┬ arg1
 │   │     │ │ └── type: number
 │   │     │ ├─┬ arg2
 │   │     │ │ └── type: string
 │   │     │ └─┬ arg3
 │   │     │   └── type: Optional<date>
 │   │     └── returns: void
 │   ├─┬ class SingleInstanceTwoTypes (stable)
 │   │ └─┬ members
 │   │   ├── <initializer>() initializer (stable)
 │   │   ├─┬ interface1() method (stable)
 │   │   │ └── returns: jsii-calc.InbetweenClass
 │   │   └─┬ interface2() method (stable)
 │   │     └── returns: jsii-calc.IPublicInterface
 │   ├─┬ class SingletonInt (stable)
 │   │ └─┬ members
 │   │   └─┬ isSingletonInt(value) method (stable)
 │   │     ├─┬ parameters
 │   │     │ └─┬ value
 │   │     │   └── type: number
 │   │     └── returns: boolean
 │   ├─┬ class SingletonString (stable)
 │   │ └─┬ members
 │   │   └─┬ isSingletonString(value) method (stable)
 │   │     ├─┬ parameters
 │   │     │ └─┬ value
 │   │     │   └── type: string
 │   │     └── returns: boolean
 │   ├─┬ class SomeTypeJsii976 (stable)
 │   │ └─┬ members
 │   │   ├── <initializer>() initializer (stable)
 │   │   ├─┬ static returnAnonymous() method (stable)
 │   │   │ ├── static
 │   │   │ └── returns: any
 │   │   └─┬ static returnReturn() method (stable)
 │   │     ├── static
 │   │     └── returns: jsii-calc.IReturnJsii976
 │   ├─┬ class StableClass (stable)
 │   │ └─┬ members
 │   │   ├─┬ <initializer>(readonlyString,mutableNumber) initializer (stable)
 │   │   │ └─┬ parameters
 │   │   │   ├─┬ readonlyString
 │   │   │   │ └── type: string
 │   │   │   └─┬ mutableNumber
 │   │   │     └── type: Optional<number>
 │   │   ├─┬ method() method (stable)
 │   │   │ └── returns: void
 │   │   ├─┬ readonlyProperty property (stable)
 │   │   │ ├── immutable
 │   │   │ └── type: string
 │   │   └─┬ mutableProperty property (stable)
 │   │     └── type: Optional<number>
 │   ├─┬ class StaticContext (stable)
 │   │ └─┬ members
 │   │   ├─┬ static canAccessStaticContext() method (stable)
 │   │   │ ├── static
 │   │   │ └── returns: boolean
 │   │   └─┬ static staticVariable property (stable)
 │   │     ├── static
 │   │     └── type: boolean
 │   ├─┬ class Statics (stable)
 │   │ └─┬ members
 │   │   ├─┬ <initializer>(value) initializer (stable)
 │   │   │ └─┬ parameters
 │   │   │   └─┬ value
 │   │   │     └── type: string
 │   │   ├─┬ static staticMethod(name) method (stable)
 │   │   │ ├── static
 │   │   │ ├─┬ parameters
 │   │   │ │ └─┬ name
 │   │   │ │   └── type: string
 │   │   │ └── returns: string
 │   │   ├─┬ justMethod() method (stable)
 │   │   │ └── returns: string
 │   │   ├─┬ static BAR property (stable)
 │   │   │ ├── const
 │   │   │ ├── immutable
 │   │   │ ├── static
 │   │   │ └── type: number
 │   │   ├─┬ static ConstObj property (stable)
 │   │   │ ├── const
 │   │   │ ├── immutable
 │   │   │ ├── static
 │   │   │ └── type: jsii-calc.DoubleTrouble
 │   │   ├─┬ static Foo property (stable)
 │   │   │ ├── const
 │   │   │ ├── immutable
 │   │   │ ├── static
 │   │   │ └── type: string
 │   │   ├─┬ static zooBar property (stable)
 │   │   │ ├── const
 │   │   │ ├── immutable
 │   │   │ ├── static
 │   │   │ └── type: Map<string => string>
 │   │   ├─┬ static instance property (stable)
 │   │   │ ├── static
 │   │   │ └── type: jsii-calc.Statics
 │   │   ├─┬ static nonConstStatic property (stable)
 │   │   │ ├── static
 │   │   │ └── type: number
 │   │   └─┬ value property (stable)
 │   │     ├── immutable
 │   │     └── type: string
 │   ├─┬ class StripInternal (stable)
 │   │ └─┬ members
 │   │   ├── <initializer>() initializer (stable)
 │   │   └─┬ youSeeMe property (stable)
 │   │     └── type: string
 │   ├─┬ class StructPassing
 │   │ └─┬ members
 │   │   ├── <initializer>() initializer
 │   │   ├─┬ static howManyVarArgsDidIPass(_positional,inputs) method
 │   │   │ ├── static
 │   │   │ ├── variadic
 │   │   │ ├─┬ parameters
 │   │   │ │ ├─┬ _positional
 │   │   │ │ │ └── type: number
 │   │   │ │ └─┬ inputs
 │   │   │ │   ├── type: jsii-calc.TopLevelStruct
 │   │   │ │   └── variadic
 │   │   │ └── returns: number
 │   │   └─┬ static roundTrip(_positional,input) method
 │   │     ├── static
 │   │     ├─┬ parameters
 │   │     │ ├─┬ _positional
 │   │     │ │ └── type: number
 │   │     │ └─┬ input
 │   │     │   └── type: jsii-calc.TopLevelStruct
 │   │     └── returns: jsii-calc.TopLevelStruct
 │   ├─┬ class StructUnionConsumer (stable)
 │   │ └─┬ members
 │   │   ├─┬ static isStructA(struct) method (stable)
 │   │   │ ├── static
 │   │   │ ├─┬ parameters
 │   │   │ │ └─┬ struct
 │   │   │ │   └── type: jsii-calc.StructA | jsii-calc.StructB
 │   │   │ └── returns: boolean
 │   │   └─┬ static isStructB(struct) method (stable)
 │   │     ├── static
 │   │     ├─┬ parameters
 │   │     │ └─┬ struct
 │   │     │   └── type: jsii-calc.StructA | jsii-calc.StructB
 │   │     └── returns: boolean
 │   ├─┬ class Sum (stable)
 │   │ ├── base: CompositeOperation
 │   │ └─┬ members
 │   │   ├── <initializer>() initializer (stable)
 │   │   ├─┬ expression property (stable)
 │   │   │ ├── immutable
<<<<<<< HEAD
 │   │   │ └── type: @scope/jsii-calc-lib.Value
 │   │   └─┬ parts property (stable)
 │   │     └── type: Array<@scope/jsii-calc-lib.Value>
=======
 │   │   │ └── type: @scope/jsii-calc-lib.NumericValue
 │   │   └─┬ parts property (stable)
 │   │     └── type: Array<@scope/jsii-calc-lib.NumericValue>
>>>>>>> f847e8f7
 │   ├─┬ class SupportsNiceJavaBuilder (stable)
 │   │ ├── base: SupportsNiceJavaBuilderWithRequiredProps
 │   │ └─┬ members
 │   │   ├─┬ <initializer>(id,defaultBar,props,rest) initializer (stable)
 │   │   │ ├── variadic
 │   │   │ └─┬ parameters
 │   │   │   ├─┬ id
 │   │   │   │ └── type: number
 │   │   │   ├─┬ defaultBar
 │   │   │   │ └── type: Optional<number>
 │   │   │   ├─┬ props
 │   │   │   │ └── type: Optional<jsii-calc.SupportsNiceJavaBuilderProps>
 │   │   │   └─┬ rest
 │   │   │     ├── type: string
 │   │   │     └── variadic
 │   │   ├─┬ id property (stable)
 │   │   │ ├── immutable
 │   │   │ └── type: number
 │   │   └─┬ rest property (stable)
 │   │     ├── immutable
 │   │     └── type: Array<string>
 │   ├─┬ class SupportsNiceJavaBuilderWithRequiredProps (stable)
 │   │ └─┬ members
 │   │   ├─┬ <initializer>(id,props) initializer (stable)
 │   │   │ └─┬ parameters
 │   │   │   ├─┬ id
 │   │   │   │ └── type: number
 │   │   │   └─┬ props
 │   │   │     └── type: jsii-calc.SupportsNiceJavaBuilderProps
 │   │   ├─┬ bar property (stable)
 │   │   │ ├── immutable
 │   │   │ └── type: number
 │   │   ├─┬ id property (stable)
 │   │   │ ├── immutable
 │   │   │ └── type: number
 │   │   └─┬ propId property (stable)
 │   │     ├── immutable
 │   │     └── type: Optional<string>
 │   ├─┬ class SyncVirtualMethods (stable)
 │   │ └─┬ members
 │   │   ├── <initializer>() initializer (stable)
 │   │   ├─┬ callerIsAsync() method (stable)
 │   │   │ └── returns: Promise<number>
 │   │   ├─┬ callerIsMethod() method (stable)
 │   │   │ └── returns: number
 │   │   ├─┬ modifyOtherProperty(value) method (stable)
 │   │   │ ├─┬ parameters
 │   │   │ │ └─┬ value
 │   │   │ │   └── type: string
 │   │   │ └── returns: void
 │   │   ├─┬ modifyValueOfTheProperty(value) method (stable)
 │   │   │ ├─┬ parameters
 │   │   │ │ └─┬ value
 │   │   │ │   └── type: string
 │   │   │ └── returns: void
 │   │   ├─┬ readA() method (stable)
 │   │   │ └── returns: number
 │   │   ├─┬ retrieveOtherProperty() method (stable)
 │   │   │ └── returns: string
 │   │   ├─┬ retrieveReadOnlyProperty() method (stable)
 │   │   │ └── returns: string
 │   │   ├─┬ retrieveValueOfTheProperty() method (stable)
 │   │   │ └── returns: string
 │   │   ├─┬ virtualMethod(n) method (stable)
 │   │   │ ├─┬ parameters
 │   │   │ │ └─┬ n
 │   │   │ │   └── type: number
 │   │   │ └── returns: number
 │   │   ├─┬ writeA(value) method (stable)
 │   │   │ ├─┬ parameters
 │   │   │ │ └─┬ value
 │   │   │ │   └── type: number
 │   │   │ └── returns: void
 │   │   ├─┬ readonlyProperty property (stable)
 │   │   │ ├── immutable
 │   │   │ └── type: string
 │   │   ├─┬ a property (stable)
 │   │   │ └── type: number
 │   │   ├─┬ callerIsProperty property (stable)
 │   │   │ └── type: number
 │   │   ├─┬ otherProperty property (stable)
 │   │   │ └── type: string
 │   │   ├─┬ theProperty property (stable)
 │   │   │ └── type: string
 │   │   └─┬ valueOfOtherProperty property (stable)
 │   │     └── type: string
 │   ├─┬ class Thrower (stable)
 │   │ └─┬ members
 │   │   ├── <initializer>() initializer (stable)
 │   │   └─┬ throwError() method (stable)
 │   │     └── returns: void
 │   ├─┬ class UmaskCheck (stable)
 │   │ └─┬ members
 │   │   └─┬ static mode() method (stable)
 │   │     ├── static
 │   │     └── returns: number
 │   ├─┬ class UnaryOperation (stable)
 │   │ ├── base: Operation
 │   │ └─┬ members
 │   │   ├─┬ <initializer>(operand) initializer (stable)
 │   │   │ └─┬ parameters
 │   │   │   └─┬ operand
<<<<<<< HEAD
 │   │   │     └── type: @scope/jsii-calc-lib.Value
 │   │   └─┬ operand property (stable)
 │   │     ├── immutable
 │   │     └── type: @scope/jsii-calc-lib.Value
=======
 │   │   │     └── type: @scope/jsii-calc-lib.NumericValue
 │   │   └─┬ operand property (stable)
 │   │     ├── immutable
 │   │     └── type: @scope/jsii-calc-lib.NumericValue
>>>>>>> f847e8f7
 │   ├─┬ class UpcasingReflectable (stable)
 │   │ ├── interfaces: IReflectable
 │   │ └─┬ members
 │   │   ├─┬ <initializer>(delegate) initializer (stable)
 │   │   │ └─┬ parameters
 │   │   │   └─┬ delegate
 │   │   │     └── type: Map<string => any>
 │   │   ├─┬ static reflector property (stable)
 │   │   │ ├── const
 │   │   │ ├── immutable
 │   │   │ ├── static
 │   │   │ └── type: @scope/jsii-calc-lib.submodule.Reflector
 │   │   └─┬ entries property (stable)
 │   │     ├── immutable
 │   │     └── type: Array<@scope/jsii-calc-lib.submodule.ReflectableEntry>
 │   ├─┬ class UseBundledDependency (stable)
 │   │ └─┬ members
 │   │   ├── <initializer>() initializer (stable)
 │   │   └─┬ value() method (stable)
 │   │     └── returns: any
 │   ├─┬ class UseCalcBase (stable)
 │   │ └─┬ members
 │   │   ├── <initializer>() initializer (stable)
 │   │   └─┬ hello() method (stable)
 │   │     └── returns: @scope/jsii-calc-base.Base
 │   ├─┬ class UsesInterfaceWithProperties (stable)
 │   │ └─┬ members
 │   │   ├─┬ <initializer>(obj) initializer (stable)
 │   │   │ └─┬ parameters
 │   │   │   └─┬ obj
 │   │   │     └── type: jsii-calc.IInterfaceWithProperties
 │   │   ├─┬ justRead() method (stable)
 │   │   │ └── returns: string
 │   │   ├─┬ readStringAndNumber(ext) method (stable)
 │   │   │ ├─┬ parameters
 │   │   │ │ └─┬ ext
 │   │   │ │   └── type: jsii-calc.IInterfaceWithPropertiesExtension
 │   │   │ └── returns: string
 │   │   ├─┬ writeAndRead(value) method (stable)
 │   │   │ ├─┬ parameters
 │   │   │ │ └─┬ value
 │   │   │ │   └── type: string
 │   │   │ └── returns: string
 │   │   └─┬ obj property (stable)
 │   │     ├── immutable
 │   │     └── type: jsii-calc.IInterfaceWithProperties
 │   ├─┬ class VariadicInvoker (stable)
 │   │ └─┬ members
 │   │   ├─┬ <initializer>(method) initializer (stable)
 │   │   │ └─┬ parameters
 │   │   │   └─┬ method
 │   │   │     └── type: jsii-calc.VariadicMethod
 │   │   └─┬ asArray(values) method (stable)
 │   │     ├── variadic
 │   │     ├─┬ parameters
 │   │     │ └─┬ values
 │   │     │   ├── type: number
 │   │     │   └── variadic
 │   │     └── returns: Array<number>
 │   ├─┬ class VariadicMethod (stable)
 │   │ └─┬ members
 │   │   ├─┬ <initializer>(prefix) initializer (stable)
 │   │   │ ├── variadic
 │   │   │ └─┬ parameters
 │   │   │   └─┬ prefix
 │   │   │     ├── type: number
 │   │   │     └── variadic
 │   │   └─┬ asArray(first,others) method (stable)
 │   │     ├── variadic
 │   │     ├─┬ parameters
 │   │     │ ├─┬ first
 │   │     │ │ └── type: number
 │   │     │ └─┬ others
 │   │     │   ├── type: number
 │   │     │   └── variadic
 │   │     └── returns: Array<number>
 │   ├─┬ class VirtualMethodPlayground (stable)
 │   │ └─┬ members
 │   │   ├── <initializer>() initializer (stable)
 │   │   ├─┬ overrideMeAsync(index) method (stable)
 │   │   │ ├─┬ parameters
 │   │   │ │ └─┬ index
 │   │   │ │   └── type: number
 │   │   │ └── returns: Promise<number>
 │   │   ├─┬ overrideMeSync(index) method (stable)
 │   │   │ ├─┬ parameters
 │   │   │ │ └─┬ index
 │   │   │ │   └── type: number
 │   │   │ └── returns: number
 │   │   ├─┬ parallelSumAsync(count) method (stable)
 │   │   │ ├─┬ parameters
 │   │   │ │ └─┬ count
 │   │   │ │   └── type: number
 │   │   │ └── returns: Promise<number>
 │   │   ├─┬ serialSumAsync(count) method (stable)
 │   │   │ ├─┬ parameters
 │   │   │ │ └─┬ count
 │   │   │ │   └── type: number
 │   │   │ └── returns: Promise<number>
 │   │   └─┬ sumSync(count) method (stable)
 │   │     ├─┬ parameters
 │   │     │ └─┬ count
 │   │     │   └── type: number
 │   │     └── returns: number
 │   ├─┬ class VoidCallback (stable)
 │   │ └─┬ members
 │   │   ├── <initializer>() initializer (stable)
 │   │   ├─┬ callMe() method (stable)
 │   │   │ └── returns: void
 │   │   ├─┬ overrideMe() method (stable)
 │   │   │ ├── abstract
 │   │   │ ├── protected
 │   │   │ └── returns: void
 │   │   └─┬ methodWasCalled property (stable)
 │   │     ├── immutable
 │   │     └── type: boolean
 │   ├─┬ class WithPrivatePropertyInConstructor (stable)
 │   │ └─┬ members
 │   │   ├─┬ <initializer>(privateField) initializer (stable)
 │   │   │ └─┬ parameters
 │   │   │   └─┬ privateField
 │   │   │     └── type: Optional<string>
 │   │   └─┬ success property (stable)
 │   │     ├── immutable
 │   │     └── type: boolean
 │   ├─┬ interface CalculatorProps (stable)
 │   │ └─┬ members
 │   │   ├─┬ initialValue property (stable)
 │   │   │ ├── abstract
 │   │   │ ├── immutable
 │   │   │ └── type: Optional<number>
 │   │   └─┬ maximumValue property (stable)
 │   │     ├── abstract
 │   │     ├── immutable
 │   │     └── type: Optional<number>
 │   ├─┬ interface ChildStruct982 (stable)
 │   │ ├─┬ interfaces
 │   │ │ └── ParentStruct982
 │   │ └─┬ members
 │   │   └─┬ bar property (stable)
 │   │     ├── abstract
 │   │     ├── immutable
 │   │     └── type: number
 │   ├─┬ interface ConfusingToJacksonStruct (stable)
 │   │ └─┬ members
 │   │   └─┬ unionProperty property (stable)
 │   │     ├── abstract
 │   │     ├── immutable
 │   │     └── type: Optional<@scope/jsii-calc-lib.IFriendly | Array<@scope/jsii-calc-lib.IFriendly | jsii-calc.AbstractClass>>
 │   ├─┬ interface DeprecatedStruct (deprecated)
 │   │ └─┬ members
 │   │   └─┬ readonlyProperty property (deprecated)
 │   │     ├── abstract
 │   │     ├── immutable
 │   │     └── type: string
 │   ├─┬ interface DerivedStruct (stable)
 │   │ ├─┬ interfaces
 │   │ │ └── MyFirstStruct
 │   │ └─┬ members
 │   │   ├─┬ anotherRequired property (stable)
 │   │   │ ├── abstract
 │   │   │ ├── immutable
 │   │   │ └── type: date
 │   │   ├─┬ bool property (stable)
 │   │   │ ├── abstract
 │   │   │ ├── immutable
 │   │   │ └── type: boolean
 │   │   ├─┬ nonPrimitive property (stable)
 │   │   │ ├── abstract
 │   │   │ ├── immutable
 │   │   │ └── type: jsii-calc.DoubleTrouble
 │   │   ├─┬ anotherOptional property (stable)
 │   │   │ ├── abstract
 │   │   │ ├── immutable
<<<<<<< HEAD
 │   │   │ └── type: Optional<Map<string => @scope/jsii-calc-lib.Value>>
=======
 │   │   │ └── type: Optional<Map<string => @scope/jsii-calc-lib.NumericValue>>
>>>>>>> f847e8f7
 │   │   ├─┬ optionalAny property (stable)
 │   │   │ ├── abstract
 │   │   │ ├── immutable
 │   │   │ └── type: any
 │   │   └─┬ optionalArray property (stable)
 │   │     ├── abstract
 │   │     ├── immutable
 │   │     └── type: Optional<Array<string>>
 │   ├─┬ interface DiamondInheritanceBaseLevelStruct (stable)
 │   │ └─┬ members
 │   │   └─┬ baseLevelProperty property (stable)
 │   │     ├── abstract
 │   │     ├── immutable
 │   │     └── type: string
 │   ├─┬ interface DiamondInheritanceFirstMidLevelStruct (stable)
 │   │ ├─┬ interfaces
 │   │ │ └── DiamondInheritanceBaseLevelStruct
 │   │ └─┬ members
 │   │   └─┬ firstMidLevelProperty property (stable)
 │   │     ├── abstract
 │   │     ├── immutable
 │   │     └── type: string
 │   ├─┬ interface DiamondInheritanceSecondMidLevelStruct (stable)
 │   │ ├─┬ interfaces
 │   │ │ └── DiamondInheritanceBaseLevelStruct
 │   │ └─┬ members
 │   │   └─┬ secondMidLevelProperty property (stable)
 │   │     ├── abstract
 │   │     ├── immutable
 │   │     └── type: string
 │   ├─┬ interface DiamondInheritanceTopLevelStruct (stable)
 │   │ ├─┬ interfaces
 │   │ │ ├── DiamondInheritanceFirstMidLevelStruct
 │   │ │ └── DiamondInheritanceSecondMidLevelStruct
 │   │ └─┬ members
 │   │   └─┬ topLevelProperty property (stable)
 │   │     ├── abstract
 │   │     ├── immutable
 │   │     └── type: string
 │   ├─┬ interface EraseUndefinedHashValuesOptions (stable)
 │   │ └─┬ members
 │   │   ├─┬ option1 property (stable)
 │   │   │ ├── abstract
 │   │   │ ├── immutable
 │   │   │ └── type: Optional<string>
 │   │   └─┬ option2 property (stable)
 │   │     ├── abstract
 │   │     ├── immutable
 │   │     └── type: Optional<string>
 │   ├─┬ interface ExperimentalStruct (experimental)
 │   │ └─┬ members
 │   │   └─┬ readonlyProperty property (experimental)
 │   │     ├── abstract
 │   │     ├── immutable
 │   │     └── type: string
 │   ├─┬ interface ExtendsInternalInterface (stable)
 │   │ └─┬ members
 │   │   ├─┬ boom property (stable)
 │   │   │ ├── abstract
 │   │   │ ├── immutable
 │   │   │ └── type: boolean
 │   │   └─┬ prop property (stable)
 │   │     ├── abstract
 │   │     ├── immutable
 │   │     └── type: string
 │   ├─┬ interface ExternalStruct (stable)
 │   │ └─┬ members
 │   │   └─┬ readonlyProperty property (stable)
 │   │     ├── abstract
 │   │     ├── immutable
 │   │     └── type: string
 │   ├─┬ interface Greetee (stable)
 │   │ └─┬ members
 │   │   └─┬ name property (stable)
 │   │     ├── abstract
 │   │     ├── immutable
 │   │     └── type: Optional<string>
 │   ├─┬ interface IAnonymousImplementationProvider (stable)
 │   │ └─┬ members
 │   │   ├─┬ provideAsClass() method (stable)
 │   │   │ ├── abstract
 │   │   │ └── returns: jsii-calc.Implementation
 │   │   └─┬ provideAsInterface() method (stable)
 │   │     ├── abstract
 │   │     └── returns: jsii-calc.IAnonymouslyImplementMe
 │   ├─┬ interface IAnonymouslyImplementMe (stable)
 │   │ └─┬ members
 │   │   ├─┬ verb() method (stable)
 │   │   │ ├── abstract
 │   │   │ └── returns: string
 │   │   └─┬ value property (stable)
 │   │     ├── abstract
 │   │     ├── immutable
 │   │     └── type: number
 │   ├─┬ interface IAnotherPublicInterface (stable)
 │   │ └─┬ members
 │   │   └─┬ a property (stable)
 │   │     ├── abstract
 │   │     └── type: string
 │   ├─┬ interface IBell (stable)
 │   │ └─┬ members
 │   │   └─┬ ring() method (stable)
 │   │     ├── abstract
 │   │     └── returns: void
 │   ├─┬ interface IBellRinger (stable)
 │   │ └─┬ members
 │   │   └─┬ yourTurn(bell) method (stable)
 │   │     ├── abstract
 │   │     ├─┬ parameters
 │   │     │ └─┬ bell
 │   │     │   └── type: jsii-calc.IBell
 │   │     └── returns: void
 │   ├─┬ interface IConcreteBellRinger (stable)
 │   │ └─┬ members
 │   │   └─┬ yourTurn(bell) method (stable)
 │   │     ├── abstract
 │   │     ├─┬ parameters
 │   │     │ └─┬ bell
 │   │     │   └── type: jsii-calc.Bell
 │   │     └── returns: void
 │   ├─┬ interface IDeprecatedInterface (deprecated)
 │   │ └─┬ members
 │   │   ├─┬ method() method (deprecated)
 │   │   │ ├── abstract
 │   │   │ └── returns: void
 │   │   └─┬ mutableProperty property (deprecated)
 │   │     ├── abstract
 │   │     └── type: Optional<number>
 │   ├─┬ interface IExperimentalInterface (experimental)
 │   │ └─┬ members
 │   │   ├─┬ method() method (experimental)
 │   │   │ ├── abstract
 │   │   │ └── returns: void
 │   │   └─┬ mutableProperty property (experimental)
 │   │     ├── abstract
 │   │     └── type: Optional<number>
 │   ├─┬ interface IExtendsPrivateInterface (stable)
 │   │ └─┬ members
 │   │   ├─┬ moreThings property (stable)
 │   │   │ ├── abstract
 │   │   │ ├── immutable
 │   │   │ └── type: Array<string>
 │   │   └─┬ private property (stable)
 │   │     ├── abstract
 │   │     └── type: string
 │   ├─┬ interface IExternalInterface (stable)
 │   │ └─┬ members
 │   │   ├─┬ method() method (stable)
 │   │   │ ├── abstract
 │   │   │ └── returns: void
 │   │   └─┬ mutableProperty property (stable)
 │   │     ├── abstract
 │   │     └── type: Optional<number>
 │   ├─┬ interface IFriendlier (stable)
 │   │ ├─┬ interfaces
 │   │ │ └── IFriendly
 │   │ └─┬ members
 │   │   ├─┬ farewell() method (stable)
 │   │   │ ├── abstract
 │   │   │ └── returns: string
 │   │   └─┬ goodbye() method (stable)
 │   │     ├── abstract
 │   │     └── returns: string
 │   ├─┬ interface IFriendlyRandomGenerator (stable)
 │   │ ├─┬ interfaces
 │   │ │ ├── IRandomNumberGenerator
 │   │ │ └── IFriendly
 │   │ └── members
 │   ├─┬ interface IInterfaceImplementedByAbstractClass (stable)
 │   │ └─┬ members
 │   │   └─┬ propFromInterface property (stable)
 │   │     ├── abstract
 │   │     ├── immutable
 │   │     └── type: string
 │   ├─┬ interface IInterfaceThatShouldNotBeADataType (stable)
 │   │ ├─┬ interfaces
 │   │ │ └── IInterfaceWithMethods
 │   │ └─┬ members
 │   │   └─┬ otherValue property (stable)
 │   │     ├── abstract
 │   │     ├── immutable
 │   │     └── type: string
 │   ├─┬ interface IInterfaceWithInternal (stable)
 │   │ └─┬ members
 │   │   └─┬ visible() method (stable)
 │   │     ├── abstract
 │   │     └── returns: void
 │   ├─┬ interface IInterfaceWithMethods (stable)
 │   │ └─┬ members
 │   │   ├─┬ doThings() method (stable)
 │   │   │ ├── abstract
 │   │   │ └── returns: void
 │   │   └─┬ value property (stable)
 │   │     ├── abstract
 │   │     ├── immutable
 │   │     └── type: string
 │   ├─┬ interface IInterfaceWithOptionalMethodArguments (stable)
 │   │ └─┬ members
 │   │   └─┬ hello(arg1,arg2) method (stable)
 │   │     ├── abstract
 │   │     ├─┬ parameters
 │   │     │ ├─┬ arg1
 │   │     │ │ └── type: string
 │   │     │ └─┬ arg2
 │   │     │   └── type: Optional<number>
 │   │     └── returns: void
 │   ├─┬ interface IInterfaceWithProperties (stable)
 │   │ └─┬ members
 │   │   ├─┬ readOnlyString property (stable)
 │   │   │ ├── abstract
 │   │   │ ├── immutable
 │   │   │ └── type: string
 │   │   └─┬ readWriteString property (stable)
 │   │     ├── abstract
 │   │     └── type: string
 │   ├─┬ interface IInterfaceWithPropertiesExtension (stable)
 │   │ ├─┬ interfaces
 │   │ │ └── IInterfaceWithProperties
 │   │ └─┬ members
 │   │   └─┬ foo property (stable)
 │   │     ├── abstract
 │   │     └── type: number
 │   ├─┬ interface IJSII417Derived (stable)
 │   │ ├─┬ interfaces
 │   │ │ └── IJSII417PublicBaseOfBase
 │   │ └─┬ members
 │   │   ├─┬ bar() method (stable)
 │   │   │ ├── abstract
 │   │   │ └── returns: void
 │   │   ├─┬ baz() method (stable)
 │   │   │ ├── abstract
 │   │   │ └── returns: void
 │   │   └─┬ property property (stable)
 │   │     ├── abstract
 │   │     ├── immutable
 │   │     └── type: string
 │   ├─┬ interface IJSII417PublicBaseOfBase (stable)
 │   │ └─┬ members
 │   │   ├─┬ foo() method (stable)
 │   │   │ ├── abstract
 │   │   │ └── returns: void
 │   │   └─┬ hasRoot property (stable)
 │   │     ├── abstract
 │   │     ├── immutable
 │   │     └── type: boolean
 │   ├─┬ interface IJsii487External (stable)
 │   │ └── members
 │   ├─┬ interface IJsii487External2 (stable)
 │   │ └── members
 │   ├─┬ interface IJsii496 (stable)
 │   │ └── members
 │   ├─┬ interface IMutableObjectLiteral (stable)
 │   │ └─┬ members
 │   │   └─┬ value property (stable)
 │   │     ├── abstract
 │   │     └── type: string
 │   ├─┬ interface INonInternalInterface (stable)
 │   │ ├─┬ interfaces
 │   │ │ └── IAnotherPublicInterface
 │   │ └─┬ members
 │   │   ├─┬ b property (stable)
 │   │   │ ├── abstract
 │   │   │ └── type: string
 │   │   └─┬ c property (stable)
 │   │     ├── abstract
 │   │     └── type: string
 │   ├─┬ interface IObjectWithProperty (stable)
 │   │ └─┬ members
 │   │   ├─┬ wasSet() method (stable)
 │   │   │ ├── abstract
 │   │   │ └── returns: boolean
 │   │   └─┬ property property (stable)
 │   │     ├── abstract
 │   │     └── type: string
 │   ├─┬ interface IOptionalMethod (stable)
 │   │ └─┬ members
 │   │   └─┬ optional() method (stable)
 │   │     ├── abstract
 │   │     └── returns: Optional<string>
 │   ├─┬ interface IPrivatelyImplemented (stable)
 │   │ └─┬ members
 │   │   └─┬ success property (stable)
 │   │     ├── abstract
 │   │     ├── immutable
 │   │     └── type: boolean
 │   ├─┬ interface IPublicInterface (stable)
 │   │ └─┬ members
 │   │   └─┬ bye() method (stable)
 │   │     ├── abstract
 │   │     └── returns: string
 │   ├─┬ interface IPublicInterface2 (stable)
 │   │ └─┬ members
 │   │   └─┬ ciao() method (stable)
 │   │     ├── abstract
 │   │     └── returns: string
 │   ├─┬ interface IRandomNumberGenerator (stable)
 │   │ └─┬ members
 │   │   └─┬ next() method (stable)
 │   │     ├── abstract
 │   │     └── returns: number
 │   ├─┬ interface IReturnJsii976 (stable)
 │   │ └─┬ members
 │   │   └─┬ foo property (stable)
 │   │     ├── abstract
 │   │     ├── immutable
 │   │     └── type: number
 │   ├─┬ interface IReturnsNumber (stable)
 │   │ └─┬ members
 │   │   ├─┬ obtainNumber() method (stable)
 │   │   │ ├── abstract
 │   │   │ └── returns: @scope/jsii-calc-lib.IDoublable
 │   │   └─┬ numberProp property (stable)
 │   │     ├── abstract
 │   │     ├── immutable
 │   │     └── type: @scope/jsii-calc-lib.Number
 │   ├─┬ interface IStableInterface (stable)
 │   │ └─┬ members
 │   │   ├─┬ method() method (stable)
 │   │   │ ├── abstract
 │   │   │ └── returns: void
 │   │   └─┬ mutableProperty property (stable)
 │   │     ├── abstract
 │   │     └── type: Optional<number>
 │   ├─┬ interface IStructReturningDelegate (stable)
 │   │ └─┬ members
 │   │   └─┬ returnStruct() method (stable)
 │   │     ├── abstract
 │   │     └── returns: jsii-calc.StructB
 │   ├─┬ interface ImplictBaseOfBase (stable)
 │   │ ├─┬ interfaces
 │   │ │ └── BaseProps
 │   │ └─┬ members
 │   │   └─┬ goo property (stable)
 │   │     ├── abstract
 │   │     ├── immutable
 │   │     └── type: date
 │   ├─┬ interface LoadBalancedFargateServiceProps (stable)
 │   │ └─┬ members
 │   │   ├─┬ containerPort property (stable)
 │   │   │ ├── abstract
 │   │   │ ├── immutable
 │   │   │ └── type: Optional<number>
 │   │   ├─┬ cpu property (stable)
 │   │   │ ├── abstract
 │   │   │ ├── immutable
 │   │   │ └── type: Optional<string>
 │   │   ├─┬ memoryMiB property (stable)
 │   │   │ ├── abstract
 │   │   │ ├── immutable
 │   │   │ └── type: Optional<string>
 │   │   ├─┬ publicLoadBalancer property (stable)
 │   │   │ ├── abstract
 │   │   │ ├── immutable
 │   │   │ └── type: Optional<boolean>
 │   │   └─┬ publicTasks property (stable)
 │   │     ├── abstract
 │   │     ├── immutable
 │   │     └── type: Optional<boolean>
 │   ├─┬ interface NestedStruct (stable)
 │   │ └─┬ members
 │   │   └─┬ numberProp property (stable)
 │   │     ├── abstract
 │   │     ├── immutable
 │   │     └── type: number
 │   ├─┬ interface NullShouldBeTreatedAsUndefinedData (stable)
 │   │ └─┬ members
 │   │   ├─┬ arrayWithThreeElementsAndUndefinedAsSecondArgument property (stable)
 │   │   │ ├── abstract
 │   │   │ ├── immutable
 │   │   │ └── type: Array<any>
 │   │   └─┬ thisShouldBeUndefined property (stable)
 │   │     ├── abstract
 │   │     ├── immutable
 │   │     └── type: any
 │   ├─┬ interface OptionalStruct (stable)
 │   │ └─┬ members
 │   │   └─┬ field property (stable)
 │   │     ├── abstract
 │   │     ├── immutable
 │   │     └── type: Optional<string>
 │   ├─┬ interface ParentStruct982 (stable)
 │   │ └─┬ members
 │   │   └─┬ foo property (stable)
 │   │     ├── abstract
 │   │     ├── immutable
 │   │     └── type: string
 │   ├─┬ interface RootStruct (stable)
 │   │ └─┬ members
 │   │   ├─┬ stringProp property (stable)
 │   │   │ ├── abstract
 │   │   │ ├── immutable
 │   │   │ └── type: string
 │   │   └─┬ nestedStruct property (stable)
 │   │     ├── abstract
 │   │     ├── immutable
 │   │     └── type: Optional<jsii-calc.NestedStruct>
 │   ├─┬ interface SecondLevelStruct (stable)
 │   │ └─┬ members
 │   │   ├─┬ deeperRequiredProp property (stable)
 │   │   │ ├── abstract
 │   │   │ ├── immutable
 │   │   │ └── type: string
 │   │   └─┬ deeperOptionalProp property (stable)
 │   │     ├── abstract
 │   │     ├── immutable
 │   │     └── type: Optional<string>
 │   ├─┬ interface SmellyStruct (stable)
 │   │ └─┬ members
 │   │   ├─┬ property property (stable)
 │   │   │ ├── abstract
 │   │   │ ├── immutable
 │   │   │ └── type: string
 │   │   └─┬ yetAnoterOne property (stable)
 │   │     ├── abstract
 │   │     ├── immutable
 │   │     └── type: boolean
 │   ├─┬ interface StableStruct (stable)
 │   │ └─┬ members
 │   │   └─┬ readonlyProperty property (stable)
 │   │     ├── abstract
 │   │     ├── immutable
 │   │     └── type: string
 │   ├─┬ interface StructA (stable)
 │   │ └─┬ members
 │   │   ├─┬ requiredString property (stable)
 │   │   │ ├── abstract
 │   │   │ ├── immutable
 │   │   │ └── type: string
 │   │   ├─┬ optionalNumber property (stable)
 │   │   │ ├── abstract
 │   │   │ ├── immutable
 │   │   │ └── type: Optional<number>
 │   │   └─┬ optionalString property (stable)
 │   │     ├── abstract
 │   │     ├── immutable
 │   │     └── type: Optional<string>
 │   ├─┬ interface StructB (stable)
 │   │ └─┬ members
 │   │   ├─┬ requiredString property (stable)
 │   │   │ ├── abstract
 │   │   │ ├── immutable
 │   │   │ └── type: string
 │   │   ├─┬ optionalBoolean property (stable)
 │   │   │ ├── abstract
 │   │   │ ├── immutable
 │   │   │ └── type: Optional<boolean>
 │   │   └─┬ optionalStructA property (stable)
 │   │     ├── abstract
 │   │     ├── immutable
 │   │     └── type: Optional<jsii-calc.StructA>
 │   ├─┬ interface StructParameterType (stable)
 │   │ └─┬ members
 │   │   ├─┬ scope property (stable)
 │   │   │ ├── abstract
 │   │   │ ├── immutable
 │   │   │ └── type: string
 │   │   └─┬ props property (stable)
 │   │     ├── abstract
 │   │     ├── immutable
 │   │     └── type: Optional<boolean>
 │   ├─┬ interface StructWithJavaReservedWords (stable)
 │   │ └─┬ members
 │   │   ├─┬ default property (stable)
 │   │   │ ├── abstract
 │   │   │ ├── immutable
 │   │   │ └── type: string
 │   │   ├─┬ assert property (stable)
 │   │   │ ├── abstract
 │   │   │ ├── immutable
 │   │   │ └── type: Optional<string>
 │   │   ├─┬ result property (stable)
 │   │   │ ├── abstract
 │   │   │ ├── immutable
 │   │   │ └── type: Optional<string>
 │   │   └─┬ that property (stable)
 │   │     ├── abstract
 │   │     ├── immutable
 │   │     └── type: Optional<string>
 │   ├─┬ interface SupportsNiceJavaBuilderProps (stable)
 │   │ └─┬ members
 │   │   ├─┬ bar property (stable)
 │   │   │ ├── abstract
 │   │   │ ├── immutable
 │   │   │ └── type: number
 │   │   └─┬ id property (stable)
 │   │     ├── abstract
 │   │     ├── immutable
 │   │     └── type: Optional<string>
 │   ├─┬ interface TopLevelStruct (stable)
 │   │ └─┬ members
 │   │   ├─┬ required property (stable)
 │   │   │ ├── abstract
 │   │   │ ├── immutable
 │   │   │ └── type: string
 │   │   ├─┬ secondLevel property (stable)
 │   │   │ ├── abstract
 │   │   │ ├── immutable
 │   │   │ └── type: number | jsii-calc.SecondLevelStruct
 │   │   └─┬ optional property (stable)
 │   │     ├── abstract
 │   │     ├── immutable
 │   │     └── type: Optional<string>
 │   ├─┬ interface UnionProperties (stable)
 │   │ └─┬ members
 │   │   ├─┬ bar property (stable)
 │   │   │ ├── abstract
 │   │   │ ├── immutable
 │   │   │ └── type: string | number | jsii-calc.AllTypes
 │   │   └─┬ foo property (stable)
 │   │     ├── abstract
 │   │     ├── immutable
 │   │     └── type: Optional<string | number>
 │   ├─┬ enum AllTypesEnum (stable)
 │   │ ├── MY_ENUM_VALUE (stable)
 │   │ ├── YOUR_ENUM_VALUE (stable)
 │   │ └── THIS_IS_GREAT (stable)
 │   ├─┬ enum DeprecatedEnum (deprecated)
 │   │ ├── OPTION_A (deprecated)
 │   │ └── OPTION_B (deprecated)
 │   ├─┬ enum ExperimentalEnum (experimental)
 │   │ ├── OPTION_A (experimental)
 │   │ └── OPTION_B (experimental)
 │   ├─┬ enum ExternalEnum (stable)
 │   │ ├── OPTION_A (stable)
 │   │ └── OPTION_B (stable)
 │   ├─┬ enum SingletonIntEnum (stable)
 │   │ └── SINGLETON_INT (stable)
 │   ├─┬ enum SingletonStringEnum (stable)
 │   │ └── SINGLETON_STRING (stable)
 │   ├─┬ enum StableEnum (stable)
 │   │ ├── OPTION_A (stable)
 │   │ └── OPTION_B (stable)
 │   └─┬ enum StringEnum (stable)
 │     ├── A (stable)
 │     ├── B (stable)
 │     └── C (stable)
 ├─┬ @scope/jsii-calc-base
 │ ├─┬ dependencies
 │ │ └── @scope/jsii-calc-base-of-base
 │ └─┬ types
 │   ├─┬ class Base
 │   │ └─┬ members
 │   │   ├── <initializer>() initializer
 │   │   └─┬ typeName() method
 │   │     └── returns: any
 │   ├─┬ interface BaseProps
 │   │ ├─┬ interfaces
 │   │ │ └── VeryBaseProps
 │   │ └─┬ members
 │   │   └─┬ bar property
 │   │     ├── abstract
 │   │     ├── immutable
 │   │     └── type: string
 │   └─┬ interface IBaseInterface
 │     ├─┬ interfaces
 │     │ └── IVeryBaseInterface
 │     └─┬ members
 │       └─┬ bar() method
 │         ├── abstract
 │         └── returns: void
 ├─┬ @scope/jsii-calc-base-of-base
 │ └─┬ types
<<<<<<< HEAD
 │   ├─┬ class Very (experimental)
=======
 │   ├─┬ class StaticConsumer
 │   │ └─┬ members
 │   │   └─┬ static consume(_args) method
 │   │     ├── static
 │   │     ├── variadic
 │   │     ├─┬ parameters
 │   │     │ └─┬ _args
 │   │     │   ├── type: any
 │   │     │   └── variadic
 │   │     └── returns: void
 │   ├─┬ class Very
>>>>>>> f847e8f7
 │   │ └─┬ members
 │   │   ├── <initializer>() initializer (experimental)
 │   │   └─┬ hey() method (experimental)
 │   │     └── returns: number
 │   ├─┬ interface IVeryBaseInterface
 │   │ └─┬ members
 │   │   └─┬ foo() method
 │   │     ├── abstract
 │   │     └── returns: void
 │   └─┬ interface VeryBaseProps
 │     └─┬ members
 │       └─┬ foo property
 │         ├── abstract
 │         ├── immutable
 │         └── type: @scope/jsii-calc-base-of-base.Very
 └─┬ @scope/jsii-calc-lib
   ├─┬ dependencies
   │ ├── @scope/jsii-calc-base
   │ └── @scope/jsii-calc-base-of-base
   ├─┬ submodules
   │ └─┬ submodule
   │   └─┬ types
   │     ├─┬ class NestingClass (deprecated)
   │     │ └── members
   │     ├─┬ class NestedClass (deprecated)
   │     │ └─┬ members
   │     │   ├── <initializer>() initializer (deprecated)
   │     │   └─┬ property property (deprecated)
   │     │     ├── immutable
   │     │     └── type: string
   │     ├─┬ class Reflector (deprecated)
   │     │ └─┬ members
   │     │   ├── <initializer>() initializer (deprecated)
   │     │   └─┬ asMap(reflectable) method (deprecated)
   │     │     ├─┬ parameters
   │     │     │ └─┬ reflectable
   │     │     │   └── type: @scope/jsii-calc-lib.submodule.IReflectable
   │     │     └── returns: Map<string => any>
   │     ├─┬ interface IReflectable (deprecated)
   │     │ └─┬ members
   │     │   └─┬ entries property (deprecated)
   │     │     ├── abstract
   │     │     ├── immutable
   │     │     └── type: Array<@scope/jsii-calc-lib.submodule.ReflectableEntry>
   │     ├─┬ interface NestedStruct (deprecated)
   │     │ └─┬ members
   │     │   └─┬ name property (deprecated)
   │     │     ├── abstract
   │     │     ├── immutable
   │     │     └── type: string
   │     └─┬ interface ReflectableEntry (deprecated)
   │       └─┬ members
   │         ├─┬ key property (deprecated)
   │         │ ├── abstract
   │         │ ├── immutable
   │         │ └── type: string
   │         └─┬ value property (deprecated)
   │           ├── abstract
   │           ├── immutable
   │           └── type: any
   └─┬ types
     ├─┬ class Number (deprecated)
     │ ├── base: NumericValue
     │ ├── interfaces: IDoublable
     │ └─┬ members
     │   ├─┬ <initializer>(value) initializer (deprecated)
     │   │ └─┬ parameters
     │   │   └─┬ value
     │   │     └── type: number
     │   ├─┬ doubleValue property (deprecated)
     │   │ ├── immutable
     │   │ └── type: number
     │   └─┬ value property (deprecated)
     │     ├── immutable
     │     └── type: number
     ├─┬ class NumericValue (deprecated)
     │ ├── base: Base
     │ └─┬ members
     │   ├── <initializer>() initializer (deprecated)
     │   ├─┬ toString() method (deprecated)
     │   │ └── returns: string
     │   └─┬ value property (deprecated)
     │     ├── abstract
     │     ├── immutable
     │     └── type: number
     ├─┬ class Operation (deprecated)
     │ ├── base: NumericValue
     │ └─┬ members
     │   ├── <initializer>() initializer (deprecated)
     │   └─┬ toString() method (deprecated)
     │     ├── abstract
     │     └── returns: string
     ├─┬ interface IDoublable (deprecated)
     │ └─┬ members
     │   └─┬ doubleValue property (deprecated)
     │     ├── abstract
     │     ├── immutable
     │     └── type: number
     ├─┬ interface IFriendly (deprecated)
     │ └─┬ members
     │   └─┬ hello() method (deprecated)
     │     ├── abstract
     │     └── returns: string
     ├─┬ interface IThreeLevelsInterface (deprecated)
     │ ├─┬ interfaces
     │ │ └── IBaseInterface
     │ └─┬ members
     │   └─┬ baz() method (deprecated)
     │     ├── abstract
     │     └── returns: void
     ├─┬ interface MyFirstStruct (deprecated)
     │ └─┬ members
     │   ├─┬ anumber property (deprecated)
     │   │ ├── abstract
     │   │ ├── immutable
     │   │ └── type: number
     │   ├─┬ astring property (deprecated)
     │   │ ├── abstract
     │   │ ├── immutable
     │   │ └── type: string
     │   └─┬ firstOptional property (deprecated)
     │     ├── abstract
     │     ├── immutable
     │     └── type: Optional<Array<string>>
     ├─┬ interface StructWithOnlyOptionals (deprecated)
     │ └─┬ members
     │   ├─┬ optional1 property (deprecated)
     │   │ ├── abstract
     │   │ ├── immutable
     │   │ └── type: Optional<string>
     │   ├─┬ optional2 property (deprecated)
     │   │ ├── abstract
     │   │ ├── immutable
     │   │ └── type: Optional<number>
     │   └─┬ optional3 property (deprecated)
     │     ├── abstract
     │     ├── immutable
     │     └── type: Optional<boolean>
     └─┬ enum EnumFromScopedModule (deprecated)
       ├── VALUE1 (deprecated)
       └── VALUE2 (deprecated)
"
`;

exports[`jsii-tree --inheritance 1`] = `
"assemblies
 ├─┬ jsii-calc
 │ ├─┬ submodules
 │ │ ├─┬ DerivedClassHasNoProperties
 │ │ │ └─┬ types
 │ │ │   ├── class Base
 │ │ │   └─┬ class Derived
 │ │ │     └── base: Base
 │ │ ├─┬ InterfaceInNamespaceIncludesClasses
 │ │ │ └─┬ types
 │ │ │   ├── class Foo
 │ │ │   └── interface Hello
 │ │ ├─┬ InterfaceInNamespaceOnlyInterface
 │ │ │ └─┬ types
 │ │ │   └── interface Hello
 │ │ ├─┬ PythonSelf
 │ │ │ └─┬ types
 │ │ │   ├── class ClassWithSelf
 │ │ │   ├── class ClassWithSelfKwarg
 │ │ │   ├── interface IInterfaceWithSelf
 │ │ │   └── interface StructWithSelf
 │ │ ├─┬ composition
 │ │ │ └─┬ types
 │ │ │   ├─┬ class CompositeOperation
 │ │ │   │ └── base: Operation
 │ │ │   └── enum CompositionStringStyle
 │ │ └─┬ submodule
 │ │   ├─┬ submodules
 │ │   │ ├─┬ back_references
 │ │   │ │ └─┬ types
 │ │   │ │   └── interface MyClassReference
 │ │   │ ├─┬ child
 │ │   │ │ └─┬ types
 │ │   │ │   ├── class InnerClass
 │ │   │ │   ├── class OuterClass
 │ │   │ │   ├─┬ interface KwargsProps
 │ │   │ │   │ └─┬ interfaces
 │ │   │ │   │   └── SomeStruct
 │ │   │ │   ├── interface SomeStruct
 │ │   │ │   ├── interface Structure
 │ │   │ │   ├── enum Awesomeness
 │ │   │ │   ├── enum Goodness
 │ │   │ │   └── enum SomeEnum
 │ │   │ ├─┬ isolated
 │ │   │ │ └─┬ types
 │ │   │ │   └── class Kwargs
 │ │   │ └─┬ nested_submodule
 │ │   │   ├─┬ submodules
 │ │   │   │ └─┬ deeplyNested
 │ │   │   │   └─┬ types
 │ │   │   │     └── interface INamespaced
 │ │   │   └─┬ types
 │ │   │     └─┬ class Namespaced
 │ │   │       └── interfaces: INamespaced
 │ │   └─┬ types
 │ │     └─┬ class MyClass
 │ │       └── interfaces: INamespaced
 │ └─┬ types
 │   ├─┬ class AbstractClass
 │   │ ├── base: AbstractClassBase
 │   │ └── interfaces: IInterfaceImplementedByAbstractClass
 │   ├── class AbstractClassBase
 │   ├── class AbstractClassReturner
 │   ├── class AbstractSuite
 │   ├─┬ class Add
 │   │ └── base: BinaryOperation
 │   ├── class AllTypes
 │   ├── class AllowedMethodNames
 │   ├── class AmbiguousParameters
 │   ├─┬ class AnonymousImplementationProvider
 │   │ └── interfaces: IAnonymousImplementationProvider
 │   ├── class AsyncVirtualMethods
 │   ├── class AugmentableClass
 │   ├── class BaseJsii976
 │   ├─┬ class Bell
 │   │ └── interfaces: IBell
 │   ├─┬ class BinaryOperation
 │   │ ├── base: Operation
 │   │ └── interfaces: IFriendly
 │   ├── class BurriedAnonymousObject
 │   ├─┬ class Calculator
 │   │ └── base: CompositeOperation
 │   ├─┬ class ClassThatImplementsTheInternalInterface
 │   │ └── interfaces: INonInternalInterface
 │   ├─┬ class ClassThatImplementsThePrivateInterface
 │   │ └── interfaces: INonInternalInterface
 │   ├── class ClassWithCollections
 │   ├── class ClassWithDocs
 │   ├── class ClassWithJavaReservedWords
 │   ├── class ClassWithMutableObjectLiteralProperty
 │   ├─┬ class ClassWithPrivateConstructorAndAutomaticProperties
 │   │ └── interfaces: IInterfaceWithProperties
 │   ├── class ConfusingToJackson
 │   ├── class ConstructorPassesThisOut
 │   ├── class Constructors
 │   ├── class ConsumePureInterface
 │   ├── class ConsumerCanRingBell
 │   ├── class ConsumersOfThisCrazyTypeSystem
 │   ├── class DataRenderer
 │   ├── class DefaultedConstructorArgument
 │   ├── class Demonstrate982
 │   ├── class DeprecatedClass
 │   ├── class DisappointingCollectionSource
 │   ├── class DoNotOverridePrivates
 │   ├── class DoNotRecognizeAnyAsOptional
 │   ├── class DocumentedClass
 │   ├── class DontComplainAboutVariadicAfterOptional
 │   ├─┬ class DoubleTrouble
 │   │ └── interfaces: IFriendlyRandomGenerator
 │   ├── class DynamicPropertyBearer
 │   ├─┬ class DynamicPropertyBearerChild
 │   │ └── base: DynamicPropertyBearer
 │   ├── class EnumDispenser
 │   ├── class EraseUndefinedHashValues
 │   ├── class ExperimentalClass
 │   ├── class ExportedBaseClass
 │   ├── class ExternalClass
 │   ├── class GiveMeStructs
 │   ├── class GreetingAugmenter
 │   ├── class ImplementInternalInterface
 │   ├── class Implementation
 │   ├─┬ class ImplementsInterfaceWithInternal
 │   │ └── interfaces: IInterfaceWithInternal
 │   ├─┬ class ImplementsInterfaceWithInternalSubclass
 │   │ └── base: ImplementsInterfaceWithInternal
 │   ├── class ImplementsPrivateInterface
 │   ├─┬ class InbetweenClass
 │   │ ├── base: PublicClass
 │   │ └── interfaces: IPublicInterface2
 │   ├── class InterfaceCollections
 │   ├── class InterfacesMaker
 │   ├── class Isomorphism
 │   ├─┬ class JSII417Derived
 │   │ └── base: JSII417PublicBaseOfBase
 │   ├── class JSII417PublicBaseOfBase
 │   ├── class JSObjectLiteralForInterface
 │   ├── class JSObjectLiteralToNative
 │   ├── class JSObjectLiteralToNativeClass
 │   ├── class JavaReservedWords
 │   ├─┬ class Jsii487Derived
 │   │ └── interfaces: IJsii487External2,IJsii487External
 │   ├─┬ class Jsii496Derived
 │   │ └── interfaces: IJsii496
 │   ├── class JsiiAgent
 │   ├── class JsonFormatter
 │   ├── class MethodNamedProperty
 │   ├─┬ class Multiply
 │   │ ├── base: BinaryOperation
 │   │ └── interfaces: IFriendlier,IRandomNumberGenerator
 │   ├─┬ class Negate
 │   │ ├── base: UnaryOperation
 │   │ └── interfaces: IFriendlier
 │   ├── class NestedClassInstance
 │   ├── class NodeStandardLibrary
 │   ├── class NullShouldBeTreatedAsUndefined
 │   ├── class NumberGenerator
 │   ├── class ObjectRefsInCollections
 │   ├── class ObjectWithPropertyProvider
 │   ├── class Old
 │   ├── class OptionalArgumentInvoker
 │   ├── class OptionalConstructorArgument
 │   ├── class OptionalStructConsumer
 │   ├── class OverridableProtectedMember
 │   ├── class OverrideReturnsObject
 │   ├── class PartiallyInitializedThisConsumer
 │   ├── class Polymorphism
 │   ├─┬ class Power
 │   │ └── base: CompositeOperation
 │   ├── class PropertyNamedProperty
 │   ├── class PublicClass
 │   ├── class PythonReservedWords
 │   ├── class ReferenceEnumFromScopedPackage
 │   ├── class ReturnsPrivateImplementationOfInterface
 │   ├── class RootStructValidator
 │   ├── class RuntimeTypeChecking
 │   ├── class SingleInstanceTwoTypes
 │   ├── class SingletonInt
 │   ├── class SingletonString
 │   ├── class SomeTypeJsii976
 │   ├── class StableClass
 │   ├── class StaticContext
 │   ├── class Statics
 │   ├── class StripInternal
 │   ├── class StructPassing
 │   ├── class StructUnionConsumer
 │   ├─┬ class Sum
 │   │ └── base: CompositeOperation
 │   ├─┬ class SupportsNiceJavaBuilder
 │   │ └── base: SupportsNiceJavaBuilderWithRequiredProps
 │   ├── class SupportsNiceJavaBuilderWithRequiredProps
 │   ├── class SyncVirtualMethods
 │   ├── class Thrower
 │   ├── class UmaskCheck
 │   ├─┬ class UnaryOperation
 │   │ └── base: Operation
 │   ├─┬ class UpcasingReflectable
 │   │ └── interfaces: IReflectable
 │   ├── class UseBundledDependency
 │   ├── class UseCalcBase
 │   ├── class UsesInterfaceWithProperties
 │   ├── class VariadicInvoker
 │   ├── class VariadicMethod
 │   ├── class VirtualMethodPlayground
 │   ├── class VoidCallback
 │   ├── class WithPrivatePropertyInConstructor
 │   ├── interface CalculatorProps
 │   ├─┬ interface ChildStruct982
 │   │ └─┬ interfaces
 │   │   └── ParentStruct982
 │   ├── interface ConfusingToJacksonStruct
 │   ├── interface DeprecatedStruct
 │   ├─┬ interface DerivedStruct
 │   │ └─┬ interfaces
 │   │   └── MyFirstStruct
 │   ├── interface DiamondInheritanceBaseLevelStruct
 │   ├─┬ interface DiamondInheritanceFirstMidLevelStruct
 │   │ └─┬ interfaces
 │   │   └── DiamondInheritanceBaseLevelStruct
 │   ├─┬ interface DiamondInheritanceSecondMidLevelStruct
 │   │ └─┬ interfaces
 │   │   └── DiamondInheritanceBaseLevelStruct
 │   ├─┬ interface DiamondInheritanceTopLevelStruct
 │   │ └─┬ interfaces
 │   │   ├── DiamondInheritanceFirstMidLevelStruct
 │   │   └── DiamondInheritanceSecondMidLevelStruct
 │   ├── interface EraseUndefinedHashValuesOptions
 │   ├── interface ExperimentalStruct
 │   ├── interface ExtendsInternalInterface
 │   ├── interface ExternalStruct
 │   ├── interface Greetee
 │   ├── interface IAnonymousImplementationProvider
 │   ├── interface IAnonymouslyImplementMe
 │   ├── interface IAnotherPublicInterface
 │   ├── interface IBell
 │   ├── interface IBellRinger
 │   ├── interface IConcreteBellRinger
 │   ├── interface IDeprecatedInterface
 │   ├── interface IExperimentalInterface
 │   ├── interface IExtendsPrivateInterface
 │   ├── interface IExternalInterface
 │   ├─┬ interface IFriendlier
 │   │ └─┬ interfaces
 │   │   └── IFriendly
 │   ├─┬ interface IFriendlyRandomGenerator
 │   │ └─┬ interfaces
 │   │   ├── IRandomNumberGenerator
 │   │   └── IFriendly
 │   ├── interface IInterfaceImplementedByAbstractClass
 │   ├─┬ interface IInterfaceThatShouldNotBeADataType
 │   │ └─┬ interfaces
 │   │   └── IInterfaceWithMethods
 │   ├── interface IInterfaceWithInternal
 │   ├── interface IInterfaceWithMethods
 │   ├── interface IInterfaceWithOptionalMethodArguments
 │   ├── interface IInterfaceWithProperties
 │   ├─┬ interface IInterfaceWithPropertiesExtension
 │   │ └─┬ interfaces
 │   │   └── IInterfaceWithProperties
 │   ├─┬ interface IJSII417Derived
 │   │ └─┬ interfaces
 │   │   └── IJSII417PublicBaseOfBase
 │   ├── interface IJSII417PublicBaseOfBase
 │   ├── interface IJsii487External
 │   ├── interface IJsii487External2
 │   ├── interface IJsii496
 │   ├── interface IMutableObjectLiteral
 │   ├─┬ interface INonInternalInterface
 │   │ └─┬ interfaces
 │   │   └── IAnotherPublicInterface
 │   ├── interface IObjectWithProperty
 │   ├── interface IOptionalMethod
 │   ├── interface IPrivatelyImplemented
 │   ├── interface IPublicInterface
 │   ├── interface IPublicInterface2
 │   ├── interface IRandomNumberGenerator
 │   ├── interface IReturnJsii976
 │   ├── interface IReturnsNumber
 │   ├── interface IStableInterface
 │   ├── interface IStructReturningDelegate
 │   ├─┬ interface ImplictBaseOfBase
 │   │ └─┬ interfaces
 │   │   └── BaseProps
 │   ├── interface LoadBalancedFargateServiceProps
 │   ├── interface NestedStruct
 │   ├── interface NullShouldBeTreatedAsUndefinedData
 │   ├── interface OptionalStruct
 │   ├── interface ParentStruct982
 │   ├── interface RootStruct
 │   ├── interface SecondLevelStruct
 │   ├── interface SmellyStruct
 │   ├── interface StableStruct
 │   ├── interface StructA
 │   ├── interface StructB
 │   ├── interface StructParameterType
 │   ├── interface StructWithJavaReservedWords
 │   ├── interface SupportsNiceJavaBuilderProps
 │   ├── interface TopLevelStruct
 │   ├── interface UnionProperties
 │   ├── enum AllTypesEnum
 │   ├── enum DeprecatedEnum
 │   ├── enum ExperimentalEnum
 │   ├── enum ExternalEnum
 │   ├── enum SingletonIntEnum
 │   ├── enum SingletonStringEnum
 │   ├── enum StableEnum
 │   └── enum StringEnum
 ├─┬ @scope/jsii-calc-base
 │ └─┬ types
 │   ├── class Base
 │   ├─┬ interface BaseProps
 │   │ └─┬ interfaces
 │   │   └── VeryBaseProps
 │   └─┬ interface IBaseInterface
 │     └─┬ interfaces
 │       └── IVeryBaseInterface
 ├─┬ @scope/jsii-calc-base-of-base
 │ └─┬ types
 │   ├── class StaticConsumer
 │   ├── class Very
 │   ├── interface IVeryBaseInterface
 │   └── interface VeryBaseProps
 └─┬ @scope/jsii-calc-lib
   ├─┬ submodules
   │ └─┬ submodule
   │   └─┬ types
   │     ├── class NestingClass
   │     ├── class NestedClass
   │     ├── class Reflector
   │     ├── interface IReflectable
   │     ├── interface NestedStruct
   │     └── interface ReflectableEntry
   └─┬ types
     ├─┬ class Number
     │ ├── base: NumericValue
     │ └── interfaces: IDoublable
     ├─┬ class NumericValue
     │ └── base: Base
     ├─┬ class Operation
     │ └── base: NumericValue
     ├── interface IDoublable
     ├── interface IFriendly
     ├─┬ interface IThreeLevelsInterface
     │ └─┬ interfaces
     │   └── IBaseInterface
     ├── interface MyFirstStruct
     ├── interface StructWithOnlyOptionals
     └── enum EnumFromScopedModule
"
`;

exports[`jsii-tree --members 1`] = `
"assemblies
 ├─┬ jsii-calc
 │ ├─┬ submodules
 │ │ ├─┬ DerivedClassHasNoProperties
 │ │ │ └─┬ types
 │ │ │   ├─┬ class Base
 │ │ │   │ └─┬ members
 │ │ │   │   ├── <initializer>() initializer
 │ │ │   │   └── prop property
 │ │ │   └─┬ class Derived
 │ │ │     └─┬ members
 │ │ │       └── <initializer>() initializer
 │ │ ├─┬ InterfaceInNamespaceIncludesClasses
 │ │ │ └─┬ types
 │ │ │   ├─┬ class Foo
 │ │ │   │ └─┬ members
 │ │ │   │   ├── <initializer>() initializer
 │ │ │   │   └── bar property
 │ │ │   └─┬ interface Hello
 │ │ │     └─┬ members
 │ │ │       └── foo property
 │ │ ├─┬ InterfaceInNamespaceOnlyInterface
 │ │ │ └─┬ types
 │ │ │   └─┬ interface Hello
 │ │ │     └─┬ members
 │ │ │       └── foo property
 │ │ ├─┬ PythonSelf
 │ │ │ └─┬ types
 │ │ │   ├─┬ class ClassWithSelf
 │ │ │   │ └─┬ members
 │ │ │   │   ├── <initializer>(self) initializer
 │ │ │   │   ├── method(self) method
 │ │ │   │   └── self property
 │ │ │   ├─┬ class ClassWithSelfKwarg
 │ │ │   │ └─┬ members
 │ │ │   │   ├── <initializer>(props) initializer
 │ │ │   │   └── props property
 │ │ │   ├─┬ interface IInterfaceWithSelf
 │ │ │   │ └─┬ members
 │ │ │   │   └── method(self) method
 │ │ │   └─┬ interface StructWithSelf
 │ │ │     └─┬ members
 │ │ │       └── self property
 │ │ ├─┬ composition
 │ │ │ └─┬ types
 │ │ │   ├─┬ class CompositeOperation
 │ │ │   │ └─┬ members
 │ │ │   │   ├── <initializer>() initializer
 │ │ │   │   ├── toString() method
 │ │ │   │   ├── expression property
 │ │ │   │   ├── value property
 │ │ │   │   ├── decorationPostfixes property
 │ │ │   │   ├── decorationPrefixes property
 │ │ │   │   └── stringStyle property
 │ │ │   └─┬ enum CompositionStringStyle
 │ │ │     ├── NORMAL
 │ │ │     └── DECORATED
 │ │ └─┬ submodule
 │ │   ├─┬ submodules
 │ │   │ ├─┬ back_references
 │ │   │ │ └─┬ types
 │ │   │ │   └─┬ interface MyClassReference
 │ │   │ │     └─┬ members
 │ │   │ │       └── reference property
 │ │   │ ├─┬ child
 │ │   │ │ └─┬ types
 │ │   │ │   ├─┬ class InnerClass
 │ │   │ │   │ └─┬ members
 │ │   │ │   │   ├── <initializer>() initializer
 │ │   │ │   │   └── static staticProp property
 │ │   │ │   ├─┬ class OuterClass
 │ │   │ │   │ └─┬ members
 │ │   │ │   │   ├── <initializer>() initializer
 │ │   │ │   │   └── innerClass property
 │ │   │ │   ├─┬ interface KwargsProps
 │ │   │ │   │ └─┬ members
 │ │   │ │   │   └── extra property
 │ │   │ │   ├─┬ interface SomeStruct
 │ │   │ │   │ └─┬ members
 │ │   │ │   │   └── prop property
 │ │   │ │   ├─┬ interface Structure
 │ │   │ │   │ └─┬ members
 │ │   │ │   │   └── bool property
 │ │   │ │   ├─┬ enum Awesomeness
 │ │   │ │   │ └── AWESOME
 │ │   │ │   ├─┬ enum Goodness
 │ │   │ │   │ ├── PRETTY_GOOD
 │ │   │ │   │ ├── REALLY_GOOD
 │ │   │ │   │ └── AMAZINGLY_GOOD
 │ │   │ │   └─┬ enum SomeEnum
 │ │   │ │     └── SOME
 │ │   │ ├─┬ isolated
 │ │   │ │ └─┬ types
 │ │   │ │   └─┬ class Kwargs
 │ │   │ │     └─┬ members
 │ │   │ │       └── static method(props) method
 │ │   │ └─┬ nested_submodule
 │ │   │   ├─┬ submodules
 │ │   │   │ └─┬ deeplyNested
 │ │   │   │   └─┬ types
 │ │   │   │     └─┬ interface INamespaced
 │ │   │   │       └─┬ members
 │ │   │   │         └── definedAt property
 │ │   │   └─┬ types
 │ │   │     └─┬ class Namespaced
 │ │   │       └─┬ members
 │ │   │         ├── definedAt property
 │ │   │         └── goodness property
 │ │   └─┬ types
 │ │     └─┬ class MyClass
 │ │       └─┬ members
 │ │         ├── <initializer>(props) initializer
 │ │         ├── awesomeness property
 │ │         ├── definedAt property
 │ │         ├── goodness property
 │ │         ├── props property
 │ │         └── allTypes property
 │ └─┬ types
 │   ├─┬ class AbstractClass
 │   │ └─┬ members
 │   │   ├── <initializer>() initializer
 │   │   ├── abstractMethod(name) method
 │   │   ├── nonAbstractMethod() method
 │   │   └── propFromInterface property
 │   ├─┬ class AbstractClassBase
 │   │ └─┬ members
 │   │   ├── <initializer>() initializer
 │   │   └── abstractProperty property
 │   ├─┬ class AbstractClassReturner
 │   │ └─┬ members
 │   │   ├── <initializer>() initializer
 │   │   ├── giveMeAbstract() method
 │   │   ├── giveMeInterface() method
 │   │   └── returnAbstractFromProperty property
 │   ├─┬ class AbstractSuite
 │   │ └─┬ members
 │   │   ├── <initializer>() initializer
 │   │   ├── someMethod(str) method
 │   │   ├── workItAll(seed) method
 │   │   └── property property
 │   ├─┬ class Add
 │   │ └─┬ members
 │   │   ├── <initializer>(lhs,rhs) initializer
 │   │   ├── toString() method
 │   │   └── value property
 │   ├─┬ class AllTypes
 │   │ └─┬ members
 │   │   ├── <initializer>() initializer
 │   │   ├── anyIn(inp) method
 │   │   ├── anyOut() method
 │   │   ├── enumMethod(value) method
 │   │   ├── enumPropertyValue property
 │   │   ├── anyArrayProperty property
 │   │   ├── anyMapProperty property
 │   │   ├── anyProperty property
 │   │   ├── arrayProperty property
 │   │   ├── booleanProperty property
 │   │   ├── dateProperty property
 │   │   ├── enumProperty property
 │   │   ├── jsonProperty property
 │   │   ├── mapProperty property
 │   │   ├── numberProperty property
 │   │   ├── stringProperty property
 │   │   ├── unionArrayProperty property
 │   │   ├── unionMapProperty property
 │   │   ├── unionProperty property
 │   │   ├── unknownArrayProperty property
 │   │   ├── unknownMapProperty property
 │   │   ├── unknownProperty property
 │   │   └── optionalEnumValue property
 │   ├─┬ class AllowedMethodNames
 │   │ └─┬ members
 │   │   ├── <initializer>() initializer
 │   │   ├── getBar(_p1,_p2) method
 │   │   ├── getFoo(withParam) method
 │   │   ├── setBar(_x,_y,_z) method
 │   │   └── setFoo(_x,_y) method
 │   ├─┬ class AmbiguousParameters
 │   │ └─┬ members
 │   │   ├── <initializer>(scope,props) initializer
 │   │   ├── props property
 │   │   └── scope property
 │   ├─┬ class AnonymousImplementationProvider
 │   │ └─┬ members
 │   │   ├── <initializer>() initializer
 │   │   ├── provideAsClass() method
 │   │   └── provideAsInterface() method
 │   ├─┬ class AsyncVirtualMethods
 │   │ └─┬ members
 │   │   ├── <initializer>() initializer
 │   │   ├── callMe() method
 │   │   ├── callMe2() method
 │   │   ├── callMeDoublePromise() method
 │   │   ├── dontOverrideMe() method
 │   │   ├── overrideMe(mult) method
 │   │   └── overrideMeToo() method
 │   ├─┬ class AugmentableClass
 │   │ └─┬ members
 │   │   ├── <initializer>() initializer
 │   │   ├── methodOne() method
 │   │   └── methodTwo() method
 │   ├─┬ class BaseJsii976
 │   │ └─┬ members
 │   │   └── <initializer>() initializer
 │   ├─┬ class Bell
 │   │ └─┬ members
 │   │   ├── <initializer>() initializer
 │   │   ├── ring() method
 │   │   └── rung property
 │   ├─┬ class BinaryOperation
 │   │ └─┬ members
 │   │   ├── <initializer>(lhs,rhs) initializer
 │   │   ├── hello() method
 │   │   ├── lhs property
 │   │   └── rhs property
 │   ├─┬ class BurriedAnonymousObject
 │   │ └─┬ members
 │   │   ├── <initializer>() initializer
 │   │   ├── check() method
 │   │   └── giveItBack(value) method
 │   ├─┬ class Calculator
 │   │ └─┬ members
 │   │   ├── <initializer>(props) initializer
 │   │   ├── add(value) method
 │   │   ├── mul(value) method
 │   │   ├── neg() method
 │   │   ├── pow(value) method
 │   │   ├── readUnionValue() method
 │   │   ├── expression property
 │   │   ├── operationsLog property
 │   │   ├── operationsMap property
 │   │   ├── curr property
 │   │   ├── maxValue property
 │   │   └── unionProperty property
 │   ├─┬ class ClassThatImplementsTheInternalInterface
 │   │ └─┬ members
 │   │   ├── <initializer>() initializer
 │   │   ├── a property
 │   │   ├── b property
 │   │   ├── c property
 │   │   └── d property
 │   ├─┬ class ClassThatImplementsThePrivateInterface
 │   │ └─┬ members
 │   │   ├── <initializer>() initializer
 │   │   ├── a property
 │   │   ├── b property
 │   │   ├── c property
 │   │   └── e property
 │   ├─┬ class ClassWithCollections
 │   │ └─┬ members
 │   │   ├── <initializer>(map,array) initializer
 │   │   ├── static createAList() method
 │   │   ├── static createAMap() method
 │   │   ├── static staticArray property
 │   │   ├── static staticMap property
 │   │   ├── array property
 │   │   └── map property
 │   ├─┬ class ClassWithDocs
 │   │ └─┬ members
 │   │   └── <initializer>() initializer
 │   ├─┬ class ClassWithJavaReservedWords
 │   │ └─┬ members
 │   │   ├── <initializer>(int) initializer
 │   │   ├── import(assert) method
 │   │   └── int property
 │   ├─┬ class ClassWithMutableObjectLiteralProperty
 │   │ └─┬ members
 │   │   ├── <initializer>() initializer
 │   │   └── mutableObject property
 │   ├─┬ class ClassWithPrivateConstructorAndAutomaticProperties
 │   │ └─┬ members
 │   │   ├── static create(readOnlyString,readWriteString) method
 │   │   ├── readOnlyString property
 │   │   └── readWriteString property
 │   ├─┬ class ConfusingToJackson
 │   │ └─┬ members
 │   │   ├── static makeInstance() method
 │   │   ├── static makeStructInstance() method
 │   │   └── unionProperty property
 │   ├─┬ class ConstructorPassesThisOut
 │   │ └─┬ members
 │   │   └── <initializer>(consumer) initializer
 │   ├─┬ class Constructors
 │   │ └─┬ members
 │   │   ├── <initializer>() initializer
 │   │   ├── static hiddenInterface() method
 │   │   ├── static hiddenInterfaces() method
 │   │   ├── static hiddenSubInterfaces() method
 │   │   ├── static makeClass() method
 │   │   ├── static makeInterface() method
 │   │   ├── static makeInterface2() method
 │   │   └── static makeInterfaces() method
 │   ├─┬ class ConsumePureInterface
 │   │ └─┬ members
 │   │   ├── <initializer>(delegate) initializer
 │   │   └── workItBaby() method
 │   ├─┬ class ConsumerCanRingBell
 │   │ └─┬ members
 │   │   ├── <initializer>() initializer
 │   │   ├── static staticImplementedByObjectLiteral(ringer) method
 │   │   ├── static staticImplementedByPrivateClass(ringer) method
 │   │   ├── static staticImplementedByPublicClass(ringer) method
 │   │   ├── static staticWhenTypedAsClass(ringer) method
 │   │   ├── implementedByObjectLiteral(ringer) method
 │   │   ├── implementedByPrivateClass(ringer) method
 │   │   ├── implementedByPublicClass(ringer) method
 │   │   └── whenTypedAsClass(ringer) method
 │   ├─┬ class ConsumersOfThisCrazyTypeSystem
 │   │ └─┬ members
 │   │   ├── <initializer>() initializer
 │   │   ├── consumeAnotherPublicInterface(obj) method
 │   │   └── consumeNonInternalInterface(obj) method
 │   ├─┬ class DataRenderer
 │   │ └─┬ members
 │   │   ├── <initializer>() initializer
 │   │   ├── render(data) method
 │   │   ├── renderArbitrary(data) method
 │   │   └── renderMap(map) method
 │   ├─┬ class DefaultedConstructorArgument
 │   │ └─┬ members
 │   │   ├── <initializer>(arg1,arg2,arg3) initializer
 │   │   ├── arg1 property
 │   │   ├── arg3 property
 │   │   └── arg2 property
 │   ├─┬ class Demonstrate982
 │   │ └─┬ members
 │   │   ├── <initializer>() initializer
 │   │   ├── static takeThis() method
 │   │   └── static takeThisToo() method
 │   ├─┬ class DeprecatedClass
 │   │ └─┬ members
 │   │   ├── <initializer>(readonlyString,mutableNumber) initializer
 │   │   ├── method() method
 │   │   ├── readonlyProperty property
 │   │   └── mutableProperty property
 │   ├─┬ class DisappointingCollectionSource
 │   │ └─┬ members
 │   │   ├── static maybeList property
 │   │   └── static maybeMap property
 │   ├─┬ class DoNotOverridePrivates
 │   │ └─┬ members
 │   │   ├── <initializer>() initializer
 │   │   ├── changePrivatePropertyValue(newValue) method
 │   │   ├── privateMethodValue() method
 │   │   └── privatePropertyValue() method
 │   ├─┬ class DoNotRecognizeAnyAsOptional
 │   │ └─┬ members
 │   │   ├── <initializer>() initializer
 │   │   └── method(_requiredAny,_optionalAny,_optionalString) method
 │   ├─┬ class DocumentedClass
 │   │ └─┬ members
 │   │   ├── <initializer>() initializer
 │   │   ├── greet(greetee) method
 │   │   └── hola() method
 │   ├─┬ class DontComplainAboutVariadicAfterOptional
 │   │ └─┬ members
 │   │   ├── <initializer>() initializer
 │   │   └── optionalAndVariadic(optional,things) method
 │   ├─┬ class DoubleTrouble
 │   │ └─┬ members
 │   │   ├── <initializer>() initializer
 │   │   ├── hello() method
 │   │   └── next() method
 │   ├─┬ class DynamicPropertyBearer
 │   │ └─┬ members
 │   │   ├── <initializer>(valueStore) initializer
 │   │   ├── dynamicProperty property
 │   │   └── valueStore property
 │   ├─┬ class DynamicPropertyBearerChild
 │   │ └─┬ members
 │   │   ├── <initializer>(originalValue) initializer
 │   │   ├── overrideValue(newValue) method
 │   │   └── originalValue property
 │   ├─┬ class EnumDispenser
 │   │ └─┬ members
 │   │   ├── static randomIntegerLikeEnum() method
 │   │   └── static randomStringLikeEnum() method
 │   ├─┬ class EraseUndefinedHashValues
 │   │ └─┬ members
 │   │   ├── <initializer>() initializer
 │   │   ├── static doesKeyExist(opts,key) method
 │   │   ├── static prop1IsNull() method
 │   │   └── static prop2IsUndefined() method
 │   ├─┬ class ExperimentalClass
 │   │ └─┬ members
 │   │   ├── <initializer>(readonlyString,mutableNumber) initializer
 │   │   ├── method() method
 │   │   ├── readonlyProperty property
 │   │   └── mutableProperty property
 │   ├─┬ class ExportedBaseClass
 │   │ └─┬ members
 │   │   ├── <initializer>(success) initializer
 │   │   └── success property
 │   ├─┬ class ExternalClass
 │   │ └─┬ members
 │   │   ├── <initializer>(readonlyString,mutableNumber) initializer
 │   │   ├── method() method
 │   │   ├── readonlyProperty property
 │   │   └── mutableProperty property
 │   ├─┬ class GiveMeStructs
 │   │ └─┬ members
 │   │   ├── <initializer>() initializer
 │   │   ├── derivedToFirst(derived) method
 │   │   ├── readDerivedNonPrimitive(derived) method
 │   │   ├── readFirstNumber(first) method
 │   │   └── structLiteral property
 │   ├─┬ class GreetingAugmenter
 │   │ └─┬ members
 │   │   ├── <initializer>() initializer
 │   │   └── betterGreeting(friendly) method
 │   ├─┬ class ImplementInternalInterface
 │   │ └─┬ members
 │   │   ├── <initializer>() initializer
 │   │   └── prop property
 │   ├─┬ class Implementation
 │   │ └─┬ members
 │   │   ├── <initializer>() initializer
 │   │   └── value property
 │   ├─┬ class ImplementsInterfaceWithInternal
 │   │ └─┬ members
 │   │   ├── <initializer>() initializer
 │   │   └── visible() method
 │   ├─┬ class ImplementsInterfaceWithInternalSubclass
 │   │ └─┬ members
 │   │   └── <initializer>() initializer
 │   ├─┬ class ImplementsPrivateInterface
 │   │ └─┬ members
 │   │   ├── <initializer>() initializer
 │   │   └── private property
 │   ├─┬ class InbetweenClass
 │   │ └─┬ members
 │   │   ├── <initializer>() initializer
 │   │   └── ciao() method
 │   ├─┬ class InterfaceCollections
 │   │ └─┬ members
 │   │   ├── static listOfInterfaces() method
 │   │   ├── static listOfStructs() method
 │   │   ├── static mapOfInterfaces() method
 │   │   └── static mapOfStructs() method
 │   ├─┬ class InterfacesMaker
 │   │ └─┬ members
 │   │   └── static makeInterfaces(count) method
 │   ├─┬ class Isomorphism
 │   │ └─┬ members
 │   │   ├── <initializer>() initializer
 │   │   └── myself() method
 │   ├─┬ class JSII417Derived
 │   │ └─┬ members
 │   │   ├── <initializer>(property) initializer
 │   │   ├── bar() method
 │   │   ├── baz() method
 │   │   └── property property
 │   ├─┬ class JSII417PublicBaseOfBase
 │   │ └─┬ members
 │   │   ├── <initializer>() initializer
 │   │   ├── static makeInstance() method
 │   │   ├── foo() method
 │   │   └── hasRoot property
 │   ├─┬ class JSObjectLiteralForInterface
 │   │ └─┬ members
 │   │   ├── <initializer>() initializer
 │   │   ├── giveMeFriendly() method
 │   │   └── giveMeFriendlyGenerator() method
 │   ├─┬ class JSObjectLiteralToNative
 │   │ └─┬ members
 │   │   ├── <initializer>() initializer
 │   │   └── returnLiteral() method
 │   ├─┬ class JSObjectLiteralToNativeClass
 │   │ └─┬ members
 │   │   ├── <initializer>() initializer
 │   │   ├── propA property
 │   │   └── propB property
 │   ├─┬ class JavaReservedWords
 │   │ └─┬ members
 │   │   ├── <initializer>() initializer
 │   │   ├── abstract() method
 │   │   ├── assert() method
 │   │   ├── boolean() method
 │   │   ├── break() method
 │   │   ├── byte() method
 │   │   ├── case() method
 │   │   ├── catch() method
 │   │   ├── char() method
 │   │   ├── class() method
 │   │   ├── const() method
 │   │   ├── continue() method
 │   │   ├── default() method
 │   │   ├── do() method
 │   │   ├── double() method
 │   │   ├── else() method
 │   │   ├── enum() method
 │   │   ├── extends() method
 │   │   ├── false() method
 │   │   ├── final() method
 │   │   ├── finally() method
 │   │   ├── float() method
 │   │   ├── for() method
 │   │   ├── goto() method
 │   │   ├── if() method
 │   │   ├── implements() method
 │   │   ├── import() method
 │   │   ├── instanceof() method
 │   │   ├── int() method
 │   │   ├── interface() method
 │   │   ├── long() method
 │   │   ├── native() method
 │   │   ├── new() method
 │   │   ├── null() method
 │   │   ├── package() method
 │   │   ├── private() method
 │   │   ├── protected() method
 │   │   ├── public() method
 │   │   ├── return() method
 │   │   ├── short() method
 │   │   ├── static() method
 │   │   ├── strictfp() method
 │   │   ├── super() method
 │   │   ├── switch() method
 │   │   ├── synchronized() method
 │   │   ├── this() method
 │   │   ├── throw() method
 │   │   ├── throws() method
 │   │   ├── transient() method
 │   │   ├── true() method
 │   │   ├── try() method
 │   │   ├── void() method
 │   │   ├── volatile() method
 │   │   └── while property
 │   ├─┬ class Jsii487Derived
 │   │ └─┬ members
 │   │   └── <initializer>() initializer
 │   ├─┬ class Jsii496Derived
 │   │ └─┬ members
 │   │   └── <initializer>() initializer
 │   ├─┬ class JsiiAgent
 │   │ └─┬ members
 │   │   ├── <initializer>() initializer
 │   │   └── static value property
 │   ├─┬ class JsonFormatter
 │   │ └─┬ members
 │   │   ├── static anyArray() method
 │   │   ├── static anyBooleanFalse() method
 │   │   ├── static anyBooleanTrue() method
 │   │   ├── static anyDate() method
 │   │   ├── static anyEmptyString() method
 │   │   ├── static anyFunction() method
 │   │   ├── static anyHash() method
 │   │   ├── static anyNull() method
 │   │   ├── static anyNumber() method
 │   │   ├── static anyRef() method
 │   │   ├── static anyString() method
 │   │   ├── static anyUndefined() method
 │   │   ├── static anyZero() method
 │   │   └── static stringify(value) method
 │   ├─┬ class MethodNamedProperty
 │   │ └─┬ members
 │   │   ├── <initializer>() initializer
 │   │   ├── property() method
 │   │   └── elite property
 │   ├─┬ class Multiply
 │   │ └─┬ members
 │   │   ├── <initializer>(lhs,rhs) initializer
 │   │   ├── farewell() method
 │   │   ├── goodbye() method
 │   │   ├── next() method
 │   │   ├── toString() method
 │   │   └── value property
 │   ├─┬ class Negate
 │   │ └─┬ members
 │   │   ├── <initializer>(operand) initializer
 │   │   ├── farewell() method
 │   │   ├── goodbye() method
 │   │   ├── hello() method
 │   │   ├── toString() method
 │   │   └── value property
 │   ├─┬ class NestedClassInstance
 │   │ └─┬ members
 │   │   └── static makeInstance() method
 │   ├─┬ class NodeStandardLibrary
 │   │ └─┬ members
 │   │   ├── <initializer>() initializer
 │   │   ├── cryptoSha256() method
 │   │   ├── fsReadFile() method
 │   │   ├── fsReadFileSync() method
 │   │   └── osPlatform property
 │   ├─┬ class NullShouldBeTreatedAsUndefined
 │   │ └─┬ members
 │   │   ├── <initializer>(_param1,optional) initializer
 │   │   ├── giveMeUndefined(value) method
 │   │   ├── giveMeUndefinedInsideAnObject(input) method
 │   │   ├── verifyPropertyIsUndefined() method
 │   │   └── changeMeToUndefined property
 │   ├─┬ class NumberGenerator
 │   │ └─┬ members
 │   │   ├── <initializer>(generator) initializer
 │   │   ├── isSameGenerator(gen) method
 │   │   ├── nextTimes100() method
 │   │   └── generator property
 │   ├─┬ class ObjectRefsInCollections
 │   │ └─┬ members
 │   │   ├── <initializer>() initializer
 │   │   ├── sumFromArray(values) method
 │   │   └── sumFromMap(values) method
 │   ├─┬ class ObjectWithPropertyProvider
 │   │ └─┬ members
 │   │   └── static provide() method
 │   ├─┬ class Old
 │   │ └─┬ members
 │   │   ├── <initializer>() initializer
 │   │   └── doAThing() method
 │   ├─┬ class OptionalArgumentInvoker
 │   │ └─┬ members
 │   │   ├── <initializer>(delegate) initializer
 │   │   ├── invokeWithOptional() method
 │   │   └── invokeWithoutOptional() method
 │   ├─┬ class OptionalConstructorArgument
 │   │ └─┬ members
 │   │   ├── <initializer>(arg1,arg2,arg3) initializer
 │   │   ├── arg1 property
 │   │   ├── arg2 property
 │   │   └── arg3 property
 │   ├─┬ class OptionalStructConsumer
 │   │ └─┬ members
 │   │   ├── <initializer>(optionalStruct) initializer
 │   │   ├── parameterWasUndefined property
 │   │   └── fieldValue property
 │   ├─┬ class OverridableProtectedMember
 │   │ └─┬ members
 │   │   ├── <initializer>() initializer
 │   │   ├── overrideMe() method
 │   │   ├── switchModes() method
 │   │   ├── valueFromProtected() method
 │   │   ├── overrideReadOnly property
 │   │   └── overrideReadWrite property
 │   ├─┬ class OverrideReturnsObject
 │   │ └─┬ members
 │   │   ├── <initializer>() initializer
 │   │   └── test(obj) method
 │   ├─┬ class PartiallyInitializedThisConsumer
 │   │ └─┬ members
 │   │   ├── <initializer>() initializer
 │   │   └── consumePartiallyInitializedThis(obj,dt,ev) method
 │   ├─┬ class Polymorphism
 │   │ └─┬ members
 │   │   ├── <initializer>() initializer
 │   │   └── sayHello(friendly) method
 │   ├─┬ class Power
 │   │ └─┬ members
 │   │   ├── <initializer>(base,pow) initializer
 │   │   ├── base property
 │   │   ├── expression property
 │   │   └── pow property
 │   ├─┬ class PropertyNamedProperty
 │   │ └─┬ members
 │   │   ├── <initializer>() initializer
 │   │   ├── property property
 │   │   └── yetAnoterOne property
 │   ├─┬ class PublicClass
 │   │ └─┬ members
 │   │   ├── <initializer>() initializer
 │   │   └── hello() method
 │   ├─┬ class PythonReservedWords
 │   │ └─┬ members
 │   │   ├── <initializer>() initializer
 │   │   ├── and() method
 │   │   ├── as() method
 │   │   ├── assert() method
 │   │   ├── async() method
 │   │   ├── await() method
 │   │   ├── break() method
 │   │   ├── class() method
 │   │   ├── continue() method
 │   │   ├── def() method
 │   │   ├── del() method
 │   │   ├── elif() method
 │   │   ├── else() method
 │   │   ├── except() method
 │   │   ├── finally() method
 │   │   ├── for() method
 │   │   ├── from() method
 │   │   ├── global() method
 │   │   ├── if() method
 │   │   ├── import() method
 │   │   ├── in() method
 │   │   ├── is() method
 │   │   ├── lambda() method
 │   │   ├── nonlocal() method
 │   │   ├── not() method
 │   │   ├── or() method
 │   │   ├── pass() method
 │   │   ├── raise() method
 │   │   ├── return() method
 │   │   ├── try() method
 │   │   ├── while() method
 │   │   ├── with() method
 │   │   └── yield() method
 │   ├─┬ class ReferenceEnumFromScopedPackage
 │   │ └─┬ members
 │   │   ├── <initializer>() initializer
 │   │   ├── loadFoo() method
 │   │   ├── saveFoo(value) method
 │   │   └── foo property
 │   ├─┬ class ReturnsPrivateImplementationOfInterface
 │   │ └─┬ members
 │   │   ├── <initializer>() initializer
 │   │   └── privateImplementation property
 │   ├─┬ class RootStructValidator
 │   │ └─┬ members
 │   │   └── static validate(struct) method
 │   ├─┬ class RuntimeTypeChecking
 │   │ └─┬ members
 │   │   ├── <initializer>() initializer
 │   │   ├── methodWithDefaultedArguments(arg1,arg2,arg3) method
 │   │   ├── methodWithOptionalAnyArgument(arg) method
 │   │   └── methodWithOptionalArguments(arg1,arg2,arg3) method
 │   ├─┬ class SingleInstanceTwoTypes
 │   │ └─┬ members
 │   │   ├── <initializer>() initializer
 │   │   ├── interface1() method
 │   │   └── interface2() method
 │   ├─┬ class SingletonInt
 │   │ └─┬ members
 │   │   └── isSingletonInt(value) method
 │   ├─┬ class SingletonString
 │   │ └─┬ members
 │   │   └── isSingletonString(value) method
 │   ├─┬ class SomeTypeJsii976
 │   │ └─┬ members
 │   │   ├── <initializer>() initializer
 │   │   ├── static returnAnonymous() method
 │   │   └── static returnReturn() method
 │   ├─┬ class StableClass
 │   │ └─┬ members
 │   │   ├── <initializer>(readonlyString,mutableNumber) initializer
 │   │   ├── method() method
 │   │   ├── readonlyProperty property
 │   │   └── mutableProperty property
 │   ├─┬ class StaticContext
 │   │ └─┬ members
 │   │   ├── static canAccessStaticContext() method
 │   │   └── static staticVariable property
 │   ├─┬ class Statics
 │   │ └─┬ members
 │   │   ├── <initializer>(value) initializer
 │   │   ├── static staticMethod(name) method
 │   │   ├── justMethod() method
 │   │   ├── static BAR property
 │   │   ├── static ConstObj property
 │   │   ├── static Foo property
 │   │   ├── static zooBar property
 │   │   ├── static instance property
 │   │   ├── static nonConstStatic property
 │   │   └── value property
 │   ├─┬ class StripInternal
 │   │ └─┬ members
 │   │   ├── <initializer>() initializer
 │   │   └── youSeeMe property
 │   ├─┬ class StructPassing
 │   │ └─┬ members
 │   │   ├── <initializer>() initializer
 │   │   ├── static howManyVarArgsDidIPass(_positional,inputs) method
 │   │   └── static roundTrip(_positional,input) method
 │   ├─┬ class StructUnionConsumer
 │   │ └─┬ members
 │   │   ├── static isStructA(struct) method
 │   │   └── static isStructB(struct) method
 │   ├─┬ class Sum
 │   │ └─┬ members
 │   │   ├── <initializer>() initializer
 │   │   ├── expression property
 │   │   └── parts property
 │   ├─┬ class SupportsNiceJavaBuilder
 │   │ └─┬ members
 │   │   ├── <initializer>(id,defaultBar,props,rest) initializer
 │   │   ├── id property
 │   │   └── rest property
 │   ├─┬ class SupportsNiceJavaBuilderWithRequiredProps
 │   │ └─┬ members
 │   │   ├── <initializer>(id,props) initializer
 │   │   ├── bar property
 │   │   ├── id property
 │   │   └── propId property
 │   ├─┬ class SyncVirtualMethods
 │   │ └─┬ members
 │   │   ├── <initializer>() initializer
 │   │   ├── callerIsAsync() method
 │   │   ├── callerIsMethod() method
 │   │   ├── modifyOtherProperty(value) method
 │   │   ├── modifyValueOfTheProperty(value) method
 │   │   ├── readA() method
 │   │   ├── retrieveOtherProperty() method
 │   │   ├── retrieveReadOnlyProperty() method
 │   │   ├── retrieveValueOfTheProperty() method
 │   │   ├── virtualMethod(n) method
 │   │   ├── writeA(value) method
 │   │   ├── readonlyProperty property
 │   │   ├── a property
 │   │   ├── callerIsProperty property
 │   │   ├── otherProperty property
 │   │   ├── theProperty property
 │   │   └── valueOfOtherProperty property
 │   ├─┬ class Thrower
 │   │ └─┬ members
 │   │   ├── <initializer>() initializer
 │   │   └── throwError() method
 │   ├─┬ class UmaskCheck
 │   │ └─┬ members
 │   │   └── static mode() method
 │   ├─┬ class UnaryOperation
 │   │ └─┬ members
 │   │   ├── <initializer>(operand) initializer
 │   │   └── operand property
 │   ├─┬ class UpcasingReflectable
 │   │ └─┬ members
 │   │   ├── <initializer>(delegate) initializer
 │   │   ├── static reflector property
 │   │   └── entries property
 │   ├─┬ class UseBundledDependency
 │   │ └─┬ members
 │   │   ├── <initializer>() initializer
 │   │   └── value() method
 │   ├─┬ class UseCalcBase
 │   │ └─┬ members
 │   │   ├── <initializer>() initializer
 │   │   └── hello() method
 │   ├─┬ class UsesInterfaceWithProperties
 │   │ └─┬ members
 │   │   ├── <initializer>(obj) initializer
 │   │   ├── justRead() method
 │   │   ├── readStringAndNumber(ext) method
 │   │   ├── writeAndRead(value) method
 │   │   └── obj property
 │   ├─┬ class VariadicInvoker
 │   │ └─┬ members
 │   │   ├── <initializer>(method) initializer
 │   │   └── asArray(values) method
 │   ├─┬ class VariadicMethod
 │   │ └─┬ members
 │   │   ├── <initializer>(prefix) initializer
 │   │   └── asArray(first,others) method
 │   ├─┬ class VirtualMethodPlayground
 │   │ └─┬ members
 │   │   ├── <initializer>() initializer
 │   │   ├── overrideMeAsync(index) method
 │   │   ├── overrideMeSync(index) method
 │   │   ├── parallelSumAsync(count) method
 │   │   ├── serialSumAsync(count) method
 │   │   └── sumSync(count) method
 │   ├─┬ class VoidCallback
 │   │ └─┬ members
 │   │   ├── <initializer>() initializer
 │   │   ├── callMe() method
 │   │   ├── overrideMe() method
 │   │   └── methodWasCalled property
 │   ├─┬ class WithPrivatePropertyInConstructor
 │   │ └─┬ members
 │   │   ├── <initializer>(privateField) initializer
 │   │   └── success property
 │   ├─┬ interface CalculatorProps
 │   │ └─┬ members
 │   │   ├── initialValue property
 │   │   └── maximumValue property
 │   ├─┬ interface ChildStruct982
 │   │ └─┬ members
 │   │   └── bar property
 │   ├─┬ interface ConfusingToJacksonStruct
 │   │ └─┬ members
 │   │   └── unionProperty property
 │   ├─┬ interface DeprecatedStruct
 │   │ └─┬ members
 │   │   └── readonlyProperty property
 │   ├─┬ interface DerivedStruct
 │   │ └─┬ members
 │   │   ├── anotherRequired property
 │   │   ├── bool property
 │   │   ├── nonPrimitive property
 │   │   ├── anotherOptional property
 │   │   ├── optionalAny property
 │   │   └── optionalArray property
 │   ├─┬ interface DiamondInheritanceBaseLevelStruct
 │   │ └─┬ members
 │   │   └── baseLevelProperty property
 │   ├─┬ interface DiamondInheritanceFirstMidLevelStruct
 │   │ └─┬ members
 │   │   └── firstMidLevelProperty property
 │   ├─┬ interface DiamondInheritanceSecondMidLevelStruct
 │   │ └─┬ members
 │   │   └── secondMidLevelProperty property
 │   ├─┬ interface DiamondInheritanceTopLevelStruct
 │   │ └─┬ members
 │   │   └── topLevelProperty property
 │   ├─┬ interface EraseUndefinedHashValuesOptions
 │   │ └─┬ members
 │   │   ├── option1 property
 │   │   └── option2 property
 │   ├─┬ interface ExperimentalStruct
 │   │ └─┬ members
 │   │   └── readonlyProperty property
 │   ├─┬ interface ExtendsInternalInterface
 │   │ └─┬ members
 │   │   ├── boom property
 │   │   └── prop property
 │   ├─┬ interface ExternalStruct
 │   │ └─┬ members
 │   │   └── readonlyProperty property
 │   ├─┬ interface Greetee
 │   │ └─┬ members
 │   │   └── name property
 │   ├─┬ interface IAnonymousImplementationProvider
 │   │ └─┬ members
 │   │   ├── provideAsClass() method
 │   │   └── provideAsInterface() method
 │   ├─┬ interface IAnonymouslyImplementMe
 │   │ └─┬ members
 │   │   ├── verb() method
 │   │   └── value property
 │   ├─┬ interface IAnotherPublicInterface
 │   │ └─┬ members
 │   │   └── a property
 │   ├─┬ interface IBell
 │   │ └─┬ members
 │   │   └── ring() method
 │   ├─┬ interface IBellRinger
 │   │ └─┬ members
 │   │   └── yourTurn(bell) method
 │   ├─┬ interface IConcreteBellRinger
 │   │ └─┬ members
 │   │   └── yourTurn(bell) method
 │   ├─┬ interface IDeprecatedInterface
 │   │ └─┬ members
 │   │   ├── method() method
 │   │   └── mutableProperty property
 │   ├─┬ interface IExperimentalInterface
 │   │ └─┬ members
 │   │   ├── method() method
 │   │   └── mutableProperty property
 │   ├─┬ interface IExtendsPrivateInterface
 │   │ └─┬ members
 │   │   ├── moreThings property
 │   │   └── private property
 │   ├─┬ interface IExternalInterface
 │   │ └─┬ members
 │   │   ├── method() method
 │   │   └── mutableProperty property
 │   ├─┬ interface IFriendlier
 │   │ └─┬ members
 │   │   ├── farewell() method
 │   │   └── goodbye() method
 │   ├─┬ interface IFriendlyRandomGenerator
 │   │ └── members
 │   ├─┬ interface IInterfaceImplementedByAbstractClass
 │   │ └─┬ members
 │   │   └── propFromInterface property
 │   ├─┬ interface IInterfaceThatShouldNotBeADataType
 │   │ └─┬ members
 │   │   └── otherValue property
 │   ├─┬ interface IInterfaceWithInternal
 │   │ └─┬ members
 │   │   └── visible() method
 │   ├─┬ interface IInterfaceWithMethods
 │   │ └─┬ members
 │   │   ├── doThings() method
 │   │   └── value property
 │   ├─┬ interface IInterfaceWithOptionalMethodArguments
 │   │ └─┬ members
 │   │   └── hello(arg1,arg2) method
 │   ├─┬ interface IInterfaceWithProperties
 │   │ └─┬ members
 │   │   ├── readOnlyString property
 │   │   └── readWriteString property
 │   ├─┬ interface IInterfaceWithPropertiesExtension
 │   │ └─┬ members
 │   │   └── foo property
 │   ├─┬ interface IJSII417Derived
 │   │ └─┬ members
 │   │   ├── bar() method
 │   │   ├── baz() method
 │   │   └── property property
 │   ├─┬ interface IJSII417PublicBaseOfBase
 │   │ └─┬ members
 │   │   ├── foo() method
 │   │   └── hasRoot property
 │   ├─┬ interface IJsii487External
 │   │ └── members
 │   ├─┬ interface IJsii487External2
 │   │ └── members
 │   ├─┬ interface IJsii496
 │   │ └── members
 │   ├─┬ interface IMutableObjectLiteral
 │   │ └─┬ members
 │   │   └── value property
 │   ├─┬ interface INonInternalInterface
 │   │ └─┬ members
 │   │   ├── b property
 │   │   └── c property
 │   ├─┬ interface IObjectWithProperty
 │   │ └─┬ members
 │   │   ├── wasSet() method
 │   │   └── property property
 │   ├─┬ interface IOptionalMethod
 │   │ └─┬ members
 │   │   └── optional() method
 │   ├─┬ interface IPrivatelyImplemented
 │   │ └─┬ members
 │   │   └── success property
 │   ├─┬ interface IPublicInterface
 │   │ └─┬ members
 │   │   └── bye() method
 │   ├─┬ interface IPublicInterface2
 │   │ └─┬ members
 │   │   └── ciao() method
 │   ├─┬ interface IRandomNumberGenerator
 │   │ └─┬ members
 │   │   └── next() method
 │   ├─┬ interface IReturnJsii976
 │   │ └─┬ members
 │   │   └── foo property
 │   ├─┬ interface IReturnsNumber
 │   │ └─┬ members
 │   │   ├── obtainNumber() method
 │   │   └── numberProp property
 │   ├─┬ interface IStableInterface
 │   │ └─┬ members
 │   │   ├── method() method
 │   │   └── mutableProperty property
 │   ├─┬ interface IStructReturningDelegate
 │   │ └─┬ members
 │   │   └── returnStruct() method
 │   ├─┬ interface ImplictBaseOfBase
 │   │ └─┬ members
 │   │   └── goo property
 │   ├─┬ interface LoadBalancedFargateServiceProps
 │   │ └─┬ members
 │   │   ├── containerPort property
 │   │   ├── cpu property
 │   │   ├── memoryMiB property
 │   │   ├── publicLoadBalancer property
 │   │   └── publicTasks property
 │   ├─┬ interface NestedStruct
 │   │ └─┬ members
 │   │   └── numberProp property
 │   ├─┬ interface NullShouldBeTreatedAsUndefinedData
 │   │ └─┬ members
 │   │   ├── arrayWithThreeElementsAndUndefinedAsSecondArgument property
 │   │   └── thisShouldBeUndefined property
 │   ├─┬ interface OptionalStruct
 │   │ └─┬ members
 │   │   └── field property
 │   ├─┬ interface ParentStruct982
 │   │ └─┬ members
 │   │   └── foo property
 │   ├─┬ interface RootStruct
 │   │ └─┬ members
 │   │   ├── stringProp property
 │   │   └── nestedStruct property
 │   ├─┬ interface SecondLevelStruct
 │   │ └─┬ members
 │   │   ├── deeperRequiredProp property
 │   │   └── deeperOptionalProp property
 │   ├─┬ interface SmellyStruct
 │   │ └─┬ members
 │   │   ├── property property
 │   │   └── yetAnoterOne property
 │   ├─┬ interface StableStruct
 │   │ └─┬ members
 │   │   └── readonlyProperty property
 │   ├─┬ interface StructA
 │   │ └─┬ members
 │   │   ├── requiredString property
 │   │   ├── optionalNumber property
 │   │   └── optionalString property
 │   ├─┬ interface StructB
 │   │ └─┬ members
 │   │   ├── requiredString property
 │   │   ├── optionalBoolean property
 │   │   └── optionalStructA property
 │   ├─┬ interface StructParameterType
 │   │ └─┬ members
 │   │   ├── scope property
 │   │   └── props property
 │   ├─┬ interface StructWithJavaReservedWords
 │   │ └─┬ members
 │   │   ├── default property
 │   │   ├── assert property
 │   │   ├── result property
 │   │   └── that property
 │   ├─┬ interface SupportsNiceJavaBuilderProps
 │   │ └─┬ members
 │   │   ├── bar property
 │   │   └── id property
 │   ├─┬ interface TopLevelStruct
 │   │ └─┬ members
 │   │   ├── required property
 │   │   ├── secondLevel property
 │   │   └── optional property
 │   ├─┬ interface UnionProperties
 │   │ └─┬ members
 │   │   ├── bar property
 │   │   └── foo property
 │   ├─┬ enum AllTypesEnum
 │   │ ├── MY_ENUM_VALUE
 │   │ ├── YOUR_ENUM_VALUE
 │   │ └── THIS_IS_GREAT
 │   ├─┬ enum DeprecatedEnum
 │   │ ├── OPTION_A
 │   │ └── OPTION_B
 │   ├─┬ enum ExperimentalEnum
 │   │ ├── OPTION_A
 │   │ └── OPTION_B
 │   ├─┬ enum ExternalEnum
 │   │ ├── OPTION_A
 │   │ └── OPTION_B
 │   ├─┬ enum SingletonIntEnum
 │   │ └── SINGLETON_INT
 │   ├─┬ enum SingletonStringEnum
 │   │ └── SINGLETON_STRING
 │   ├─┬ enum StableEnum
 │   │ ├── OPTION_A
 │   │ └── OPTION_B
 │   └─┬ enum StringEnum
 │     ├── A
 │     ├── B
 │     └── C
 ├─┬ @scope/jsii-calc-base
 │ └─┬ types
 │   ├─┬ class Base
 │   │ └─┬ members
 │   │   ├── <initializer>() initializer
 │   │   └── typeName() method
 │   ├─┬ interface BaseProps
 │   │ └─┬ members
 │   │   └── bar property
 │   └─┬ interface IBaseInterface
 │     └─┬ members
 │       └── bar() method
 ├─┬ @scope/jsii-calc-base-of-base
 │ └─┬ types
 │   ├─┬ class StaticConsumer
 │   │ └─┬ members
 │   │   └── static consume(_args) method
 │   ├─┬ class Very
 │   │ └─┬ members
 │   │   ├── <initializer>() initializer
 │   │   └── hey() method
 │   ├─┬ interface IVeryBaseInterface
 │   │ └─┬ members
 │   │   └── foo() method
 │   └─┬ interface VeryBaseProps
 │     └─┬ members
 │       └── foo property
 └─┬ @scope/jsii-calc-lib
   ├─┬ submodules
   │ └─┬ submodule
   │   └─┬ types
   │     ├─┬ class NestingClass
   │     │ └── members
   │     ├─┬ class NestedClass
   │     │ └─┬ members
   │     │   ├── <initializer>() initializer
   │     │   └── property property
   │     ├─┬ class Reflector
   │     │ └─┬ members
   │     │   ├── <initializer>() initializer
   │     │   └── asMap(reflectable) method
   │     ├─┬ interface IReflectable
   │     │ └─┬ members
   │     │   └── entries property
   │     ├─┬ interface NestedStruct
   │     │ └─┬ members
   │     │   └── name property
   │     └─┬ interface ReflectableEntry
   │       └─┬ members
   │         ├── key property
   │         └── value property
   └─┬ types
     ├─┬ class Number
     │ └─┬ members
     │   ├── <initializer>(value) initializer
     │   ├── doubleValue property
     │   └── value property
     ├─┬ class NumericValue
     │ └─┬ members
     │   ├── <initializer>() initializer
     │   ├── toString() method
     │   └── value property
     ├─┬ class Operation
     │ └─┬ members
     │   ├── <initializer>() initializer
     │   └── toString() method
     ├─┬ interface IDoublable
     │ └─┬ members
     │   └── doubleValue property
     ├─┬ interface IFriendly
     │ └─┬ members
     │   └── hello() method
     ├─┬ interface IThreeLevelsInterface
     │ └─┬ members
     │   └── baz() method
     ├─┬ interface MyFirstStruct
     │ └─┬ members
     │   ├── anumber property
     │   ├── astring property
     │   └── firstOptional property
     ├─┬ interface StructWithOnlyOptionals
     │ └─┬ members
     │   ├── optional1 property
     │   ├── optional2 property
     │   └── optional3 property
     └─┬ enum EnumFromScopedModule
       ├── VALUE1
       └── VALUE2
"
`;

exports[`jsii-tree --signatures 1`] = `
"assemblies
 ├─┬ jsii-calc
 │ └─┬ submodules
 │   ├── DerivedClassHasNoProperties
 │   ├── InterfaceInNamespaceIncludesClasses
 │   ├── InterfaceInNamespaceOnlyInterface
 │   ├── PythonSelf
 │   ├── composition
 │   └─┬ submodule
 │     └─┬ submodules
 │       ├── back_references
 │       ├── child
 │       ├── isolated
 │       └─┬ nested_submodule
 │         └─┬ submodules
 │           └── deeplyNested
 ├── @scope/jsii-calc-base
 ├── @scope/jsii-calc-base-of-base
 └─┬ @scope/jsii-calc-lib
   └─┬ submodules
     └── submodule
"
`;

exports[`jsii-tree --types 1`] = `
"assemblies
 ├─┬ jsii-calc
 │ ├─┬ submodules
 │ │ ├─┬ DerivedClassHasNoProperties
 │ │ │ └─┬ types
 │ │ │   ├── class Base
 │ │ │   └── class Derived
 │ │ ├─┬ InterfaceInNamespaceIncludesClasses
 │ │ │ └─┬ types
 │ │ │   ├── class Foo
 │ │ │   └── interface Hello
 │ │ ├─┬ InterfaceInNamespaceOnlyInterface
 │ │ │ └─┬ types
 │ │ │   └── interface Hello
 │ │ ├─┬ PythonSelf
 │ │ │ └─┬ types
 │ │ │   ├── class ClassWithSelf
 │ │ │   ├── class ClassWithSelfKwarg
 │ │ │   ├── interface IInterfaceWithSelf
 │ │ │   └── interface StructWithSelf
 │ │ ├─┬ composition
 │ │ │ └─┬ types
 │ │ │   ├── class CompositeOperation
 │ │ │   └── enum CompositionStringStyle
 │ │ └─┬ submodule
 │ │   ├─┬ submodules
 │ │   │ ├─┬ back_references
 │ │   │ │ └─┬ types
 │ │   │ │   └── interface MyClassReference
 │ │   │ ├─┬ child
 │ │   │ │ └─┬ types
 │ │   │ │   ├── class InnerClass
 │ │   │ │   ├── class OuterClass
 │ │   │ │   ├── interface KwargsProps
 │ │   │ │   ├── interface SomeStruct
 │ │   │ │   ├── interface Structure
 │ │   │ │   ├── enum Awesomeness
 │ │   │ │   ├── enum Goodness
 │ │   │ │   └── enum SomeEnum
 │ │   │ ├─┬ isolated
 │ │   │ │ └─┬ types
 │ │   │ │   └── class Kwargs
 │ │   │ └─┬ nested_submodule
 │ │   │   ├─┬ submodules
 │ │   │   │ └─┬ deeplyNested
 │ │   │   │   └─┬ types
 │ │   │   │     └── interface INamespaced
 │ │   │   └─┬ types
 │ │   │     └── class Namespaced
 │ │   └─┬ types
 │ │     └── class MyClass
 │ └─┬ types
 │   ├── class AbstractClass
 │   ├── class AbstractClassBase
 │   ├── class AbstractClassReturner
 │   ├── class AbstractSuite
 │   ├── class Add
 │   ├── class AllTypes
 │   ├── class AllowedMethodNames
 │   ├── class AmbiguousParameters
 │   ├── class AnonymousImplementationProvider
 │   ├── class AsyncVirtualMethods
 │   ├── class AugmentableClass
 │   ├── class BaseJsii976
 │   ├── class Bell
 │   ├── class BinaryOperation
 │   ├── class BurriedAnonymousObject
 │   ├── class Calculator
 │   ├── class ClassThatImplementsTheInternalInterface
 │   ├── class ClassThatImplementsThePrivateInterface
 │   ├── class ClassWithCollections
 │   ├── class ClassWithDocs
 │   ├── class ClassWithJavaReservedWords
 │   ├── class ClassWithMutableObjectLiteralProperty
 │   ├── class ClassWithPrivateConstructorAndAutomaticProperties
 │   ├── class ConfusingToJackson
 │   ├── class ConstructorPassesThisOut
 │   ├── class Constructors
 │   ├── class ConsumePureInterface
 │   ├── class ConsumerCanRingBell
 │   ├── class ConsumersOfThisCrazyTypeSystem
 │   ├── class DataRenderer
 │   ├── class DefaultedConstructorArgument
 │   ├── class Demonstrate982
 │   ├── class DeprecatedClass
 │   ├── class DisappointingCollectionSource
 │   ├── class DoNotOverridePrivates
 │   ├── class DoNotRecognizeAnyAsOptional
 │   ├── class DocumentedClass
 │   ├── class DontComplainAboutVariadicAfterOptional
 │   ├── class DoubleTrouble
 │   ├── class DynamicPropertyBearer
 │   ├── class DynamicPropertyBearerChild
 │   ├── class EnumDispenser
 │   ├── class EraseUndefinedHashValues
 │   ├── class ExperimentalClass
 │   ├── class ExportedBaseClass
 │   ├── class ExternalClass
 │   ├── class GiveMeStructs
 │   ├── class GreetingAugmenter
 │   ├── class ImplementInternalInterface
 │   ├── class Implementation
 │   ├── class ImplementsInterfaceWithInternal
 │   ├── class ImplementsInterfaceWithInternalSubclass
 │   ├── class ImplementsPrivateInterface
 │   ├── class InbetweenClass
 │   ├── class InterfaceCollections
 │   ├── class InterfacesMaker
 │   ├── class Isomorphism
 │   ├── class JSII417Derived
 │   ├── class JSII417PublicBaseOfBase
 │   ├── class JSObjectLiteralForInterface
 │   ├── class JSObjectLiteralToNative
 │   ├── class JSObjectLiteralToNativeClass
 │   ├── class JavaReservedWords
 │   ├── class Jsii487Derived
 │   ├── class Jsii496Derived
 │   ├── class JsiiAgent
 │   ├── class JsonFormatter
 │   ├── class MethodNamedProperty
 │   ├── class Multiply
 │   ├── class Negate
 │   ├── class NestedClassInstance
 │   ├── class NodeStandardLibrary
 │   ├── class NullShouldBeTreatedAsUndefined
 │   ├── class NumberGenerator
 │   ├── class ObjectRefsInCollections
 │   ├── class ObjectWithPropertyProvider
 │   ├── class Old
 │   ├── class OptionalArgumentInvoker
 │   ├── class OptionalConstructorArgument
 │   ├── class OptionalStructConsumer
 │   ├── class OverridableProtectedMember
 │   ├── class OverrideReturnsObject
 │   ├── class PartiallyInitializedThisConsumer
 │   ├── class Polymorphism
 │   ├── class Power
 │   ├── class PropertyNamedProperty
 │   ├── class PublicClass
 │   ├── class PythonReservedWords
 │   ├── class ReferenceEnumFromScopedPackage
 │   ├── class ReturnsPrivateImplementationOfInterface
 │   ├── class RootStructValidator
 │   ├── class RuntimeTypeChecking
 │   ├── class SingleInstanceTwoTypes
 │   ├── class SingletonInt
 │   ├── class SingletonString
 │   ├── class SomeTypeJsii976
 │   ├── class StableClass
 │   ├── class StaticContext
 │   ├── class Statics
 │   ├── class StripInternal
 │   ├── class StructPassing
 │   ├── class StructUnionConsumer
 │   ├── class Sum
 │   ├── class SupportsNiceJavaBuilder
 │   ├── class SupportsNiceJavaBuilderWithRequiredProps
 │   ├── class SyncVirtualMethods
 │   ├── class Thrower
 │   ├── class UmaskCheck
 │   ├── class UnaryOperation
 │   ├── class UpcasingReflectable
 │   ├── class UseBundledDependency
 │   ├── class UseCalcBase
 │   ├── class UsesInterfaceWithProperties
 │   ├── class VariadicInvoker
 │   ├── class VariadicMethod
 │   ├── class VirtualMethodPlayground
 │   ├── class VoidCallback
 │   ├── class WithPrivatePropertyInConstructor
 │   ├── interface CalculatorProps
 │   ├── interface ChildStruct982
 │   ├── interface ConfusingToJacksonStruct
 │   ├── interface DeprecatedStruct
 │   ├── interface DerivedStruct
 │   ├── interface DiamondInheritanceBaseLevelStruct
 │   ├── interface DiamondInheritanceFirstMidLevelStruct
 │   ├── interface DiamondInheritanceSecondMidLevelStruct
 │   ├── interface DiamondInheritanceTopLevelStruct
 │   ├── interface EraseUndefinedHashValuesOptions
 │   ├── interface ExperimentalStruct
 │   ├── interface ExtendsInternalInterface
 │   ├── interface ExternalStruct
 │   ├── interface Greetee
 │   ├── interface IAnonymousImplementationProvider
 │   ├── interface IAnonymouslyImplementMe
 │   ├── interface IAnotherPublicInterface
 │   ├── interface IBell
 │   ├── interface IBellRinger
 │   ├── interface IConcreteBellRinger
 │   ├── interface IDeprecatedInterface
 │   ├── interface IExperimentalInterface
 │   ├── interface IExtendsPrivateInterface
 │   ├── interface IExternalInterface
 │   ├── interface IFriendlier
 │   ├── interface IFriendlyRandomGenerator
 │   ├── interface IInterfaceImplementedByAbstractClass
 │   ├── interface IInterfaceThatShouldNotBeADataType
 │   ├── interface IInterfaceWithInternal
 │   ├── interface IInterfaceWithMethods
 │   ├── interface IInterfaceWithOptionalMethodArguments
 │   ├── interface IInterfaceWithProperties
 │   ├── interface IInterfaceWithPropertiesExtension
 │   ├── interface IJSII417Derived
 │   ├── interface IJSII417PublicBaseOfBase
 │   ├── interface IJsii487External
 │   ├── interface IJsii487External2
 │   ├── interface IJsii496
 │   ├── interface IMutableObjectLiteral
 │   ├── interface INonInternalInterface
 │   ├── interface IObjectWithProperty
 │   ├── interface IOptionalMethod
 │   ├── interface IPrivatelyImplemented
 │   ├── interface IPublicInterface
 │   ├── interface IPublicInterface2
 │   ├── interface IRandomNumberGenerator
 │   ├── interface IReturnJsii976
 │   ├── interface IReturnsNumber
 │   ├── interface IStableInterface
 │   ├── interface IStructReturningDelegate
 │   ├── interface ImplictBaseOfBase
 │   ├── interface LoadBalancedFargateServiceProps
 │   ├── interface NestedStruct
 │   ├── interface NullShouldBeTreatedAsUndefinedData
 │   ├── interface OptionalStruct
 │   ├── interface ParentStruct982
 │   ├── interface RootStruct
 │   ├── interface SecondLevelStruct
 │   ├── interface SmellyStruct
 │   ├── interface StableStruct
 │   ├── interface StructA
 │   ├── interface StructB
 │   ├── interface StructParameterType
 │   ├── interface StructWithJavaReservedWords
 │   ├── interface SupportsNiceJavaBuilderProps
 │   ├── interface TopLevelStruct
 │   ├── interface UnionProperties
 │   ├── enum AllTypesEnum
 │   ├── enum DeprecatedEnum
 │   ├── enum ExperimentalEnum
 │   ├── enum ExternalEnum
 │   ├── enum SingletonIntEnum
 │   ├── enum SingletonStringEnum
 │   ├── enum StableEnum
 │   └── enum StringEnum
 ├─┬ @scope/jsii-calc-base
 │ └─┬ types
 │   ├── class Base
 │   ├── interface BaseProps
 │   └── interface IBaseInterface
 ├─┬ @scope/jsii-calc-base-of-base
 │ └─┬ types
 │   ├── class StaticConsumer
 │   ├── class Very
 │   ├── interface IVeryBaseInterface
 │   └── interface VeryBaseProps
 └─┬ @scope/jsii-calc-lib
   ├─┬ submodules
   │ └─┬ submodule
   │   └─┬ types
   │     ├── class NestingClass
   │     ├── class NestedClass
   │     ├── class Reflector
   │     ├── interface IReflectable
   │     ├── interface NestedStruct
   │     └── interface ReflectableEntry
   └─┬ types
     ├── class Number
     ├── class NumericValue
     ├── class Operation
     ├── interface IDoublable
     ├── interface IFriendly
     ├── interface IThreeLevelsInterface
     ├── interface MyFirstStruct
     ├── interface StructWithOnlyOptionals
     └── enum EnumFromScopedModule
"
`;

exports[`jsii-tree 1`] = `
"assemblies
 ├─┬ jsii-calc
 │ └─┬ submodules
 │   ├── DerivedClassHasNoProperties
 │   ├── InterfaceInNamespaceIncludesClasses
 │   ├── InterfaceInNamespaceOnlyInterface
 │   ├── PythonSelf
 │   ├── composition
 │   └─┬ submodule
 │     └─┬ submodules
 │       ├── back_references
 │       ├── child
 │       ├── isolated
 │       └─┬ nested_submodule
 │         └─┬ submodules
 │           └── deeplyNested
 ├── @scope/jsii-calc-base
 ├── @scope/jsii-calc-base-of-base
 └─┬ @scope/jsii-calc-lib
   └─┬ submodules
     └── submodule
"
`;<|MERGE_RESOLUTION|>--- conflicted
+++ resolved
@@ -90,11 +90,7 @@
  │ │ │   │   ├─┬ expression property (stable)
  │ │ │   │   │ ├── abstract
  │ │ │   │   │ ├── immutable
-<<<<<<< HEAD
- │ │ │   │   │ └── type: @scope/jsii-calc-lib.Value
-=======
  │ │ │   │   │ └── type: @scope/jsii-calc-lib.NumericValue
->>>>>>> f847e8f7
  │ │ │   │   ├─┬ value property (stable)
  │ │ │   │   │ ├── immutable
  │ │ │   │   │ └── type: number
@@ -275,11 +271,7 @@
  │   │   │   ├─┬ lhs
  │   │   │   │ └── type: @scope/jsii-calc-lib.NumericValue
  │   │   │   └─┬ rhs
-<<<<<<< HEAD
- │   │   │     └── type: @scope/jsii-calc-lib.Value
-=======
  │   │   │     └── type: @scope/jsii-calc-lib.NumericValue
->>>>>>> f847e8f7
  │   │   ├─┬ toString() method (stable)
  │   │   │ └── returns: string
  │   │   └─┬ value property (stable)
@@ -326,11 +318,7 @@
  │   │   ├─┬ stringProperty property (stable)
  │   │   │ └── type: string
  │   │   ├─┬ unionArrayProperty property (stable)
-<<<<<<< HEAD
- │   │   │ └── type: Array<number | @scope/jsii-calc-lib.Value>
-=======
  │   │   │ └── type: Array<number | @scope/jsii-calc-lib.NumericValue>
->>>>>>> f847e8f7
  │   │   ├─┬ unionMapProperty property (stable)
  │   │   │ └── type: Map<string => string | number | @scope/jsii-calc-lib.Number>
  │   │   ├─┬ unionProperty property (stable)
@@ -441,21 +429,11 @@
  │   │   │   ├─┬ lhs
  │   │   │   │ └── type: @scope/jsii-calc-lib.NumericValue
  │   │   │   └─┬ rhs
-<<<<<<< HEAD
- │   │   │     └── type: @scope/jsii-calc-lib.Value
-=======
  │   │   │     └── type: @scope/jsii-calc-lib.NumericValue
->>>>>>> f847e8f7
  │   │   ├─┬ hello() method (stable)
  │   │   │ └── returns: string
  │   │   ├─┬ lhs property (stable)
  │   │   │ ├── immutable
-<<<<<<< HEAD
- │   │   │ └── type: @scope/jsii-calc-lib.Value
- │   │   └─┬ rhs property (stable)
- │   │     ├── immutable
- │   │     └── type: @scope/jsii-calc-lib.Value
-=======
  │   │   │ └── type: @scope/jsii-calc-lib.NumericValue
  │   │   └─┬ rhs property (stable)
  │   │     ├── immutable
@@ -471,7 +449,6 @@
  │   │     │ └─┬ value
  │   │     │   └── type: any
  │   │     └── returns: any
->>>>>>> f847e8f7
  │   ├─┬ class Calculator (stable)
  │   │ ├── base: CompositeOperation
  │   │ └─┬ members
@@ -500,17 +477,6 @@
  │   │   │ └── returns: number
  │   │   ├─┬ expression property (stable)
  │   │   │ ├── immutable
-<<<<<<< HEAD
- │   │   │ └── type: @scope/jsii-calc-lib.Value
- │   │   ├─┬ operationsLog property (stable)
- │   │   │ ├── immutable
- │   │   │ └── type: Array<@scope/jsii-calc-lib.Value>
- │   │   ├─┬ operationsMap property (stable)
- │   │   │ ├── immutable
- │   │   │ └── type: Map<string => Array<@scope/jsii-calc-lib.Value>>
- │   │   ├─┬ curr property (stable)
- │   │   │ └── type: @scope/jsii-calc-lib.Value
-=======
  │   │   │ └── type: @scope/jsii-calc-lib.NumericValue
  │   │   ├─┬ operationsLog property (stable)
  │   │   │ ├── immutable
@@ -520,7 +486,6 @@
  │   │   │ └── type: Map<string => Array<@scope/jsii-calc-lib.NumericValue>>
  │   │   ├─┬ curr property (stable)
  │   │   │ └── type: @scope/jsii-calc-lib.NumericValue
->>>>>>> f847e8f7
  │   │   ├─┬ maxValue property (stable)
  │   │   │ └── type: Optional<number>
  │   │   └─┬ unionProperty property (stable)
@@ -846,10 +811,6 @@
  │   │   │ └── returns: string
  │   │   └─┬ next() method (stable)
  │   │     └── returns: number
-<<<<<<< HEAD
- │   ├─┬ class EnumDispenser (stable)
- │   │ └─┬ members
-=======
  │   ├─┬ class DynamicPropertyBearer (stable)
  │   │ └─┬ members
  │   │   ├─┬ <initializer>(valueStore) initializer (stable)
@@ -877,7 +838,6 @@
  │   │     └── type: string
  │   ├─┬ class EnumDispenser (stable)
  │   │ └─┬ members
->>>>>>> f847e8f7
  │   │   ├─┬ static randomIntegerLikeEnum() method (stable)
  │   │   │ ├── static
  │   │   │ └── returns: jsii-calc.AllTypesEnum
@@ -1194,11 +1154,7 @@
  │   ├─┬ class JsiiAgent (stable)
  │   │ └─┬ members
  │   │   ├── <initializer>() initializer (stable)
-<<<<<<< HEAD
- │   │   └─┬ static jsiiAgent property (stable)
-=======
  │   │   └─┬ static value property (stable)
->>>>>>> f847e8f7
  │   │     ├── immutable
  │   │     ├── static
  │   │     └── type: Optional<string>
@@ -1266,11 +1222,7 @@
  │   │   │   ├─┬ lhs
  │   │   │   │ └── type: @scope/jsii-calc-lib.NumericValue
  │   │   │   └─┬ rhs
-<<<<<<< HEAD
- │   │   │     └── type: @scope/jsii-calc-lib.Value
-=======
  │   │   │     └── type: @scope/jsii-calc-lib.NumericValue
->>>>>>> f847e8f7
  │   │   ├─┬ farewell() method (stable)
  │   │   │ └── returns: string
  │   │   ├─┬ goodbye() method (stable)
@@ -1289,11 +1241,7 @@
  │   │   ├─┬ <initializer>(operand) initializer (stable)
  │   │   │ └─┬ parameters
  │   │   │   └─┬ operand
-<<<<<<< HEAD
- │   │   │     └── type: @scope/jsii-calc-lib.Value
-=======
  │   │   │     └── type: @scope/jsii-calc-lib.NumericValue
->>>>>>> f847e8f7
  │   │   ├─┬ farewell() method (stable)
  │   │   │ └── returns: string
  │   │   ├─┬ goodbye() method (stable)
@@ -1305,14 +1253,11 @@
  │   │   └─┬ value property (stable)
  │   │     ├── immutable
  │   │     └── type: number
-<<<<<<< HEAD
-=======
  │   ├─┬ class NestedClassInstance (stable)
  │   │ └─┬ members
  │   │   └─┬ static makeInstance() method (stable)
  │   │     ├── static
  │   │     └── returns: @scope/jsii-calc-lib.submodule.NestingClass.NestedClass
->>>>>>> f847e8f7
  │   ├─┬ class NodeStandardLibrary (stable)
  │   │ └─┬ members
  │   │   ├── <initializer>() initializer (stable)
@@ -1480,18 +1425,6 @@
  │   │   │   ├─┬ base
  │   │   │   │ └── type: @scope/jsii-calc-lib.NumericValue
  │   │   │   └─┬ pow
-<<<<<<< HEAD
- │   │   │     └── type: @scope/jsii-calc-lib.Value
- │   │   ├─┬ base property (stable)
- │   │   │ ├── immutable
- │   │   │ └── type: @scope/jsii-calc-lib.Value
- │   │   ├─┬ expression property (stable)
- │   │   │ ├── immutable
- │   │   │ └── type: @scope/jsii-calc-lib.Value
- │   │   └─┬ pow property (stable)
- │   │     ├── immutable
- │   │     └── type: @scope/jsii-calc-lib.Value
-=======
  │   │   │     └── type: @scope/jsii-calc-lib.NumericValue
  │   │   ├─┬ base property (stable)
  │   │   │ ├── immutable
@@ -1502,7 +1435,6 @@
  │   │   └─┬ pow property (stable)
  │   │     ├── immutable
  │   │     └── type: @scope/jsii-calc-lib.NumericValue
->>>>>>> f847e8f7
  │   ├─┬ class PropertyNamedProperty (stable)
  │   │ └─┬ members
  │   │   ├── <initializer>() initializer (stable)
@@ -1778,15 +1710,9 @@
  │   │   ├── <initializer>() initializer (stable)
  │   │   ├─┬ expression property (stable)
  │   │   │ ├── immutable
-<<<<<<< HEAD
- │   │   │ └── type: @scope/jsii-calc-lib.Value
- │   │   └─┬ parts property (stable)
- │   │     └── type: Array<@scope/jsii-calc-lib.Value>
-=======
  │   │   │ └── type: @scope/jsii-calc-lib.NumericValue
  │   │   └─┬ parts property (stable)
  │   │     └── type: Array<@scope/jsii-calc-lib.NumericValue>
->>>>>>> f847e8f7
  │   ├─┬ class SupportsNiceJavaBuilder (stable)
  │   │ ├── base: SupportsNiceJavaBuilderWithRequiredProps
  │   │ └─┬ members
@@ -1889,17 +1815,10 @@
  │   │   ├─┬ <initializer>(operand) initializer (stable)
  │   │   │ └─┬ parameters
  │   │   │   └─┬ operand
-<<<<<<< HEAD
- │   │   │     └── type: @scope/jsii-calc-lib.Value
- │   │   └─┬ operand property (stable)
- │   │     ├── immutable
- │   │     └── type: @scope/jsii-calc-lib.Value
-=======
  │   │   │     └── type: @scope/jsii-calc-lib.NumericValue
  │   │   └─┬ operand property (stable)
  │   │     ├── immutable
  │   │     └── type: @scope/jsii-calc-lib.NumericValue
->>>>>>> f847e8f7
  │   ├─┬ class UpcasingReflectable (stable)
  │   │ ├── interfaces: IReflectable
  │   │ └─┬ members
@@ -2074,11 +1993,7 @@
  │   │   ├─┬ anotherOptional property (stable)
  │   │   │ ├── abstract
  │   │   │ ├── immutable
-<<<<<<< HEAD
- │   │   │ └── type: Optional<Map<string => @scope/jsii-calc-lib.Value>>
-=======
  │   │   │ └── type: Optional<Map<string => @scope/jsii-calc-lib.NumericValue>>
->>>>>>> f847e8f7
  │   │   ├─┬ optionalAny property (stable)
  │   │   │ ├── abstract
  │   │   │ ├── immutable
@@ -2641,9 +2556,6 @@
  │         └── returns: void
  ├─┬ @scope/jsii-calc-base-of-base
  │ └─┬ types
-<<<<<<< HEAD
- │   ├─┬ class Very (experimental)
-=======
  │   ├─┬ class StaticConsumer
  │   │ └─┬ members
  │   │   └─┬ static consume(_args) method
@@ -2655,10 +2567,9 @@
  │   │     │   └── variadic
  │   │     └── returns: void
  │   ├─┬ class Very
->>>>>>> f847e8f7
- │   │ └─┬ members
- │   │   ├── <initializer>() initializer (experimental)
- │   │   └─┬ hey() method (experimental)
+ │   │ └─┬ members
+ │   │   ├── <initializer>() initializer
+ │   │   └─┬ hey() method
  │   │     └── returns: number
  │   ├─┬ interface IVeryBaseInterface
  │   │ └─┬ members
