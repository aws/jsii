assemblies
 ├─┬ jsii-calc
 │ ├─┬ dependencies
 │ │ ├── @scope/jsii-calc-base
 │ │ ├── @scope/jsii-calc-base-of-base
 │ │ └── @scope/jsii-calc-lib
 │ └─┬ types
 │   ├─┬ class AbstractClass
 │   │ ├── base: AbstractClassBase
 │   │ ├── interfaces: IInterfaceImplementedByAbstractClass
 │   │ └─┬ members
 │   │   ├─┬ <initializer>() method
 │   │   │ └── returns: void
 │   │   ├─┬ abstractMethod(name) method
 │   │   │ ├── abstract
 │   │   │ ├─┬ parameters
 │   │   │ │ └─┬ name
 │   │   │ │   └── type: string
 │   │   │ └── returns: string
 │   │   ├─┬ nonAbstractMethod() method
 │   │   │ └── returns: number
 │   │   └─┬ propFromInterface property
 │   │     ├── immutable
 │   │     └── type: string
 │   ├─┬ class AbstractClassBase
 │   │ └─┬ members
 │   │   ├─┬ <initializer>() method
 │   │   │ └── returns: void
 │   │   └─┬ abstractProperty property
 │   │     ├── abstract
 │   │     ├── immutable
 │   │     └── type: string
 │   ├─┬ class AbstractClassReturner
 │   │ └─┬ members
 │   │   ├─┬ <initializer>() method
 │   │   │ └── returns: void
 │   │   ├─┬ giveMeAbstract() method
 │   │   │ └── returns: jsii-calc.AbstractClass
 │   │   ├─┬ giveMeInterface() method
<<<<<<< HEAD
 │   │   │ └── returns: jsii-calc.InterfaceImplementedByAbstractClass
=======
 │   │   │ └── returns: interface:jsii-calc.IInterfaceImplementedByAbstractClass
>>>>>>> 8ff9137c
 │   │   └─┬ returnAbstractFromProperty property
 │   │     ├── immutable
 │   │     └── type: jsii-calc.AbstractClassBase
 │   ├─┬ class Add
 │   │ ├── base: BinaryOperation
 │   │ └─┬ members
 │   │   ├─┬ <initializer>(lhs,rhs) method
 │   │   │ ├─┬ parameters
 │   │   │ │ ├─┬ lhs
 │   │   │ │ │ └── type: @scope/jsii-calc-lib.Value
 │   │   │ │ └─┬ rhs
 │   │   │ │   └── type: @scope/jsii-calc-lib.Value
 │   │   │ └── returns: void
 │   │   ├─┬ toString() method
 │   │   │ └── returns: string
 │   │   └─┬ value property
 │   │     ├── immutable
 │   │     └── type: number
 │   ├─┬ class AllTypes
 │   │ └─┬ members
 │   │   ├─┬ <initializer>() method
 │   │   │ └── returns: void
 │   │   ├─┬ anyIn(inp) method
 │   │   │ ├─┬ parameters
 │   │   │ │ └─┬ inp
 │   │   │ │   └── type: any
 │   │   │ └── returns: void
 │   │   ├─┬ anyOut() method
 │   │   │ └── returns: any
 │   │   ├─┬ enumMethod(value) method
 │   │   │ ├─┬ parameters
 │   │   │ │ └─┬ value
 │   │   │ │   └── type: jsii-calc.StringEnum
 │   │   │ └── returns: jsii-calc.StringEnum
 │   │   ├─┬ enumPropertyValue property
 │   │   │ ├── immutable
 │   │   │ └── type: number
 │   │   ├─┬ anyArrayProperty property
 │   │   │ └── type: Array<any>
 │   │   ├─┬ anyMapProperty property
 │   │   │ └── type: Map<string => any>
 │   │   ├─┬ anyProperty property
 │   │   │ └── type: any
 │   │   ├─┬ arrayProperty property
 │   │   │ └── type: Array<string>
 │   │   ├─┬ booleanProperty property
 │   │   │ └── type: boolean
 │   │   ├─┬ dateProperty property
 │   │   │ └── type: date
 │   │   ├─┬ enumProperty property
 │   │   │ └── type: jsii-calc.AllTypesEnum
 │   │   ├─┬ jsonProperty property
 │   │   │ └── type: json
 │   │   ├─┬ mapProperty property
 │   │   │ └── type: Map<string => @scope/jsii-calc-lib.Number>
 │   │   ├─┬ numberProperty property
 │   │   │ └── type: number
 │   │   ├─┬ stringProperty property
 │   │   │ └── type: string
 │   │   ├─┬ unionArrayProperty property
 │   │   │ └── type: Array<number | @scope/jsii-calc-lib.Value>
 │   │   ├─┬ unionMapProperty property
 │   │   │ └── type: Map<string => string | number | @scope/jsii-calc-lib.Number>
 │   │   ├─┬ unionProperty property
 │   │   │ └── type: string | number | jsii-calc.Multiply | @scope/jsii-calc-lib.Number
 │   │   ├─┬ unknownArrayProperty property
 │   │   │ └── type: Array<any>
 │   │   ├─┬ unknownMapProperty property
 │   │   │ └── type: Map<string => any>
 │   │   ├─┬ unknownProperty property
 │   │   │ └── type: any
 │   │   └─┬ optionalEnumValue property
 │   │     └── type: jsii-calc.StringEnum?
 │   ├─┬ class AllowedMethodNames
 │   │ └─┬ members
 │   │   ├─┬ <initializer>() method
 │   │   │ └── returns: void
 │   │   ├─┬ getBar(_p1,_p2) method
 │   │   │ ├─┬ parameters
 │   │   │ │ ├─┬ _p1
 │   │   │ │ │ └── type: string
 │   │   │ │ └─┬ _p2
 │   │   │ │   └── type: number
 │   │   │ └── returns: void
 │   │   ├─┬ getFoo(withParam) method
 │   │   │ ├─┬ parameters
 │   │   │ │ └─┬ withParam
 │   │   │ │   └── type: string
 │   │   │ └── returns: string
 │   │   ├─┬ setBar(_x,_y,_z) method
 │   │   │ ├─┬ parameters
 │   │   │ │ ├─┬ _x
 │   │   │ │ │ └── type: string
 │   │   │ │ ├─┬ _y
 │   │   │ │ │ └── type: number
 │   │   │ │ └─┬ _z
 │   │   │ │   └── type: boolean
 │   │   │ └── returns: void
 │   │   └─┬ setFoo(_x,_y) method
 │   │     ├─┬ parameters
 │   │     │ ├─┬ _x
 │   │     │ │ └── type: string
 │   │     │ └─┬ _y
 │   │     │   └── type: number
 │   │     └── returns: void
 │   ├─┬ class AsyncVirtualMethods
 │   │ └─┬ members
 │   │   ├─┬ <initializer>() method
 │   │   │ └── returns: void
 │   │   ├─┬ callMe() method
 │   │   │ └── returns: Promise<number>
 │   │   ├─┬ callMe2() method
 │   │   │ └── returns: Promise<number>
 │   │   ├─┬ callMeDoublePromise() method
 │   │   │ └── returns: Promise<number>
 │   │   ├─┬ dontOverrideMe() method
 │   │   │ └── returns: number
 │   │   ├─┬ overrideMe(mult) method
 │   │   │ ├─┬ parameters
 │   │   │ │ └─┬ mult
 │   │   │ │   └── type: number
 │   │   │ └── returns: Promise<number>
 │   │   └─┬ overrideMeToo() method
 │   │     └── returns: Promise<number>
 │   ├─┬ class AugmentableClass
 │   │ └─┬ members
 │   │   ├─┬ <initializer>() method
 │   │   │ └── returns: void
 │   │   ├─┬ methodOne() method
 │   │   │ └── returns: void
 │   │   └─┬ methodTwo() method
 │   │     └── returns: void
 │   ├─┬ class BinaryOperation
 │   │ ├── base: Operation
 │   │ ├── interfaces: IFriendly
 │   │ └─┬ members
 │   │   ├─┬ <initializer>(lhs,rhs) method
 │   │   │ ├─┬ parameters
 │   │   │ │ ├─┬ lhs
 │   │   │ │ │ └── type: @scope/jsii-calc-lib.Value
 │   │   │ │ └─┬ rhs
 │   │   │ │   └── type: @scope/jsii-calc-lib.Value
 │   │   │ └── returns: void
 │   │   ├─┬ hello() method
 │   │   │ └── returns: string
 │   │   ├─┬ lhs property
 │   │   │ ├── immutable
 │   │   │ └── type: @scope/jsii-calc-lib.Value
 │   │   └─┬ rhs property
 │   │     ├── immutable
 │   │     └── type: @scope/jsii-calc-lib.Value
 │   ├─┬ class Calculator
 │   │ ├── base: CompositeOperation
 │   │ └─┬ members
 │   │   ├─┬ <initializer>(props) method
 │   │   │ ├─┬ parameters
 │   │   │ │ └─┬ props
 │   │   │ │   └── type: jsii-calc.CalculatorProps?
 │   │   │ └── returns: void
 │   │   ├─┬ add(value) method
 │   │   │ ├─┬ parameters
 │   │   │ │ └─┬ value
 │   │   │ │   └── type: number
 │   │   │ └── returns: void
 │   │   ├─┬ mul(value) method
 │   │   │ ├─┬ parameters
 │   │   │ │ └─┬ value
 │   │   │ │   └── type: number
 │   │   │ └── returns: void
 │   │   ├─┬ neg() method
 │   │   │ └── returns: void
 │   │   ├─┬ pow(value) method
 │   │   │ ├─┬ parameters
 │   │   │ │ └─┬ value
 │   │   │ │   └── type: number
 │   │   │ └── returns: void
 │   │   ├─┬ readUnionValue() method
 │   │   │ └── returns: number
 │   │   ├─┬ expression property
 │   │   │ ├── immutable
 │   │   │ └── type: @scope/jsii-calc-lib.Value
 │   │   ├─┬ operationsLog property
 │   │   │ ├── immutable
 │   │   │ └── type: Array<@scope/jsii-calc-lib.Value>
 │   │   ├─┬ operationsMap property
 │   │   │ ├── immutable
 │   │   │ └── type: Map<string => Array<@scope/jsii-calc-lib.Value>>
 │   │   ├─┬ curr property
 │   │   │ └── type: @scope/jsii-calc-lib.Value
 │   │   ├─┬ maxValue property
 │   │   │ └── type: number?
 │   │   └─┬ unionProperty property
 │   │     └── type: jsii-calc.Add | jsii-calc.Multiply | jsii-calc.Power?
 │   ├─┬ class ClassThatImplementsTheInternalInterface
 │   │ ├── interfaces: INonInternalInterface
 │   │ └─┬ members
 │   │   ├─┬ <initializer>() method
 │   │   │ └── returns: void
 │   │   ├─┬ a property
 │   │   │ └── type: string
 │   │   ├─┬ b property
 │   │   │ └── type: string
 │   │   ├─┬ c property
 │   │   │ └── type: string
 │   │   └─┬ d property
 │   │     └── type: string
 │   ├─┬ class ClassThatImplementsThePrivateInterface
 │   │ ├── interfaces: INonInternalInterface
 │   │ └─┬ members
 │   │   ├─┬ <initializer>() method
 │   │   │ └── returns: void
 │   │   ├─┬ a property
 │   │   │ └── type: string
 │   │   ├─┬ b property
 │   │   │ └── type: string
 │   │   ├─┬ c property
 │   │   │ └── type: string
 │   │   └─┬ e property
 │   │     └── type: string
 │   ├─┬ class ClassWithMutableObjectLiteralProperty
 │   │ └─┬ members
 │   │   ├─┬ <initializer>() method
 │   │   │ └── returns: void
 │   │   └─┬ mutableObject property
 │   │     └── type: jsii-calc.IMutableObjectLiteral
 │   ├─┬ class ClassWithPrivateConstructorAndAutomaticProperties
 │   │ ├── interfaces: IInterfaceWithProperties
 │   │ └─┬ members
 │   │   ├─┬ create(readOnlyString,readWriteString) method
 │   │   │ ├── static
 │   │   │ ├─┬ parameters
 │   │   │ │ ├─┬ readOnlyString
 │   │   │ │ │ └── type: string
 │   │   │ │ └─┬ readWriteString
 │   │   │ │   └── type: string
 │   │   │ └── returns: jsii-calc.ClassWithPrivateConstructorAndAutomaticProperties
 │   │   ├─┬ readOnlyString property
 │   │   │ ├── immutable
 │   │   │ └── type: string
 │   │   └─┬ readWriteString property
 │   │     └── type: string
 │   ├─┬ class ConstructorPassesThisOut
 │   │ └─┬ members
 │   │   └─┬ <initializer>(consumer) method
 │   │     ├─┬ parameters
 │   │     │ └─┬ consumer
 │   │     │   └── type: jsii-calc.PartiallyInitializedThisConsumer
 │   │     └── returns: void
 │   ├─┬ class Constructors
 │   │ └─┬ members
 │   │   ├─┬ <initializer>() method
 │   │   │ └── returns: void
 │   │   ├─┬ hiddenInterface() method
 │   │   │ ├── static
 │   │   │ └── returns: jsii-calc.IPublicInterface
 │   │   ├─┬ hiddenInterfaces() method
 │   │   │ ├── static
 │   │   │ └── returns: Array<jsii-calc.IPublicInterface>
 │   │   ├─┬ hiddenSubInterfaces() method
 │   │   │ ├── static
 │   │   │ └── returns: Array<jsii-calc.IPublicInterface>
 │   │   ├─┬ makeClass() method
 │   │   │ ├── static
 │   │   │ └── returns: jsii-calc.PublicClass
 │   │   ├─┬ makeInterface() method
 │   │   │ ├── static
 │   │   │ └── returns: jsii-calc.IPublicInterface
 │   │   ├─┬ makeInterface2() method
 │   │   │ ├── static
 │   │   │ └── returns: jsii-calc.IPublicInterface2
 │   │   └─┬ makeInterfaces() method
 │   │     ├── static
 │   │     └── returns: Array<jsii-calc.IPublicInterface>
 │   ├─┬ class ConsumersOfThisCrazyTypeSystem
 │   │ └─┬ members
 │   │   ├─┬ <initializer>() method
 │   │   │ └── returns: void
 │   │   ├─┬ consumeAnotherPublicInterface(obj) method
 │   │   │ ├─┬ parameters
 │   │   │ │ └─┬ obj
 │   │   │ │   └── type: jsii-calc.IAnotherPublicInterface
 │   │   │ └── returns: string
 │   │   └─┬ consumeNonInternalInterface(obj) method
 │   │     ├─┬ parameters
 │   │     │ └─┬ obj
 │   │     │   └── type: jsii-calc.INonInternalInterface
 │   │     └── returns: any
 │   ├─┬ class DefaultedConstructorArgument
 │   │ └─┬ members
 │   │   ├─┬ <initializer>(arg1,arg2,arg3) method
 │   │   │ ├─┬ parameters
 │   │   │ │ ├─┬ arg1
 │   │   │ │ │ └── type: number?
 │   │   │ │ ├─┬ arg2
 │   │   │ │ │ └── type: string?
 │   │   │ │ └─┬ arg3
 │   │   │ │   └── type: date?
 │   │   │ └── returns: void
 │   │   ├─┬ arg1 property
 │   │   │ ├── immutable
 │   │   │ └── type: number
 │   │   ├─┬ arg3 property
 │   │   │ ├── immutable
 │   │   │ └── type: date
 │   │   └─┬ arg2 property
 │   │     ├── immutable
 │   │     └── type: string?
 │   ├─┬ class Base
 │   │ └─┬ members
 │   │   ├─┬ <initializer>() method
 │   │   │ └── returns: void
 │   │   └─┬ prop property
 │   │     └── type: string
 │   ├─┬ class Derived
 │   │ ├── base: Base
 │   │ └─┬ members
 │   │   └─┬ <initializer>() method
 │   │     └── returns: void
 │   ├─┬ class DoNotOverridePrivates
 │   │ └─┬ members
 │   │   ├─┬ <initializer>() method
 │   │   │ └── returns: void
 │   │   ├─┬ changePrivatePropertyValue(newValue) method
 │   │   │ ├─┬ parameters
 │   │   │ │ └─┬ newValue
 │   │   │ │   └── type: string
 │   │   │ └── returns: void
 │   │   ├─┬ privateMethodValue() method
 │   │   │ └── returns: string
 │   │   └─┬ privatePropertyValue() method
 │   │     └── returns: string
 │   ├─┬ class DoNotRecognizeAnyAsOptional
 │   │ └─┬ members
 │   │   ├─┬ <initializer>() method
 │   │   │ └── returns: void
 │   │   └─┬ method(_requiredAny,_optionalAny,_optionalString) method
 │   │     ├─┬ parameters
 │   │     │ ├─┬ _requiredAny
 │   │     │ │ └── type: any
 │   │     │ ├─┬ _optionalAny
 │   │     │ │ └── type: any?
 │   │     │ └─┬ _optionalString
 │   │     │   └── type: string?
 │   │     └── returns: void
 │   ├─┬ class DocumentedClass
 │   │ └─┬ members
 │   │   ├─┬ <initializer>() method
 │   │   │ └── returns: void
 │   │   ├─┬ greet(greetee) method
 │   │   │ ├─┬ parameters
 │   │   │ │ └─┬ greetee
 │   │   │ │   └── type: jsii-calc.Greetee?
 │   │   │ └── returns: number
 │   │   └─┬ hola() method
 │   │     └── returns: void
 │   ├─┬ class DontComplainAboutVariadicAfterOptional
 │   │ └─┬ members
 │   │   ├─┬ <initializer>() method
 │   │   │ └── returns: void
 │   │   └─┬ optionalAndVariadic(optional,things) method
 │   │     ├── variadic
 │   │     ├─┬ parameters
 │   │     │ ├─┬ optional
 │   │     │ │ └── type: string?
 │   │     │ └─┬ things
 │   │     │   ├── type: string
 │   │     │   └── variadic
 │   │     └── returns: string
 │   ├─┬ class DoubleTrouble
 │   │ ├── interfaces: IFriendlyRandomGenerator
 │   │ └─┬ members
 │   │   ├─┬ <initializer>() method
 │   │   │ └── returns: void
 │   │   ├─┬ hello() method
 │   │   │ └── returns: string
 │   │   └─┬ next() method
 │   │     └── returns: number
 │   ├─┬ class EraseUndefinedHashValues
 │   │ └─┬ members
 │   │   ├─┬ <initializer>() method
 │   │   │ └── returns: void
 │   │   ├─┬ doesKeyExist(opts,key) method
 │   │   │ ├── static
 │   │   │ ├─┬ parameters
 │   │   │ │ ├─┬ opts
 │   │   │ │ │ └── type: jsii-calc.EraseUndefinedHashValuesOptions
 │   │   │ │ └─┬ key
 │   │   │ │   └── type: string
 │   │   │ └── returns: boolean
 │   │   ├─┬ prop1IsNull() method
 │   │   │ ├── static
 │   │   │ └── returns: any
 │   │   └─┬ prop2IsUndefined() method
 │   │     ├── static
 │   │     └── returns: any
 │   ├─┬ class ExportedBaseClass
 │   │ └─┬ members
 │   │   ├─┬ <initializer>(success) method
 │   │   │ ├─┬ parameters
 │   │   │ │ └─┬ success
 │   │   │ │   └── type: boolean
 │   │   │ └── returns: void
 │   │   └─┬ success property
 │   │     ├── immutable
 │   │     └── type: boolean
 │   ├─┬ class GiveMeStructs
 │   │ └─┬ members
 │   │   ├─┬ <initializer>() method
 │   │   │ └── returns: void
 │   │   ├─┬ derivedToFirst(derived) method
 │   │   │ ├─┬ parameters
 │   │   │ │ └─┬ derived
 │   │   │ │   └── type: jsii-calc.DerivedStruct
 │   │   │ └── returns: @scope/jsii-calc-lib.MyFirstStruct
 │   │   ├─┬ readDerivedNonPrimitive(derived) method
 │   │   │ ├─┬ parameters
 │   │   │ │ └─┬ derived
 │   │   │ │   └── type: jsii-calc.DerivedStruct
 │   │   │ └── returns: jsii-calc.DoubleTrouble
 │   │   ├─┬ readFirstNumber(first) method
 │   │   │ ├─┬ parameters
 │   │   │ │ └─┬ first
 │   │   │ │   └── type: @scope/jsii-calc-lib.MyFirstStruct
 │   │   │ └── returns: number
 │   │   └─┬ structLiteral property
 │   │     ├── immutable
 │   │     └── type: @scope/jsii-calc-lib.StructWithOnlyOptionals
 │   ├─┬ class GreetingAugmenter
 │   │ └─┬ members
 │   │   ├─┬ <initializer>() method
 │   │   │ └── returns: void
 │   │   └─┬ betterGreeting(friendly) method
 │   │     ├─┬ parameters
 │   │     │ └─┬ friendly
 │   │     │   └── type: @scope/jsii-calc-lib.IFriendly
 │   │     └── returns: string
 │   ├─┬ class ImplementInternalInterface
 │   │ └─┬ members
 │   │   ├─┬ <initializer>() method
 │   │   │ └── returns: void
 │   │   └─┬ prop property
 │   │     └── type: string
 │   ├─┬ class ImplementsInterfaceWithInternal
 │   │ ├── interfaces: IInterfaceWithInternal
 │   │ └─┬ members
 │   │   ├─┬ <initializer>() method
 │   │   │ └── returns: void
 │   │   └─┬ visible() method
 │   │     └── returns: void
 │   ├─┬ class ImplementsInterfaceWithInternalSubclass
 │   │ ├── base: ImplementsInterfaceWithInternal
 │   │ └─┬ members
 │   │   └─┬ <initializer>() method
 │   │     └── returns: void
 │   ├─┬ class ImplementsPrivateInterface
 │   │ └─┬ members
 │   │   ├─┬ <initializer>() method
 │   │   │ └── returns: void
 │   │   └─┬ private property
 │   │     └── type: string
 │   ├─┬ class InbetweenClass
 │   │ ├── base: PublicClass
 │   │ ├── interfaces: IPublicInterface2
 │   │ └─┬ members
 │   │   ├─┬ <initializer>() method
 │   │   │ └── returns: void
 │   │   └─┬ ciao() method
 │   │     └── returns: string
 │   ├─┬ class Foo
 │   │ └─┬ members
 │   │   ├─┬ <initializer>() method
 │   │   │ └── returns: void
 │   │   └─┬ bar property
 │   │     └── type: string?
 │   ├─┬ class JSObjectLiteralForInterface
 │   │ └─┬ members
 │   │   ├─┬ <initializer>() method
 │   │   │ └── returns: void
 │   │   ├─┬ giveMeFriendly() method
 │   │   │ └── returns: @scope/jsii-calc-lib.IFriendly
 │   │   └─┬ giveMeFriendlyGenerator() method
 │   │     └── returns: jsii-calc.IFriendlyRandomGenerator
 │   ├─┬ class JSObjectLiteralToNative
 │   │ └─┬ members
 │   │   ├─┬ <initializer>() method
 │   │   │ └── returns: void
 │   │   └─┬ returnLiteral() method
 │   │     └── returns: jsii-calc.JSObjectLiteralToNativeClass
 │   ├─┬ class JSObjectLiteralToNativeClass
 │   │ └─┬ members
 │   │   ├─┬ <initializer>() method
 │   │   │ └── returns: void
 │   │   ├─┬ propA property
 │   │   │ └── type: string
 │   │   └─┬ propB property
 │   │     └── type: number
 │   ├─┬ class JavaReservedWords
 │   │ └─┬ members
 │   │   ├─┬ <initializer>() method
 │   │   │ └── returns: void
 │   │   ├─┬ abstract() method
 │   │   │ └── returns: void
 │   │   ├─┬ assert() method
 │   │   │ └── returns: void
 │   │   ├─┬ boolean() method
 │   │   │ └── returns: void
 │   │   ├─┬ break() method
 │   │   │ └── returns: void
 │   │   ├─┬ byte() method
 │   │   │ └── returns: void
 │   │   ├─┬ case() method
 │   │   │ └── returns: void
 │   │   ├─┬ catch() method
 │   │   │ └── returns: void
 │   │   ├─┬ char() method
 │   │   │ └── returns: void
 │   │   ├─┬ class() method
 │   │   │ └── returns: void
 │   │   ├─┬ const() method
 │   │   │ └── returns: void
 │   │   ├─┬ continue() method
 │   │   │ └── returns: void
 │   │   ├─┬ default() method
 │   │   │ └── returns: void
 │   │   ├─┬ do() method
 │   │   │ └── returns: void
 │   │   ├─┬ double() method
 │   │   │ └── returns: void
 │   │   ├─┬ else() method
 │   │   │ └── returns: void
 │   │   ├─┬ enum() method
 │   │   │ └── returns: void
 │   │   ├─┬ extends() method
 │   │   │ └── returns: void
 │   │   ├─┬ false() method
 │   │   │ └── returns: void
 │   │   ├─┬ final() method
 │   │   │ └── returns: void
 │   │   ├─┬ finally() method
 │   │   │ └── returns: void
 │   │   ├─┬ float() method
 │   │   │ └── returns: void
 │   │   ├─┬ for() method
 │   │   │ └── returns: void
 │   │   ├─┬ goto() method
 │   │   │ └── returns: void
 │   │   ├─┬ if() method
 │   │   │ └── returns: void
 │   │   ├─┬ implements() method
 │   │   │ └── returns: void
 │   │   ├─┬ import() method
 │   │   │ └── returns: void
 │   │   ├─┬ instanceof() method
 │   │   │ └── returns: void
 │   │   ├─┬ int() method
 │   │   │ └── returns: void
 │   │   ├─┬ interface() method
 │   │   │ └── returns: void
 │   │   ├─┬ long() method
 │   │   │ └── returns: void
 │   │   ├─┬ native() method
 │   │   │ └── returns: void
 │   │   ├─┬ new() method
 │   │   │ └── returns: void
 │   │   ├─┬ null() method
 │   │   │ └── returns: void
 │   │   ├─┬ package() method
 │   │   │ └── returns: void
 │   │   ├─┬ private() method
 │   │   │ └── returns: void
 │   │   ├─┬ protected() method
 │   │   │ └── returns: void
 │   │   ├─┬ public() method
 │   │   │ └── returns: void
 │   │   ├─┬ return() method
 │   │   │ └── returns: void
 │   │   ├─┬ short() method
 │   │   │ └── returns: void
 │   │   ├─┬ static() method
 │   │   │ └── returns: void
 │   │   ├─┬ strictfp() method
 │   │   │ └── returns: void
 │   │   ├─┬ super() method
 │   │   │ └── returns: void
 │   │   ├─┬ switch() method
 │   │   │ └── returns: void
 │   │   ├─┬ synchronized() method
 │   │   │ └── returns: void
 │   │   ├─┬ this() method
 │   │   │ └── returns: void
 │   │   ├─┬ throw() method
 │   │   │ └── returns: void
 │   │   ├─┬ throws() method
 │   │   │ └── returns: void
 │   │   ├─┬ transient() method
 │   │   │ └── returns: void
 │   │   ├─┬ true() method
 │   │   │ └── returns: void
 │   │   ├─┬ try() method
 │   │   │ └── returns: void
 │   │   ├─┬ void() method
 │   │   │ └── returns: void
 │   │   ├─┬ volatile() method
 │   │   │ └── returns: void
 │   │   └─┬ while property
 │   │     └── type: string
 │   ├─┬ class JsiiAgent
 │   │ └─┬ members
 │   │   ├─┬ <initializer>() method
 │   │   │ └── returns: void
 │   │   └─┬ jsiiAgent property
 │   │     ├── immutable
 │   │     ├── static
 │   │     └── type: string?
 │   ├─┬ class Multiply
 │   │ ├── base: BinaryOperation
 │   │ ├── interfaces: IFriendlier,IRandomNumberGenerator
 │   │ └─┬ members
 │   │   ├─┬ <initializer>(lhs,rhs) method
 │   │   │ ├─┬ parameters
 │   │   │ │ ├─┬ lhs
 │   │   │ │ │ └── type: @scope/jsii-calc-lib.Value
 │   │   │ │ └─┬ rhs
 │   │   │ │   └── type: @scope/jsii-calc-lib.Value
 │   │   │ └── returns: void
 │   │   ├─┬ farewell() method
 │   │   │ └── returns: string
 │   │   ├─┬ goodbye() method
 │   │   │ └── returns: string
 │   │   ├─┬ next() method
 │   │   │ └── returns: number
 │   │   ├─┬ toString() method
 │   │   │ └── returns: string
 │   │   └─┬ value property
 │   │     ├── immutable
 │   │     └── type: number
 │   ├─┬ class Negate
 │   │ ├── base: UnaryOperation
 │   │ ├── interfaces: IFriendlier
 │   │ └─┬ members
 │   │   ├─┬ <initializer>(operand) method
 │   │   │ ├─┬ parameters
 │   │   │ │ └─┬ operand
 │   │   │ │   └── type: @scope/jsii-calc-lib.Value
 │   │   │ └── returns: void
 │   │   ├─┬ farewell() method
 │   │   │ └── returns: string
 │   │   ├─┬ goodbye() method
 │   │   │ └── returns: string
 │   │   ├─┬ hello() method
 │   │   │ └── returns: string
 │   │   ├─┬ toString() method
 │   │   │ └── returns: string
 │   │   └─┬ value property
 │   │     ├── immutable
 │   │     └── type: number
 │   ├─┬ class NodeStandardLibrary
 │   │ └─┬ members
 │   │   ├─┬ <initializer>() method
 │   │   │ └── returns: void
 │   │   ├─┬ cryptoSha256() method
 │   │   │ └── returns: string
 │   │   ├─┬ fsReadFile() method
 │   │   │ └── returns: Promise<string>
 │   │   ├─┬ fsReadFileSync() method
 │   │   │ └── returns: string
 │   │   └─┬ osPlatform property
 │   │     ├── immutable
 │   │     └── type: string
 │   ├─┬ class NullShouldBeTreatedAsUndefined
 │   │ └─┬ members
 │   │   ├─┬ <initializer>(_param1,optional) method
 │   │   │ ├─┬ parameters
 │   │   │ │ ├─┬ _param1
 │   │   │ │ │ └── type: string
 │   │   │ │ └─┬ optional
 │   │   │ │   └── type: any?
 │   │   │ └── returns: void
 │   │   ├─┬ giveMeUndefined(value) method
 │   │   │ ├─┬ parameters
 │   │   │ │ └─┬ value
 │   │   │ │   └── type: any?
 │   │   │ └── returns: void
 │   │   ├─┬ giveMeUndefinedInsideAnObject(input) method
 │   │   │ ├─┬ parameters
 │   │   │ │ └─┬ input
 │   │   │ │   └── type: jsii-calc.NullShouldBeTreatedAsUndefinedData
 │   │   │ └── returns: void
 │   │   ├─┬ verifyPropertyIsUndefined() method
 │   │   │ └── returns: void
 │   │   └─┬ changeMeToUndefined property
 │   │     └── type: string?
 │   ├─┬ class NumberGenerator
 │   │ └─┬ members
 │   │   ├─┬ <initializer>(generator) method
 │   │   │ ├─┬ parameters
 │   │   │ │ └─┬ generator
 │   │   │ │   └── type: jsii-calc.IRandomNumberGenerator
 │   │   │ └── returns: void
 │   │   ├─┬ isSameGenerator(gen) method
 │   │   │ ├─┬ parameters
 │   │   │ │ └─┬ gen
 │   │   │ │   └── type: jsii-calc.IRandomNumberGenerator
 │   │   │ └── returns: boolean
 │   │   ├─┬ nextTimes100() method
 │   │   │ └── returns: number
 │   │   └─┬ generator property
 │   │     └── type: jsii-calc.IRandomNumberGenerator
 │   ├─┬ class ObjectRefsInCollections
 │   │ └─┬ members
 │   │   ├─┬ <initializer>() method
 │   │   │ └── returns: void
 │   │   ├─┬ sumFromArray(values) method
 │   │   │ ├─┬ parameters
 │   │   │ │ └─┬ values
 │   │   │ │   └── type: Array<@scope/jsii-calc-lib.Value>
 │   │   │ └── returns: number
 │   │   └─┬ sumFromMap(values) method
 │   │     ├─┬ parameters
 │   │     │ └─┬ values
 │   │     │   └── type: Map<string => @scope/jsii-calc-lib.Value>
 │   │     └── returns: number
 │   ├─┬ class Old
 │   │ └─┬ members
 │   │   ├─┬ <initializer>() method
 │   │   │ └── returns: void
 │   │   └─┬ doAThing() method
 │   │     └── returns: void
 │   ├─┬ class OptionalConstructorArgument
 │   │ └─┬ members
 │   │   ├─┬ <initializer>(arg1,arg2,arg3) method
 │   │   │ ├─┬ parameters
 │   │   │ │ ├─┬ arg1
 │   │   │ │ │ └── type: number
 │   │   │ │ ├─┬ arg2
 │   │   │ │ │ └── type: string
 │   │   │ │ └─┬ arg3
 │   │   │ │   └── type: date?
 │   │   │ └── returns: void
 │   │   ├─┬ arg1 property
 │   │   │ ├── immutable
 │   │   │ └── type: number
 │   │   ├─┬ arg2 property
 │   │   │ ├── immutable
 │   │   │ └── type: string
 │   │   └─┬ arg3 property
 │   │     ├── immutable
<<<<<<< HEAD
 │   │     └── type: date?
=======
 │   │     └── type: primitive:date (optional)
 │   ├─┬ class OptionalStructConsumer
 │   │ └─┬ members
 │   │   ├─┬ <initializer>(optionalStruct) method
 │   │   │ ├─┬ parameters
 │   │   │ │ └─┬ optionalStruct
 │   │   │ │   └── type: interface:jsii-calc.OptionalStruct (optional)
 │   │   │ └── returns: void
 │   │   ├─┬ parameterWasUndefined property
 │   │   │ ├── immutable
 │   │   │ └── type: primitive:boolean
 │   │   └─┬ fieldValue property
 │   │     ├── immutable
 │   │     └── type: primitive:string (optional)
>>>>>>> 8ff9137c
 │   ├─┬ class OverrideReturnsObject
 │   │ └─┬ members
 │   │   ├─┬ <initializer>() method
 │   │   │ └── returns: void
 │   │   └─┬ test(obj) method
 │   │     ├─┬ parameters
 │   │     │ └─┬ obj
 │   │     │   └── type: jsii-calc.IReturnsNumber
 │   │     └── returns: number
 │   ├─┬ class PartiallyInitializedThisConsumer
 │   │ └─┬ members
 │   │   ├─┬ <initializer>() method
 │   │   │ └── returns: void
 │   │   └─┬ consumePartiallyInitializedThis(obj,dt,ev) method
 │   │     ├── abstract
 │   │     ├─┬ parameters
 │   │     │ ├─┬ obj
 │   │     │ │ └── type: jsii-calc.ConstructorPassesThisOut
 │   │     │ ├─┬ dt
 │   │     │ │ └── type: date
 │   │     │ └─┬ ev
 │   │     │   └── type: jsii-calc.AllTypesEnum
 │   │     └── returns: string
 │   ├─┬ class Polymorphism
 │   │ └─┬ members
 │   │   ├─┬ <initializer>() method
 │   │   │ └── returns: void
 │   │   └─┬ sayHello(friendly) method
 │   │     ├─┬ parameters
 │   │     │ └─┬ friendly
 │   │     │   └── type: @scope/jsii-calc-lib.IFriendly
 │   │     └── returns: string
 │   ├─┬ class Power
 │   │ ├── base: CompositeOperation
 │   │ └─┬ members
 │   │   ├─┬ <initializer>(base,pow) method
 │   │   │ ├─┬ parameters
 │   │   │ │ ├─┬ base
 │   │   │ │ │ └── type: @scope/jsii-calc-lib.Value
 │   │   │ │ └─┬ pow
 │   │   │ │   └── type: @scope/jsii-calc-lib.Value
 │   │   │ └── returns: void
 │   │   ├─┬ base property
 │   │   │ ├── immutable
 │   │   │ └── type: @scope/jsii-calc-lib.Value
 │   │   ├─┬ expression property
 │   │   │ ├── immutable
 │   │   │ └── type: @scope/jsii-calc-lib.Value
 │   │   └─┬ pow property
 │   │     ├── immutable
 │   │     └── type: @scope/jsii-calc-lib.Value
 │   ├─┬ class PublicClass
 │   │ └─┬ members
 │   │   ├─┬ <initializer>() method
 │   │   │ └── returns: void
 │   │   └─┬ hello() method
 │   │     └── returns: void
 │   ├─┬ class PythonReservedWords
 │   │ └─┬ members
 │   │   ├─┬ <initializer>() method
 │   │   │ └── returns: void
 │   │   ├─┬ and() method
 │   │   │ └── returns: void
 │   │   ├─┬ as() method
 │   │   │ └── returns: void
 │   │   ├─┬ assert() method
 │   │   │ └── returns: void
 │   │   ├─┬ async() method
 │   │   │ └── returns: void
 │   │   ├─┬ await() method
 │   │   │ └── returns: void
 │   │   ├─┬ break() method
 │   │   │ └── returns: void
 │   │   ├─┬ class() method
 │   │   │ └── returns: void
 │   │   ├─┬ continue() method
 │   │   │ └── returns: void
 │   │   ├─┬ def() method
 │   │   │ └── returns: void
 │   │   ├─┬ del() method
 │   │   │ └── returns: void
 │   │   ├─┬ elif() method
 │   │   │ └── returns: void
 │   │   ├─┬ else() method
 │   │   │ └── returns: void
 │   │   ├─┬ except() method
 │   │   │ └── returns: void
 │   │   ├─┬ finally() method
 │   │   │ └── returns: void
 │   │   ├─┬ for() method
 │   │   │ └── returns: void
 │   │   ├─┬ from() method
 │   │   │ └── returns: void
 │   │   ├─┬ global() method
 │   │   │ └── returns: void
 │   │   ├─┬ if() method
 │   │   │ └── returns: void
 │   │   ├─┬ import() method
 │   │   │ └── returns: void
 │   │   ├─┬ in() method
 │   │   │ └── returns: void
 │   │   ├─┬ is() method
 │   │   │ └── returns: void
 │   │   ├─┬ lambda() method
 │   │   │ └── returns: void
 │   │   ├─┬ nonlocal() method
 │   │   │ └── returns: void
 │   │   ├─┬ not() method
 │   │   │ └── returns: void
 │   │   ├─┬ or() method
 │   │   │ └── returns: void
 │   │   ├─┬ pass() method
 │   │   │ └── returns: void
 │   │   ├─┬ raise() method
 │   │   │ └── returns: void
 │   │   ├─┬ return() method
 │   │   │ └── returns: void
 │   │   ├─┬ try() method
 │   │   │ └── returns: void
 │   │   ├─┬ while() method
 │   │   │ └── returns: void
 │   │   ├─┬ with() method
 │   │   │ └── returns: void
 │   │   └─┬ yield() method
 │   │     └── returns: void
 │   ├─┬ class ReferenceEnumFromScopedPackage
 │   │ └─┬ members
 │   │   ├─┬ <initializer>() method
 │   │   │ └── returns: void
 │   │   ├─┬ loadFoo() method
 │   │   │ └── returns: @scope/jsii-calc-lib.EnumFromScopedModule?
 │   │   ├─┬ saveFoo(value) method
 │   │   │ ├─┬ parameters
 │   │   │ │ └─┬ value
 │   │   │ │   └── type: @scope/jsii-calc-lib.EnumFromScopedModule
 │   │   │ └── returns: void
 │   │   └─┬ foo property
 │   │     └── type: @scope/jsii-calc-lib.EnumFromScopedModule?
 │   ├─┬ class ReturnsPrivateImplementationOfInterface
 │   │ └─┬ members
 │   │   ├─┬ <initializer>() method
 │   │   │ └── returns: void
 │   │   └─┬ privateImplementation property
 │   │     ├── immutable
 │   │     └── type: jsii-calc.IPrivatelyImplemented
 │   ├─┬ class RuntimeTypeChecking
 │   │ └─┬ members
 │   │   ├─┬ <initializer>() method
 │   │   │ └── returns: void
 │   │   ├─┬ methodWithDefaultedArguments(arg1,arg2,arg3) method
 │   │   │ ├─┬ parameters
 │   │   │ │ ├─┬ arg1
 │   │   │ │ │ └── type: number?
 │   │   │ │ ├─┬ arg2
 │   │   │ │ │ └── type: string?
 │   │   │ │ └─┬ arg3
 │   │   │ │   └── type: date?
 │   │   │ └── returns: void
 │   │   ├─┬ methodWithOptionalAnyArgument(arg) method
 │   │   │ ├─┬ parameters
 │   │   │ │ └─┬ arg
 │   │   │ │   └── type: any?
 │   │   │ └── returns: void
 │   │   └─┬ methodWithOptionalArguments(arg1,arg2,arg3) method
 │   │     ├─┬ parameters
 │   │     │ ├─┬ arg1
 │   │     │ │ └── type: number
 │   │     │ ├─┬ arg2
 │   │     │ │ └── type: string
 │   │     │ └─┬ arg3
 │   │     │   └── type: date?
 │   │     └── returns: void
 │   ├─┬ class SingleInstanceTwoTypes
 │   │ └─┬ members
 │   │   ├─┬ <initializer>() method
 │   │   │ └── returns: void
 │   │   ├─┬ interface1() method
 │   │   │ └── returns: jsii-calc.InbetweenClass
 │   │   └─┬ interface2() method
 │   │     └── returns: jsii-calc.IPublicInterface
 │   ├─┬ class Statics
 │   │ └─┬ members
 │   │   ├─┬ <initializer>(value) method
 │   │   │ ├─┬ parameters
 │   │   │ │ └─┬ value
 │   │   │ │   └── type: string
 │   │   │ └── returns: void
 │   │   ├─┬ staticMethod(name) method
 │   │   │ ├── static
 │   │   │ ├─┬ parameters
 │   │   │ │ └─┬ name
 │   │   │ │   └── type: string
 │   │   │ └── returns: string
 │   │   ├─┬ justMethod() method
 │   │   │ └── returns: string
 │   │   ├─┬ BAR property
 │   │   │ ├── const
 │   │   │ ├── immutable
 │   │   │ ├── static
 │   │   │ └── type: number
 │   │   ├─┬ ConstObj property
 │   │   │ ├── const
 │   │   │ ├── immutable
 │   │   │ ├── static
 │   │   │ └── type: jsii-calc.DoubleTrouble
 │   │   ├─┬ Foo property
 │   │   │ ├── const
 │   │   │ ├── immutable
 │   │   │ ├── static
 │   │   │ └── type: string
 │   │   ├─┬ zooBar property
 │   │   │ ├── const
 │   │   │ ├── immutable
 │   │   │ ├── static
 │   │   │ └── type: Map<string => string>
 │   │   ├─┬ instance property
 │   │   │ ├── static
 │   │   │ └── type: jsii-calc.Statics
 │   │   ├─┬ nonConstStatic property
 │   │   │ ├── static
 │   │   │ └── type: number
 │   │   └─┬ value property
 │   │     ├── immutable
 │   │     └── type: string
 │   ├─┬ class StripInternal
 │   │ └─┬ members
 │   │   ├─┬ <initializer>() method
 │   │   │ └── returns: void
 │   │   └─┬ youSeeMe property
 │   │     └── type: string
 │   ├─┬ class Sum
 │   │ ├── base: CompositeOperation
 │   │ └─┬ members
 │   │   ├─┬ <initializer>() method
 │   │   │ └── returns: void
 │   │   ├─┬ expression property
 │   │   │ ├── immutable
 │   │   │ └── type: @scope/jsii-calc-lib.Value
 │   │   └─┬ parts property
 │   │     └── type: Array<@scope/jsii-calc-lib.Value>
 │   ├─┬ class SyncVirtualMethods
 │   │ └─┬ members
 │   │   ├─┬ <initializer>() method
 │   │   │ └── returns: void
 │   │   ├─┬ callerIsAsync() method
 │   │   │ └── returns: Promise<number>
 │   │   ├─┬ callerIsMethod() method
 │   │   │ └── returns: number
 │   │   ├─┬ modifyOtherProperty(value) method
 │   │   │ ├─┬ parameters
 │   │   │ │ └─┬ value
 │   │   │ │   └── type: string
 │   │   │ └── returns: void
 │   │   ├─┬ modifyValueOfTheProperty(value) method
 │   │   │ ├─┬ parameters
 │   │   │ │ └─┬ value
 │   │   │ │   └── type: string
 │   │   │ └── returns: void
 │   │   ├─┬ readA() method
 │   │   │ └── returns: number
 │   │   ├─┬ retrieveOtherProperty() method
 │   │   │ └── returns: string
 │   │   ├─┬ retrieveReadOnlyProperty() method
 │   │   │ └── returns: string
 │   │   ├─┬ retrieveValueOfTheProperty() method
 │   │   │ └── returns: string
 │   │   ├─┬ virtualMethod(n) method
 │   │   │ ├─┬ parameters
 │   │   │ │ └─┬ n
 │   │   │ │   └── type: number
 │   │   │ └── returns: number
 │   │   ├─┬ writeA(value) method
 │   │   │ ├─┬ parameters
 │   │   │ │ └─┬ value
 │   │   │ │   └── type: number
 │   │   │ └── returns: void
 │   │   ├─┬ readonlyProperty property
 │   │   │ ├── immutable
 │   │   │ └── type: string
 │   │   ├─┬ a property
 │   │   │ └── type: number
 │   │   ├─┬ callerIsProperty property
 │   │   │ └── type: number
 │   │   ├─┬ otherProperty property
 │   │   │ └── type: string
 │   │   ├─┬ theProperty property
 │   │   │ └── type: string
 │   │   └─┬ valueOfOtherProperty property
 │   │     └── type: string
 │   ├─┬ class Thrower
 │   │ └─┬ members
 │   │   ├─┬ <initializer>() method
 │   │   │ └── returns: void
 │   │   └─┬ throwError() method
 │   │     └── returns: void
 │   ├─┬ class UnaryOperation
 │   │ ├── base: Operation
 │   │ └─┬ members
 │   │   ├─┬ <initializer>(operand) method
 │   │   │ ├─┬ parameters
 │   │   │ │ └─┬ operand
 │   │   │ │   └── type: @scope/jsii-calc-lib.Value
 │   │   │ └── returns: void
 │   │   └─┬ operand property
 │   │     ├── immutable
 │   │     └── type: @scope/jsii-calc-lib.Value
 │   ├─┬ class UseBundledDependency
 │   │ └─┬ members
 │   │   ├─┬ <initializer>() method
 │   │   │ └── returns: void
 │   │   └─┬ value() method
 │   │     └── returns: any
 │   ├─┬ class UseCalcBase
 │   │ └─┬ members
 │   │   ├─┬ <initializer>() method
 │   │   │ └── returns: void
 │   │   └─┬ hello() method
 │   │     └── returns: @scope/jsii-calc-base.Base
 │   ├─┬ class UsesInterfaceWithProperties
 │   │ └─┬ members
 │   │   ├─┬ <initializer>(obj) method
 │   │   │ ├─┬ parameters
 │   │   │ │ └─┬ obj
 │   │   │ │   └── type: jsii-calc.IInterfaceWithProperties
 │   │   │ └── returns: void
 │   │   ├─┬ justRead() method
 │   │   │ └── returns: string
 │   │   ├─┬ readStringAndNumber(ext) method
 │   │   │ ├─┬ parameters
 │   │   │ │ └─┬ ext
 │   │   │ │   └── type: jsii-calc.IInterfaceWithPropertiesExtension
 │   │   │ └── returns: string
 │   │   ├─┬ writeAndRead(value) method
 │   │   │ ├─┬ parameters
 │   │   │ │ └─┬ value
 │   │   │ │   └── type: string
 │   │   │ └── returns: string
 │   │   └─┬ obj property
 │   │     ├── immutable
 │   │     └── type: jsii-calc.IInterfaceWithProperties
 │   ├─┬ class VariadicMethod
 │   │ └─┬ members
 │   │   ├─┬ <initializer>(prefix) method
 │   │   │ ├── variadic
 │   │   │ ├─┬ parameters
 │   │   │ │ └─┬ prefix
 │   │   │ │   ├── type: number
 │   │   │ │   └── variadic
 │   │   │ └── returns: void
 │   │   └─┬ asArray(first,others) method
 │   │     ├── variadic
 │   │     ├─┬ parameters
 │   │     │ ├─┬ first
 │   │     │ │ └── type: number
 │   │     │ └─┬ others
 │   │     │   ├── type: number
 │   │     │   └── variadic
 │   │     └── returns: Array<number>
 │   ├─┬ class VirtualMethodPlayground
 │   │ └─┬ members
 │   │   ├─┬ <initializer>() method
 │   │   │ └── returns: void
 │   │   ├─┬ overrideMeAsync(index) method
 │   │   │ ├─┬ parameters
 │   │   │ │ └─┬ index
 │   │   │ │   └── type: number
 │   │   │ └── returns: Promise<number>
 │   │   ├─┬ overrideMeSync(index) method
 │   │   │ ├─┬ parameters
 │   │   │ │ └─┬ index
 │   │   │ │   └── type: number
 │   │   │ └── returns: number
 │   │   ├─┬ parallelSumAsync(count) method
 │   │   │ ├─┬ parameters
 │   │   │ │ └─┬ count
 │   │   │ │   └── type: number
 │   │   │ └── returns: Promise<number>
 │   │   ├─┬ serialSumAsync(count) method
 │   │   │ ├─┬ parameters
 │   │   │ │ └─┬ count
 │   │   │ │   └── type: number
 │   │   │ └── returns: Promise<number>
 │   │   └─┬ sumSync(count) method
 │   │     ├─┬ parameters
 │   │     │ └─┬ count
 │   │     │   └── type: number
 │   │     └── returns: number
 │   ├─┬ class CompositeOperation
 │   │ ├── base: Operation
 │   │ └─┬ members
 │   │   ├─┬ <initializer>() method
 │   │   │ └── returns: void
 │   │   ├─┬ toString() method
 │   │   │ └── returns: string
 │   │   ├─┬ expression property
 │   │   │ ├── abstract
 │   │   │ ├── immutable
 │   │   │ └── type: @scope/jsii-calc-lib.Value
 │   │   ├─┬ value property
 │   │   │ ├── immutable
 │   │   │ └── type: number
 │   │   ├─┬ decorationPostfixes property
 │   │   │ └── type: Array<string>
 │   │   ├─┬ decorationPrefixes property
 │   │   │ └── type: Array<string>
 │   │   └─┬ stringStyle property
 │   │     └── type: jsii-calc.composition.CompositeOperation.CompositionStringStyle
 │   ├─┬ interface CalculatorProps
 │   │ └─┬ members
 │   │   ├─┬ initialValue property
 │   │   │ ├── abstract
 │   │   │ ├── immutable
 │   │   │ └── type: number?
 │   │   └─┬ maximumValue property
 │   │     ├── abstract
 │   │     ├── immutable
 │   │     └── type: number?
 │   ├─┬ interface DerivedStruct
 │   │ ├─┬ interfaces
 │   │ │ └── MyFirstStruct
 │   │ └─┬ members
 │   │   ├─┬ anotherRequired property
 │   │   │ ├── abstract
 │   │   │ ├── immutable
 │   │   │ └── type: date
 │   │   ├─┬ bool property
 │   │   │ ├── abstract
 │   │   │ ├── immutable
 │   │   │ └── type: boolean
 │   │   ├─┬ nonPrimitive property
 │   │   │ ├── abstract
 │   │   │ ├── immutable
 │   │   │ └── type: jsii-calc.DoubleTrouble
 │   │   ├─┬ anotherOptional property
 │   │   │ ├── abstract
 │   │   │ ├── immutable
 │   │   │ └── type: Map<string => @scope/jsii-calc-lib.Value>?
 │   │   ├─┬ optionalAny property
 │   │   │ ├── abstract
 │   │   │ ├── immutable
 │   │   │ └── type: any?
 │   │   └─┬ optionalArray property
 │   │     ├── abstract
 │   │     ├── immutable
 │   │     └── type: Array<string>?
 │   ├─┬ interface EraseUndefinedHashValuesOptions
 │   │ └─┬ members
 │   │   ├─┬ option1 property
 │   │   │ ├── abstract
 │   │   │ ├── immutable
 │   │   │ └── type: string?
 │   │   └─┬ option2 property
 │   │     ├── abstract
 │   │     ├── immutable
 │   │     └── type: string?
 │   ├─┬ interface ExtendsInternalInterface
 │   │ └─┬ members
 │   │   └─┬ boom property
 │   │     ├── abstract
 │   │     ├── immutable
 │   │     └── type: boolean
 │   ├─┬ interface ExtendsPrivateInterface
 │   │ └─┬ members
 │   │   └─┬ moreThings property
 │   │     ├── abstract
 │   │     ├── immutable
 │   │     └── type: Array<string>
 │   ├─┬ interface Greetee
 │   │ └─┬ members
 │   │   └─┬ name property
 │   │     ├── abstract
 │   │     ├── immutable
 │   │     └── type: string?
 │   ├─┬ interface IAnotherPublicInterface
 │   │ └─┬ members
 │   │   └─┬ a property
 │   │     ├── abstract
 │   │     └── type: string
 │   ├─┬ interface IFriendlier
 │   │ ├─┬ interfaces
 │   │ │ └── IFriendly
 │   │ └─┬ members
 │   │   ├─┬ farewell() method
 │   │   │ ├── abstract
 │   │   │ └── returns: string
 │   │   └─┬ goodbye() method
 │   │     ├── abstract
 │   │     └── returns: string
 │   ├─┬ interface IFriendlyRandomGenerator
 │   │ ├─┬ interfaces
 │   │ │ ├── IRandomNumberGenerator
 │   │ │ └── IFriendly
 │   │ └── members
 │   ├─┬ interface IInterfaceImplementedByAbstractClass
 │   │ └─┬ members
 │   │   └─┬ propFromInterface property
 │   │     ├── abstract
 │   │     ├── immutable
 │   │     └── type: primitive:string
 │   ├─┬ interface IInterfaceThatShouldNotBeADataType
 │   │ ├─┬ interfaces
 │   │ │ └── IInterfaceWithMethods
 │   │ └─┬ members
 │   │   └─┬ otherValue property
 │   │     ├── abstract
 │   │     ├── immutable
 │   │     └── type: string
 │   ├─┬ interface IInterfaceWithInternal
 │   │ └─┬ members
 │   │   └─┬ visible() method
 │   │     ├── abstract
 │   │     └── returns: void
 │   ├─┬ interface IInterfaceWithMethods
 │   │ └─┬ members
 │   │   ├─┬ doThings() method
 │   │   │ ├── abstract
 │   │   │ └── returns: void
 │   │   └─┬ value property
 │   │     ├── abstract
 │   │     ├── immutable
 │   │     └── type: string
 │   ├─┬ interface IInterfaceWithOptionalMethodArguments
 │   │ └─┬ members
 │   │   └─┬ hello(arg1,arg2) method
 │   │     ├── abstract
 │   │     ├─┬ parameters
 │   │     │ ├─┬ arg1
 │   │     │ │ └── type: string
 │   │     │ └─┬ arg2
 │   │     │   └── type: number?
 │   │     └── returns: void
 │   ├─┬ interface IInterfaceWithProperties
 │   │ └─┬ members
 │   │   ├─┬ readOnlyString property
 │   │   │ ├── abstract
 │   │   │ ├── immutable
 │   │   │ └── type: string
 │   │   └─┬ readWriteString property
 │   │     ├── abstract
 │   │     └── type: string
 │   ├─┬ interface IInterfaceWithPropertiesExtension
 │   │ ├─┬ interfaces
 │   │ │ └── IInterfaceWithProperties
 │   │ └─┬ members
 │   │   └─┬ foo property
 │   │     ├── abstract
 │   │     └── type: number
 │   ├─┬ interface IMutableObjectLiteral
 │   │ └─┬ members
 │   │   └─┬ value property
 │   │     ├── abstract
 │   │     └── type: string
 │   ├─┬ interface INonInternalInterface
 │   │ ├─┬ interfaces
 │   │ │ └── IAnotherPublicInterface
 │   │ └─┬ members
 │   │   └─┬ c property
 │   │     ├── abstract
 │   │     └── type: string
 │   ├─┬ interface IPrivatelyImplemented
 │   │ └─┬ members
 │   │   └─┬ success property
 │   │     ├── abstract
 │   │     ├── immutable
 │   │     └── type: boolean
 │   ├─┬ interface IPublicInterface
 │   │ └─┬ members
 │   │   └─┬ bye() method
 │   │     ├── abstract
 │   │     └── returns: string
 │   ├─┬ interface IPublicInterface2
 │   │ └─┬ members
 │   │   └─┬ ciao() method
 │   │     ├── abstract
 │   │     └── returns: string
 │   ├─┬ interface IRandomNumberGenerator
 │   │ └─┬ members
 │   │   └─┬ next() method
 │   │     ├── abstract
 │   │     └── returns: number
 │   ├─┬ interface IReturnsNumber
 │   │ └─┬ members
 │   │   ├─┬ obtainNumber() method
 │   │   │ ├── abstract
 │   │   │ └── returns: @scope/jsii-calc-lib.IDoublable
 │   │   └─┬ numberProp property
 │   │     ├── abstract
 │   │     ├── immutable
 │   │     └── type: @scope/jsii-calc-lib.Number
 │   ├─┬ interface ImplictBaseOfBase
 │   │ ├─┬ interfaces
 │   │ │ └── BaseProps
 │   │ └─┬ members
 │   │   └─┬ goo property
 │   │     ├── abstract
 │   │     ├── immutable
<<<<<<< HEAD
 │   │     └── type: date
 │   ├─┬ interface InterfaceImplementedByAbstractClass
 │   │ └─┬ members
 │   │   └─┬ propFromInterface property
 │   │     ├── abstract
 │   │     ├── immutable
 │   │     └── type: string
=======
 │   │     └── type: primitive:date
>>>>>>> 8ff9137c
 │   ├─┬ interface Hello
 │   │ └─┬ members
 │   │   └─┬ foo property
 │   │     ├── abstract
 │   │     ├── immutable
 │   │     └── type: number
 │   ├─┬ interface Hello
 │   │ └─┬ members
 │   │   └─┬ foo property
 │   │     ├── abstract
 │   │     ├── immutable
 │   │     └── type: number
 │   ├─┬ interface LoadBalancedFargateServiceProps
 │   │ └─┬ members
 │   │   ├─┬ containerPort property
 │   │   │ ├── abstract
 │   │   │ ├── immutable
 │   │   │ └── type: number?
 │   │   ├─┬ cpu property
 │   │   │ ├── abstract
 │   │   │ ├── immutable
 │   │   │ └── type: string?
 │   │   ├─┬ memoryMiB property
 │   │   │ ├── abstract
 │   │   │ ├── immutable
 │   │   │ └── type: string?
 │   │   ├─┬ publicLoadBalancer property
 │   │   │ ├── abstract
 │   │   │ ├── immutable
 │   │   │ └── type: boolean?
 │   │   └─┬ publicTasks property
 │   │     ├── abstract
 │   │     ├── immutable
 │   │     └── type: boolean?
 │   ├─┬ interface NullShouldBeTreatedAsUndefinedData
 │   │ └─┬ members
 │   │   ├─┬ arrayWithThreeElementsAndUndefinedAsSecondArgument property
 │   │   │ ├── abstract
 │   │   │ ├── immutable
 │   │   │ └── type: Array<any>
 │   │   └─┬ thisShouldBeUndefined property
 │   │     ├── abstract
 │   │     ├── immutable
<<<<<<< HEAD
 │   │     └── type: any?
=======
 │   │     └── type: primitive:any (optional)
 │   ├─┬ interface OptionalStruct
 │   │ └─┬ members
 │   │   └─┬ field property
 │   │     ├── abstract
 │   │     ├── immutable
 │   │     └── type: primitive:string (optional)
>>>>>>> 8ff9137c
 │   ├─┬ interface UnionProperties
 │   │ └─┬ members
 │   │   ├─┬ bar property
 │   │   │ ├── abstract
 │   │   │ ├── immutable
 │   │   │ └── type: string | number | jsii-calc.AllTypes
 │   │   └─┬ foo property
 │   │     ├── abstract
 │   │     ├── immutable
 │   │     └── type: string | number?
 │   ├─┬ enum AllTypesEnum
 │   │ ├── MyEnumValue
 │   │ ├── YourEnumValue
 │   │ └── ThisIsGreat
 │   ├─┬ enum StringEnum
 │   │ ├── A
 │   │ ├── B
 │   │ └── C
 │   └─┬ enum CompositionStringStyle
 │     ├── Normal
 │     └── Decorated
 ├─┬ @scope/jsii-calc-base
 │ ├─┬ dependencies
 │ │ └── @scope/jsii-calc-base-of-base
 │ └─┬ types
 │   ├─┬ class Base
 │   │ └─┬ members
 │   │   ├─┬ <initializer>() method
 │   │   │ └── returns: void
 │   │   └─┬ typeName() method
 │   │     └── returns: any
 │   └─┬ interface BaseProps
 │     ├─┬ interfaces
 │     │ └── VeryBaseProps
 │     └─┬ members
 │       └─┬ bar property
 │         ├── abstract
 │         ├── immutable
 │         └── type: string
 ├─┬ @scope/jsii-calc-base-of-base
 │ └─┬ types
 │   ├─┬ class Very
 │   │ └─┬ members
 │   │   ├─┬ <initializer>() method
 │   │   │ └── returns: void
 │   │   └─┬ hey() method
 │   │     └── returns: number
 │   └─┬ interface VeryBaseProps
 │     └─┬ members
 │       └─┬ foo property
 │         ├── abstract
 │         ├── immutable
 │         └── type: @scope/jsii-calc-base-of-base.Very
 └─┬ @scope/jsii-calc-lib
   ├─┬ dependencies
   │ └── @scope/jsii-calc-base
   └─┬ types
     ├─┬ class Number
     │ ├── base: Value
     │ ├── interfaces: IDoublable
     │ └─┬ members
     │   ├─┬ <initializer>(value) method
     │   │ ├─┬ parameters
     │   │ │ └─┬ value
     │   │ │   └── type: number
     │   │ └── returns: void
     │   ├─┬ doubleValue property
     │   │ ├── immutable
     │   │ └── type: number
     │   └─┬ value property
     │     ├── immutable
     │     └── type: number
     ├─┬ class Operation
     │ ├── base: Value
     │ └─┬ members
     │   ├─┬ <initializer>() method
     │   │ └── returns: void
     │   └─┬ toString() method
     │     ├── abstract
     │     └── returns: string
     ├─┬ class Value
     │ ├── base: Base
     │ └─┬ members
     │   ├─┬ <initializer>() method
     │   │ └── returns: void
     │   ├─┬ toString() method
     │   │ └── returns: string
     │   └─┬ value property
     │     ├── abstract
     │     ├── immutable
     │     └── type: number
     ├─┬ interface IDoublable
     │ └─┬ members
     │   └─┬ doubleValue property
     │     ├── abstract
     │     ├── immutable
     │     └── type: number
     ├─┬ interface IFriendly
     │ └─┬ members
     │   └─┬ hello() method
     │     ├── abstract
     │     └── returns: string
     ├─┬ interface MyFirstStruct
     │ └─┬ members
     │   ├─┬ anumber property
     │   │ ├── abstract
     │   │ ├── immutable
     │   │ └── type: number
     │   ├─┬ astring property
     │   │ ├── abstract
     │   │ ├── immutable
     │   │ └── type: string
     │   └─┬ firstOptional property
     │     ├── abstract
     │     ├── immutable
     │     └── type: Array<string>?
     ├─┬ interface StructWithOnlyOptionals
     │ └─┬ members
     │   ├─┬ optional1 property
     │   │ ├── abstract
     │   │ ├── immutable
     │   │ └── type: string?
     │   ├─┬ optional2 property
     │   │ ├── abstract
     │   │ ├── immutable
     │   │ └── type: number?
     │   └─┬ optional3 property
     │     ├── abstract
     │     ├── immutable
     │     └── type: boolean?
     └─┬ enum EnumFromScopedModule
       ├── Value1
       └── Value2<|MERGE_RESOLUTION|>--- conflicted
+++ resolved
@@ -37,11 +37,7 @@
  │   │   ├─┬ giveMeAbstract() method
  │   │   │ └── returns: jsii-calc.AbstractClass
  │   │   ├─┬ giveMeInterface() method
-<<<<<<< HEAD
- │   │   │ └── returns: jsii-calc.InterfaceImplementedByAbstractClass
-=======
- │   │   │ └── returns: interface:jsii-calc.IInterfaceImplementedByAbstractClass
->>>>>>> 8ff9137c
+ │   │   │ └── returns: jsii-calc.IInterfaceImplementedByAbstractClass
  │   │   └─┬ returnAbstractFromProperty property
  │   │     ├── immutable
  │   │     └── type: jsii-calc.AbstractClassBase
@@ -789,24 +785,20 @@
  │   │   │ └── type: string
  │   │   └─┬ arg3 property
  │   │     ├── immutable
-<<<<<<< HEAD
  │   │     └── type: date?
-=======
- │   │     └── type: primitive:date (optional)
  │   ├─┬ class OptionalStructConsumer
  │   │ └─┬ members
  │   │   ├─┬ <initializer>(optionalStruct) method
  │   │   │ ├─┬ parameters
  │   │   │ │ └─┬ optionalStruct
- │   │   │ │   └── type: interface:jsii-calc.OptionalStruct (optional)
+ │   │   │ │   └── type: jsii-calc.OptionalStruct?
  │   │   │ └── returns: void
  │   │   ├─┬ parameterWasUndefined property
  │   │   │ ├── immutable
- │   │   │ └── type: primitive:boolean
+ │   │   │ └── type: boolean
  │   │   └─┬ fieldValue property
  │   │     ├── immutable
- │   │     └── type: primitive:string (optional)
->>>>>>> 8ff9137c
+ │   │     └── type: string?
  │   ├─┬ class OverrideReturnsObject
  │   │ └─┬ members
  │   │   ├─┬ <initializer>() method
@@ -1305,7 +1297,7 @@
  │   │   └─┬ propFromInterface property
  │   │     ├── abstract
  │   │     ├── immutable
- │   │     └── type: primitive:string
+ │   │     └── type: string
  │   ├─┬ interface IInterfaceThatShouldNotBeADataType
  │   │ ├─┬ interfaces
  │   │ │ └── IInterfaceWithMethods
@@ -1403,17 +1395,7 @@
  │   │   └─┬ goo property
  │   │     ├── abstract
  │   │     ├── immutable
-<<<<<<< HEAD
  │   │     └── type: date
- │   ├─┬ interface InterfaceImplementedByAbstractClass
- │   │ └─┬ members
- │   │   └─┬ propFromInterface property
- │   │     ├── abstract
- │   │     ├── immutable
- │   │     └── type: string
-=======
- │   │     └── type: primitive:date
->>>>>>> 8ff9137c
  │   ├─┬ interface Hello
  │   │ └─┬ members
  │   │   └─┬ foo property
@@ -1457,17 +1439,13 @@
  │   │   └─┬ thisShouldBeUndefined property
  │   │     ├── abstract
  │   │     ├── immutable
-<<<<<<< HEAD
  │   │     └── type: any?
-=======
- │   │     └── type: primitive:any (optional)
  │   ├─┬ interface OptionalStruct
  │   │ └─┬ members
  │   │   └─┬ field property
  │   │     ├── abstract
  │   │     ├── immutable
- │   │     └── type: primitive:string (optional)
->>>>>>> 8ff9137c
+ │   │     └── type: string?
  │   ├─┬ interface UnionProperties
  │   │ └─┬ members
  │   │   ├─┬ bar property
