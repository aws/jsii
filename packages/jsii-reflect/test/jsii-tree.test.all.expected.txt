assemblies
 ├─┬ jsii-calc
 │ ├─┬ dependencies
 │ │ ├── @scope/jsii-calc-base
 │ │ ├── @scope/jsii-calc-base-of-base
 │ │ └── @scope/jsii-calc-lib
 │ └─┬ types
 │   ├─┬ class AbstractClass
 │   │ ├── base: AbstractClassBase
 │   │ ├── interfaces: IInterfaceImplementedByAbstractClass
 │   │ └─┬ members
 │   │   ├─┬ <initializer>() method
 │   │   │ └── returns: void
 │   │   ├─┬ abstractMethod(name) method
 │   │   │ ├── abstract
 │   │   │ ├─┬ parameters
 │   │   │ │ └─┬ name
 │   │   │ │   └── type: string
 │   │   │ └── returns: string
 │   │   ├─┬ nonAbstractMethod() method
 │   │   │ └── returns: number
 │   │   └─┬ propFromInterface property
 │   │     ├── immutable
 │   │     └── type: string
 │   ├─┬ class AbstractClassBase
 │   │ └─┬ members
 │   │   ├─┬ <initializer>() method
 │   │   │ └── returns: void
 │   │   └─┬ abstractProperty property
 │   │     ├── abstract
 │   │     ├── immutable
 │   │     └── type: string
 │   ├─┬ class AbstractClassReturner
 │   │ └─┬ members
 │   │   ├─┬ <initializer>() method
 │   │   │ └── returns: void
 │   │   ├─┬ giveMeAbstract() method
 │   │   │ └── returns: jsii-calc.AbstractClass
 │   │   ├─┬ giveMeInterface() method
 │   │   │ └── returns: jsii-calc.IInterfaceImplementedByAbstractClass
 │   │   └─┬ returnAbstractFromProperty property
 │   │     ├── immutable
 │   │     └── type: jsii-calc.AbstractClassBase
 │   ├─┬ class Add
 │   │ ├── base: BinaryOperation
 │   │ └─┬ members
 │   │   ├─┬ <initializer>(lhs,rhs) method
 │   │   │ ├─┬ parameters
 │   │   │ │ ├─┬ lhs
 │   │   │ │ │ └── type: @scope/jsii-calc-lib.Value
 │   │   │ │ └─┬ rhs
 │   │   │ │   └── type: @scope/jsii-calc-lib.Value
 │   │   │ └── returns: void
 │   │   ├─┬ toString() method
 │   │   │ └── returns: string
 │   │   └─┬ value property
 │   │     ├── immutable
 │   │     └── type: number
 │   ├─┬ class AllTypes
 │   │ └─┬ members
 │   │   ├─┬ <initializer>() method
 │   │   │ └── returns: void
 │   │   ├─┬ anyIn(inp) method
 │   │   │ ├─┬ parameters
 │   │   │ │ └─┬ inp
 │   │   │ │   └── type: any
 │   │   │ └── returns: void
 │   │   ├─┬ anyOut() method
 │   │   │ └── returns: any
 │   │   ├─┬ enumMethod(value) method
 │   │   │ ├─┬ parameters
 │   │   │ │ └─┬ value
 │   │   │ │   └── type: jsii-calc.StringEnum
 │   │   │ └── returns: jsii-calc.StringEnum
 │   │   ├─┬ enumPropertyValue property
 │   │   │ ├── immutable
 │   │   │ └── type: number
 │   │   ├─┬ anyArrayProperty property
 │   │   │ └── type: Array<any>
 │   │   ├─┬ anyMapProperty property
 │   │   │ └── type: Map<string => any>
 │   │   ├─┬ anyProperty property
 │   │   │ └── type: any
 │   │   ├─┬ arrayProperty property
 │   │   │ └── type: Array<string>
 │   │   ├─┬ booleanProperty property
 │   │   │ └── type: boolean
 │   │   ├─┬ dateProperty property
 │   │   │ └── type: date
 │   │   ├─┬ enumProperty property
 │   │   │ └── type: jsii-calc.AllTypesEnum
 │   │   ├─┬ jsonProperty property
 │   │   │ └── type: json
 │   │   ├─┬ mapProperty property
 │   │   │ └── type: Map<string => @scope/jsii-calc-lib.Number>
 │   │   ├─┬ numberProperty property
 │   │   │ └── type: number
 │   │   ├─┬ stringProperty property
 │   │   │ └── type: string
 │   │   ├─┬ unionArrayProperty property
 │   │   │ └── type: Array<number | @scope/jsii-calc-lib.Value>
 │   │   ├─┬ unionMapProperty property
 │   │   │ └── type: Map<string => string | number | @scope/jsii-calc-lib.Number>
 │   │   ├─┬ unionProperty property
 │   │   │ └── type: string | number | jsii-calc.Multiply | @scope/jsii-calc-lib.Number
 │   │   ├─┬ unknownArrayProperty property
 │   │   │ └── type: Array<any>
 │   │   ├─┬ unknownMapProperty property
 │   │   │ └── type: Map<string => any>
 │   │   ├─┬ unknownProperty property
 │   │   │ └── type: any
 │   │   └─┬ optionalEnumValue property
 │   │     └── type: jsii-calc.StringEnum?
 │   ├─┬ class AllowedMethodNames
 │   │ └─┬ members
 │   │   ├─┬ <initializer>() method
 │   │   │ └── returns: void
 │   │   ├─┬ getBar(_p1,_p2) method
 │   │   │ ├─┬ parameters
 │   │   │ │ ├─┬ _p1
 │   │   │ │ │ └── type: string
 │   │   │ │ └─┬ _p2
 │   │   │ │   └── type: number
 │   │   │ └── returns: void
 │   │   ├─┬ getFoo(withParam) method
 │   │   │ ├─┬ parameters
 │   │   │ │ └─┬ withParam
 │   │   │ │   └── type: string
 │   │   │ └── returns: string
 │   │   ├─┬ setBar(_x,_y,_z) method
 │   │   │ ├─┬ parameters
 │   │   │ │ ├─┬ _x
 │   │   │ │ │ └── type: string
 │   │   │ │ ├─┬ _y
 │   │   │ │ │ └── type: number
 │   │   │ │ └─┬ _z
 │   │   │ │   └── type: boolean
 │   │   │ └── returns: void
 │   │   └─┬ setFoo(_x,_y) method
 │   │     ├─┬ parameters
 │   │     │ ├─┬ _x
 │   │     │ │ └── type: string
 │   │     │ └─┬ _y
 │   │     │   └── type: number
 │   │     └── returns: void
 │   ├─┬ class AsyncVirtualMethods
 │   │ └─┬ members
 │   │   ├─┬ <initializer>() method
 │   │   │ └── returns: void
 │   │   ├─┬ callMe() method
 │   │   │ └── returns: Promise<number>
 │   │   ├─┬ callMe2() method
 │   │   │ └── returns: Promise<number>
 │   │   ├─┬ callMeDoublePromise() method
 │   │   │ └── returns: Promise<number>
 │   │   ├─┬ dontOverrideMe() method
 │   │   │ └── returns: number
 │   │   ├─┬ overrideMe(mult) method
 │   │   │ ├─┬ parameters
 │   │   │ │ └─┬ mult
 │   │   │ │   └── type: number
 │   │   │ └── returns: Promise<number>
 │   │   └─┬ overrideMeToo() method
 │   │     └── returns: Promise<number>
 │   ├─┬ class AugmentableClass
 │   │ └─┬ members
 │   │   ├─┬ <initializer>() method
 │   │   │ └── returns: void
 │   │   ├─┬ methodOne() method
 │   │   │ └── returns: void
 │   │   └─┬ methodTwo() method
 │   │     └── returns: void
 │   ├─┬ class BinaryOperation
 │   │ ├── base: Operation
 │   │ ├── interfaces: IFriendly
 │   │ └─┬ members
 │   │   ├─┬ <initializer>(lhs,rhs) method
 │   │   │ ├─┬ parameters
 │   │   │ │ ├─┬ lhs
 │   │   │ │ │ └── type: @scope/jsii-calc-lib.Value
 │   │   │ │ └─┬ rhs
 │   │   │ │   └── type: @scope/jsii-calc-lib.Value
 │   │   │ └── returns: void
 │   │   ├─┬ hello() method
 │   │   │ └── returns: string
 │   │   ├─┬ lhs property
 │   │   │ ├── immutable
 │   │   │ └── type: @scope/jsii-calc-lib.Value
 │   │   └─┬ rhs property
 │   │     ├── immutable
 │   │     └── type: @scope/jsii-calc-lib.Value
 │   ├─┬ class Calculator
 │   │ ├── base: CompositeOperation
 │   │ └─┬ members
 │   │   ├─┬ <initializer>(props) method
 │   │   │ ├─┬ parameters
 │   │   │ │ └─┬ props
 │   │   │ │   └── type: jsii-calc.CalculatorProps?
 │   │   │ └── returns: void
 │   │   ├─┬ add(value) method
 │   │   │ ├─┬ parameters
 │   │   │ │ └─┬ value
 │   │   │ │   └── type: number
 │   │   │ └── returns: void
 │   │   ├─┬ mul(value) method
 │   │   │ ├─┬ parameters
 │   │   │ │ └─┬ value
 │   │   │ │   └── type: number
 │   │   │ └── returns: void
 │   │   ├─┬ neg() method
 │   │   │ └── returns: void
 │   │   ├─┬ pow(value) method
 │   │   │ ├─┬ parameters
 │   │   │ │ └─┬ value
 │   │   │ │   └── type: number
 │   │   │ └── returns: void
 │   │   ├─┬ readUnionValue() method
 │   │   │ └── returns: number
 │   │   ├─┬ expression property
 │   │   │ ├── immutable
 │   │   │ └── type: @scope/jsii-calc-lib.Value
 │   │   ├─┬ operationsLog property
 │   │   │ ├── immutable
 │   │   │ └── type: Array<@scope/jsii-calc-lib.Value>
 │   │   ├─┬ operationsMap property
 │   │   │ ├── immutable
 │   │   │ └── type: Map<string => Array<@scope/jsii-calc-lib.Value>>
 │   │   ├─┬ curr property
 │   │   │ └── type: @scope/jsii-calc-lib.Value
 │   │   ├─┬ maxValue property
 │   │   │ └── type: number?
 │   │   └─┬ unionProperty property
 │   │     └── type: jsii-calc.Add | jsii-calc.Multiply | jsii-calc.Power?
 │   ├─┬ class ClassThatImplementsTheInternalInterface
 │   │ ├── interfaces: INonInternalInterface
 │   │ └─┬ members
 │   │   ├─┬ <initializer>() method
 │   │   │ └── returns: void
 │   │   ├─┬ a property
 │   │   │ └── type: string
 │   │   ├─┬ b property
 │   │   │ └── type: string
 │   │   ├─┬ c property
 │   │   │ └── type: string
 │   │   └─┬ d property
 │   │     └── type: string
 │   ├─┬ class ClassThatImplementsThePrivateInterface
 │   │ ├── interfaces: INonInternalInterface
 │   │ └─┬ members
 │   │   ├─┬ <initializer>() method
 │   │   │ └── returns: void
 │   │   ├─┬ a property
 │   │   │ └── type: string
 │   │   ├─┬ b property
 │   │   │ └── type: string
 │   │   ├─┬ c property
 │   │   │ └── type: string
 │   │   └─┬ e property
 │   │     └── type: string
 │   ├─┬ class ClassWithMutableObjectLiteralProperty
 │   │ └─┬ members
 │   │   ├─┬ <initializer>() method
 │   │   │ └── returns: void
 │   │   └─┬ mutableObject property
 │   │     └── type: jsii-calc.IMutableObjectLiteral
 │   ├─┬ class ClassWithPrivateConstructorAndAutomaticProperties
 │   │ ├── interfaces: IInterfaceWithProperties
 │   │ └─┬ members
 │   │   ├─┬ create(readOnlyString,readWriteString) method
 │   │   │ ├── static
 │   │   │ ├─┬ parameters
 │   │   │ │ ├─┬ readOnlyString
 │   │   │ │ │ └── type: string
 │   │   │ │ └─┬ readWriteString
 │   │   │ │   └── type: string
 │   │   │ └── returns: jsii-calc.ClassWithPrivateConstructorAndAutomaticProperties
 │   │   ├─┬ readOnlyString property
 │   │   │ ├── immutable
 │   │   │ └── type: string
 │   │   └─┬ readWriteString property
 │   │     └── type: string
 │   ├─┬ class ConstructorPassesThisOut
 │   │ └─┬ members
 │   │   └─┬ <initializer>(consumer) method
 │   │     ├─┬ parameters
 │   │     │ └─┬ consumer
 │   │     │   └── type: jsii-calc.PartiallyInitializedThisConsumer
 │   │     └── returns: void
 │   ├─┬ class Constructors
 │   │ └─┬ members
 │   │   ├─┬ <initializer>() method
 │   │   │ └── returns: void
 │   │   ├─┬ hiddenInterface() method
 │   │   │ ├── static
 │   │   │ └── returns: jsii-calc.IPublicInterface
 │   │   ├─┬ hiddenInterfaces() method
 │   │   │ ├── static
 │   │   │ └── returns: Array<jsii-calc.IPublicInterface>
 │   │   ├─┬ hiddenSubInterfaces() method
 │   │   │ ├── static
 │   │   │ └── returns: Array<jsii-calc.IPublicInterface>
 │   │   ├─┬ makeClass() method
 │   │   │ ├── static
 │   │   │ └── returns: jsii-calc.PublicClass
 │   │   ├─┬ makeInterface() method
 │   │   │ ├── static
 │   │   │ └── returns: jsii-calc.IPublicInterface
 │   │   ├─┬ makeInterface2() method
 │   │   │ ├── static
 │   │   │ └── returns: jsii-calc.IPublicInterface2
 │   │   └─┬ makeInterfaces() method
 │   │     ├── static
 │   │     └── returns: Array<jsii-calc.IPublicInterface>
 │   ├─┬ class ConsumersOfThisCrazyTypeSystem
 │   │ └─┬ members
 │   │   ├─┬ <initializer>() method
 │   │   │ └── returns: void
 │   │   ├─┬ consumeAnotherPublicInterface(obj) method
 │   │   │ ├─┬ parameters
 │   │   │ │ └─┬ obj
 │   │   │ │   └── type: jsii-calc.IAnotherPublicInterface
 │   │   │ └── returns: string
 │   │   └─┬ consumeNonInternalInterface(obj) method
 │   │     ├─┬ parameters
 │   │     │ └─┬ obj
 │   │     │   └── type: jsii-calc.INonInternalInterface
 │   │     └── returns: any
 │   ├─┬ class DefaultedConstructorArgument
 │   │ └─┬ members
 │   │   ├─┬ <initializer>(arg1,arg2,arg3) method
 │   │   │ ├─┬ parameters
 │   │   │ │ ├─┬ arg1
 │   │   │ │ │ └── type: number?
 │   │   │ │ ├─┬ arg2
 │   │   │ │ │ └── type: string?
 │   │   │ │ └─┬ arg3
 │   │   │ │   └── type: date?
 │   │   │ └── returns: void
 │   │   ├─┬ arg1 property
 │   │   │ ├── immutable
 │   │   │ └── type: number
 │   │   ├─┬ arg3 property
 │   │   │ ├── immutable
 │   │   │ └── type: date
 │   │   └─┬ arg2 property
 │   │     ├── immutable
 │   │     └── type: string?
 │   ├─┬ class Base
 │   │ └─┬ members
 │   │   ├─┬ <initializer>() method
 │   │   │ └── returns: void
 │   │   └─┬ prop property
 │   │     └── type: string
 │   ├─┬ class Derived
 │   │ ├── base: Base
 │   │ └─┬ members
 │   │   └─┬ <initializer>() method
 │   │     └── returns: void
 │   ├─┬ class DoNotOverridePrivates
 │   │ └─┬ members
 │   │   ├─┬ <initializer>() method
 │   │   │ └── returns: void
 │   │   ├─┬ changePrivatePropertyValue(newValue) method
 │   │   │ ├─┬ parameters
 │   │   │ │ └─┬ newValue
 │   │   │ │   └── type: string
 │   │   │ └── returns: void
 │   │   ├─┬ privateMethodValue() method
 │   │   │ └── returns: string
 │   │   └─┬ privatePropertyValue() method
 │   │     └── returns: string
 │   ├─┬ class DoNotRecognizeAnyAsOptional
 │   │ └─┬ members
 │   │   ├─┬ <initializer>() method
 │   │   │ └── returns: void
 │   │   └─┬ method(_requiredAny,_optionalAny,_optionalString) method
 │   │     ├─┬ parameters
 │   │     │ ├─┬ _requiredAny
 │   │     │ │ └── type: any
 │   │     │ ├─┬ _optionalAny
 │   │     │ │ └── type: any?
 │   │     │ └─┬ _optionalString
 │   │     │   └── type: string?
 │   │     └── returns: void
 │   ├─┬ class DocumentedClass
 │   │ └─┬ members
 │   │   ├─┬ <initializer>() method
 │   │   │ └── returns: void
 │   │   ├─┬ greet(greetee) method
 │   │   │ ├─┬ parameters
 │   │   │ │ └─┬ greetee
 │   │   │ │   └── type: jsii-calc.Greetee?
 │   │   │ └── returns: number
 │   │   └─┬ hola() method
 │   │     └── returns: void
 │   ├─┬ class DontComplainAboutVariadicAfterOptional
 │   │ └─┬ members
 │   │   ├─┬ <initializer>() method
 │   │   │ └── returns: void
 │   │   └─┬ optionalAndVariadic(optional,things) method
 │   │     ├── variadic
 │   │     ├─┬ parameters
 │   │     │ ├─┬ optional
 │   │     │ │ └── type: string?
 │   │     │ └─┬ things
 │   │     │   ├── type: string
 │   │     │   └── variadic
 │   │     └── returns: string
 │   ├─┬ class DoubleTrouble
 │   │ ├── interfaces: IFriendlyRandomGenerator
 │   │ └─┬ members
 │   │   ├─┬ <initializer>() method
 │   │   │ └── returns: void
 │   │   ├─┬ hello() method
 │   │   │ └── returns: string
 │   │   └─┬ next() method
 │   │     └── returns: number
 │   ├─┬ class EraseUndefinedHashValues
 │   │ └─┬ members
 │   │   ├─┬ <initializer>() method
 │   │   │ └── returns: void
 │   │   ├─┬ doesKeyExist(opts,key) method
 │   │   │ ├── static
 │   │   │ ├─┬ parameters
 │   │   │ │ ├─┬ opts
 │   │   │ │ │ └── type: jsii-calc.EraseUndefinedHashValuesOptions
 │   │   │ │ └─┬ key
 │   │   │ │   └── type: string
 │   │   │ └── returns: boolean
 │   │   ├─┬ prop1IsNull() method
 │   │   │ ├── static
 │   │   │ └── returns: any
 │   │   └─┬ prop2IsUndefined() method
 │   │     ├── static
 │   │     └── returns: any
 │   ├─┬ class ExportedBaseClass
 │   │ └─┬ members
 │   │   ├─┬ <initializer>(success) method
 │   │   │ ├─┬ parameters
 │   │   │ │ └─┬ success
 │   │   │ │   └── type: boolean
 │   │   │ └── returns: void
 │   │   └─┬ success property
 │   │     ├── immutable
 │   │     └── type: boolean
 │   ├─┬ class GiveMeStructs
 │   │ └─┬ members
 │   │   ├─┬ <initializer>() method
 │   │   │ └── returns: void
 │   │   ├─┬ derivedToFirst(derived) method
 │   │   │ ├─┬ parameters
 │   │   │ │ └─┬ derived
 │   │   │ │   └── type: jsii-calc.DerivedStruct
 │   │   │ └── returns: @scope/jsii-calc-lib.MyFirstStruct
 │   │   ├─┬ readDerivedNonPrimitive(derived) method
 │   │   │ ├─┬ parameters
 │   │   │ │ └─┬ derived
 │   │   │ │   └── type: jsii-calc.DerivedStruct
 │   │   │ └── returns: jsii-calc.DoubleTrouble
 │   │   ├─┬ readFirstNumber(first) method
 │   │   │ ├─┬ parameters
 │   │   │ │ └─┬ first
 │   │   │ │   └── type: @scope/jsii-calc-lib.MyFirstStruct
 │   │   │ └── returns: number
 │   │   └─┬ structLiteral property
 │   │     ├── immutable
 │   │     └── type: @scope/jsii-calc-lib.StructWithOnlyOptionals
 │   ├─┬ class GreetingAugmenter
 │   │ └─┬ members
 │   │   ├─┬ <initializer>() method
 │   │   │ └── returns: void
 │   │   └─┬ betterGreeting(friendly) method
 │   │     ├─┬ parameters
 │   │     │ └─┬ friendly
 │   │     │   └── type: @scope/jsii-calc-lib.IFriendly
 │   │     └── returns: string
 │   ├─┬ class ImplementInternalInterface
 │   │ └─┬ members
 │   │   ├─┬ <initializer>() method
 │   │   │ └── returns: void
 │   │   └─┬ prop property
 │   │     └── type: string
 │   ├─┬ class ImplementsInterfaceWithInternal
 │   │ ├── interfaces: IInterfaceWithInternal
 │   │ └─┬ members
 │   │   ├─┬ <initializer>() method
 │   │   │ └── returns: void
 │   │   └─┬ visible() method
 │   │     └── returns: void
 │   ├─┬ class ImplementsInterfaceWithInternalSubclass
 │   │ ├── base: ImplementsInterfaceWithInternal
 │   │ └─┬ members
 │   │   └─┬ <initializer>() method
 │   │     └── returns: void
 │   ├─┬ class ImplementsPrivateInterface
 │   │ └─┬ members
 │   │   ├─┬ <initializer>() method
 │   │   │ └── returns: void
 │   │   └─┬ private property
 │   │     └── type: string
 │   ├─┬ class InbetweenClass
 │   │ ├── base: PublicClass
 │   │ ├── interfaces: IPublicInterface2
 │   │ └─┬ members
 │   │   ├─┬ <initializer>() method
 │   │   │ └── returns: void
 │   │   └─┬ ciao() method
 │   │     └── returns: string
 │   ├─┬ class Foo
 │   │ └─┬ members
 │   │   ├─┬ <initializer>() method
 │   │   │ └── returns: void
 │   │   └─┬ bar property
<<<<<<< HEAD
 │   │     └── type: primitive:string (optional)
 │   ├─┬ class JSII417Derived
 │   │ ├── base: JSII417PublicBaseOfBase
 │   │ └─┬ members
 │   │   ├─┬ <initializer>(property) method
 │   │   │ ├─┬ parameters
 │   │   │ │ └─┬ property
 │   │   │ │   └── type: primitive:string
 │   │   │ └── returns: void
 │   │   ├─┬ bar() method
 │   │   │ └── returns: void
 │   │   ├─┬ baz() method
 │   │   │ └── returns: void
 │   │   └─┬ property property
 │   │     ├── immutable
 │   │     ├── protected
 │   │     └── type: primitive:string
 │   ├─┬ class JSII417PublicBaseOfBase
 │   │ └─┬ members
 │   │   ├─┬ <initializer>() method
 │   │   │ └── returns: void
 │   │   ├─┬ makeInstance() method
 │   │   │ ├── static
 │   │   │ └── returns: class:jsii-calc.JSII417PublicBaseOfBase
 │   │   ├─┬ foo() method
 │   │   │ └── returns: void
 │   │   └─┬ hasRoot property
 │   │     ├── immutable
 │   │     └── type: primitive:boolean
=======
 │   │     └── type: string?
>>>>>>> 9cfd867c
 │   ├─┬ class JSObjectLiteralForInterface
 │   │ └─┬ members
 │   │   ├─┬ <initializer>() method
 │   │   │ └── returns: void
 │   │   ├─┬ giveMeFriendly() method
 │   │   │ └── returns: @scope/jsii-calc-lib.IFriendly
 │   │   └─┬ giveMeFriendlyGenerator() method
 │   │     └── returns: jsii-calc.IFriendlyRandomGenerator
 │   ├─┬ class JSObjectLiteralToNative
 │   │ └─┬ members
 │   │   ├─┬ <initializer>() method
 │   │   │ └── returns: void
 │   │   └─┬ returnLiteral() method
 │   │     └── returns: jsii-calc.JSObjectLiteralToNativeClass
 │   ├─┬ class JSObjectLiteralToNativeClass
 │   │ └─┬ members
 │   │   ├─┬ <initializer>() method
 │   │   │ └── returns: void
 │   │   ├─┬ propA property
 │   │   │ └── type: string
 │   │   └─┬ propB property
 │   │     └── type: number
 │   ├─┬ class JavaReservedWords
 │   │ └─┬ members
 │   │   ├─┬ <initializer>() method
 │   │   │ └── returns: void
 │   │   ├─┬ abstract() method
 │   │   │ └── returns: void
 │   │   ├─┬ assert() method
 │   │   │ └── returns: void
 │   │   ├─┬ boolean() method
 │   │   │ └── returns: void
 │   │   ├─┬ break() method
 │   │   │ └── returns: void
 │   │   ├─┬ byte() method
 │   │   │ └── returns: void
 │   │   ├─┬ case() method
 │   │   │ └── returns: void
 │   │   ├─┬ catch() method
 │   │   │ └── returns: void
 │   │   ├─┬ char() method
 │   │   │ └── returns: void
 │   │   ├─┬ class() method
 │   │   │ └── returns: void
 │   │   ├─┬ const() method
 │   │   │ └── returns: void
 │   │   ├─┬ continue() method
 │   │   │ └── returns: void
 │   │   ├─┬ default() method
 │   │   │ └── returns: void
 │   │   ├─┬ do() method
 │   │   │ └── returns: void
 │   │   ├─┬ double() method
 │   │   │ └── returns: void
 │   │   ├─┬ else() method
 │   │   │ └── returns: void
 │   │   ├─┬ enum() method
 │   │   │ └── returns: void
 │   │   ├─┬ extends() method
 │   │   │ └── returns: void
 │   │   ├─┬ false() method
 │   │   │ └── returns: void
 │   │   ├─┬ final() method
 │   │   │ └── returns: void
 │   │   ├─┬ finally() method
 │   │   │ └── returns: void
 │   │   ├─┬ float() method
 │   │   │ └── returns: void
 │   │   ├─┬ for() method
 │   │   │ └── returns: void
 │   │   ├─┬ goto() method
 │   │   │ └── returns: void
 │   │   ├─┬ if() method
 │   │   │ └── returns: void
 │   │   ├─┬ implements() method
 │   │   │ └── returns: void
 │   │   ├─┬ import() method
 │   │   │ └── returns: void
 │   │   ├─┬ instanceof() method
 │   │   │ └── returns: void
 │   │   ├─┬ int() method
 │   │   │ └── returns: void
 │   │   ├─┬ interface() method
 │   │   │ └── returns: void
 │   │   ├─┬ long() method
 │   │   │ └── returns: void
 │   │   ├─┬ native() method
 │   │   │ └── returns: void
 │   │   ├─┬ new() method
 │   │   │ └── returns: void
 │   │   ├─┬ null() method
 │   │   │ └── returns: void
 │   │   ├─┬ package() method
 │   │   │ └── returns: void
 │   │   ├─┬ private() method
 │   │   │ └── returns: void
 │   │   ├─┬ protected() method
 │   │   │ └── returns: void
 │   │   ├─┬ public() method
 │   │   │ └── returns: void
 │   │   ├─┬ return() method
 │   │   │ └── returns: void
 │   │   ├─┬ short() method
 │   │   │ └── returns: void
 │   │   ├─┬ static() method
 │   │   │ └── returns: void
 │   │   ├─┬ strictfp() method
 │   │   │ └── returns: void
 │   │   ├─┬ super() method
 │   │   │ └── returns: void
 │   │   ├─┬ switch() method
 │   │   │ └── returns: void
 │   │   ├─┬ synchronized() method
 │   │   │ └── returns: void
 │   │   ├─┬ this() method
 │   │   │ └── returns: void
 │   │   ├─┬ throw() method
 │   │   │ └── returns: void
 │   │   ├─┬ throws() method
 │   │   │ └── returns: void
 │   │   ├─┬ transient() method
 │   │   │ └── returns: void
 │   │   ├─┬ true() method
 │   │   │ └── returns: void
 │   │   ├─┬ try() method
 │   │   │ └── returns: void
 │   │   ├─┬ void() method
 │   │   │ └── returns: void
 │   │   ├─┬ volatile() method
 │   │   │ └── returns: void
 │   │   └─┬ while property
 │   │     └── type: string
 │   ├─┬ class JsiiAgent
 │   │ └─┬ members
 │   │   ├─┬ <initializer>() method
 │   │   │ └── returns: void
 │   │   └─┬ jsiiAgent property
 │   │     ├── immutable
 │   │     ├── static
 │   │     └── type: string?
 │   ├─┬ class Multiply
 │   │ ├── base: BinaryOperation
 │   │ ├── interfaces: IFriendlier,IRandomNumberGenerator
 │   │ └─┬ members
 │   │   ├─┬ <initializer>(lhs,rhs) method
 │   │   │ ├─┬ parameters
 │   │   │ │ ├─┬ lhs
 │   │   │ │ │ └── type: @scope/jsii-calc-lib.Value
 │   │   │ │ └─┬ rhs
 │   │   │ │   └── type: @scope/jsii-calc-lib.Value
 │   │   │ └── returns: void
 │   │   ├─┬ farewell() method
 │   │   │ └── returns: string
 │   │   ├─┬ goodbye() method
 │   │   │ └── returns: string
 │   │   ├─┬ next() method
 │   │   │ └── returns: number
 │   │   ├─┬ toString() method
 │   │   │ └── returns: string
 │   │   └─┬ value property
 │   │     ├── immutable
 │   │     └── type: number
 │   ├─┬ class Negate
 │   │ ├── base: UnaryOperation
 │   │ ├── interfaces: IFriendlier
 │   │ └─┬ members
 │   │   ├─┬ <initializer>(operand) method
 │   │   │ ├─┬ parameters
 │   │   │ │ └─┬ operand
 │   │   │ │   └── type: @scope/jsii-calc-lib.Value
 │   │   │ └── returns: void
 │   │   ├─┬ farewell() method
 │   │   │ └── returns: string
 │   │   ├─┬ goodbye() method
 │   │   │ └── returns: string
 │   │   ├─┬ hello() method
 │   │   │ └── returns: string
 │   │   ├─┬ toString() method
 │   │   │ └── returns: string
 │   │   └─┬ value property
 │   │     ├── immutable
 │   │     └── type: number
 │   ├─┬ class NodeStandardLibrary
 │   │ └─┬ members
 │   │   ├─┬ <initializer>() method
 │   │   │ └── returns: void
 │   │   ├─┬ cryptoSha256() method
 │   │   │ └── returns: string
 │   │   ├─┬ fsReadFile() method
 │   │   │ └── returns: Promise<string>
 │   │   ├─┬ fsReadFileSync() method
 │   │   │ └── returns: string
 │   │   └─┬ osPlatform property
 │   │     ├── immutable
 │   │     └── type: string
 │   ├─┬ class NullShouldBeTreatedAsUndefined
 │   │ └─┬ members
 │   │   ├─┬ <initializer>(_param1,optional) method
 │   │   │ ├─┬ parameters
 │   │   │ │ ├─┬ _param1
 │   │   │ │ │ └── type: string
 │   │   │ │ └─┬ optional
 │   │   │ │   └── type: any?
 │   │   │ └── returns: void
 │   │   ├─┬ giveMeUndefined(value) method
 │   │   │ ├─┬ parameters
 │   │   │ │ └─┬ value
 │   │   │ │   └── type: any?
 │   │   │ └── returns: void
 │   │   ├─┬ giveMeUndefinedInsideAnObject(input) method
 │   │   │ ├─┬ parameters
 │   │   │ │ └─┬ input
 │   │   │ │   └── type: jsii-calc.NullShouldBeTreatedAsUndefinedData
 │   │   │ └── returns: void
 │   │   ├─┬ verifyPropertyIsUndefined() method
 │   │   │ └── returns: void
 │   │   └─┬ changeMeToUndefined property
 │   │     └── type: string?
 │   ├─┬ class NumberGenerator
 │   │ └─┬ members
 │   │   ├─┬ <initializer>(generator) method
 │   │   │ ├─┬ parameters
 │   │   │ │ └─┬ generator
 │   │   │ │   └── type: jsii-calc.IRandomNumberGenerator
 │   │   │ └── returns: void
 │   │   ├─┬ isSameGenerator(gen) method
 │   │   │ ├─┬ parameters
 │   │   │ │ └─┬ gen
 │   │   │ │   └── type: jsii-calc.IRandomNumberGenerator
 │   │   │ └── returns: boolean
 │   │   ├─┬ nextTimes100() method
 │   │   │ └── returns: number
 │   │   └─┬ generator property
 │   │     └── type: jsii-calc.IRandomNumberGenerator
 │   ├─┬ class ObjectRefsInCollections
 │   │ └─┬ members
 │   │   ├─┬ <initializer>() method
 │   │   │ └── returns: void
 │   │   ├─┬ sumFromArray(values) method
 │   │   │ ├─┬ parameters
 │   │   │ │ └─┬ values
 │   │   │ │   └── type: Array<@scope/jsii-calc-lib.Value>
 │   │   │ └── returns: number
 │   │   └─┬ sumFromMap(values) method
 │   │     ├─┬ parameters
 │   │     │ └─┬ values
 │   │     │   └── type: Map<string => @scope/jsii-calc-lib.Value>
 │   │     └── returns: number
 │   ├─┬ class Old
 │   │ └─┬ members
 │   │   ├─┬ <initializer>() method
 │   │   │ └── returns: void
 │   │   └─┬ doAThing() method
 │   │     └── returns: void
 │   ├─┬ class OptionalConstructorArgument
 │   │ └─┬ members
 │   │   ├─┬ <initializer>(arg1,arg2,arg3) method
 │   │   │ ├─┬ parameters
 │   │   │ │ ├─┬ arg1
 │   │   │ │ │ └── type: number
 │   │   │ │ ├─┬ arg2
 │   │   │ │ │ └── type: string
 │   │   │ │ └─┬ arg3
 │   │   │ │   └── type: date?
 │   │   │ └── returns: void
 │   │   ├─┬ arg1 property
 │   │   │ ├── immutable
 │   │   │ └── type: number
 │   │   ├─┬ arg2 property
 │   │   │ ├── immutable
 │   │   │ └── type: string
 │   │   └─┬ arg3 property
 │   │     ├── immutable
 │   │     └── type: date?
 │   ├─┬ class OptionalStructConsumer
 │   │ └─┬ members
 │   │   ├─┬ <initializer>(optionalStruct) method
 │   │   │ ├─┬ parameters
 │   │   │ │ └─┬ optionalStruct
 │   │   │ │   └── type: jsii-calc.OptionalStruct?
 │   │   │ └── returns: void
 │   │   ├─┬ parameterWasUndefined property
 │   │   │ ├── immutable
 │   │   │ └── type: boolean
 │   │   └─┬ fieldValue property
 │   │     ├── immutable
 │   │     └── type: string?
 │   ├─┬ class OverrideReturnsObject
 │   │ └─┬ members
 │   │   ├─┬ <initializer>() method
 │   │   │ └── returns: void
 │   │   └─┬ test(obj) method
 │   │     ├─┬ parameters
 │   │     │ └─┬ obj
 │   │     │   └── type: jsii-calc.IReturnsNumber
 │   │     └── returns: number
 │   ├─┬ class PartiallyInitializedThisConsumer
 │   │ └─┬ members
 │   │   ├─┬ <initializer>() method
 │   │   │ └── returns: void
 │   │   └─┬ consumePartiallyInitializedThis(obj,dt,ev) method
 │   │     ├── abstract
 │   │     ├─┬ parameters
 │   │     │ ├─┬ obj
 │   │     │ │ └── type: jsii-calc.ConstructorPassesThisOut
 │   │     │ ├─┬ dt
 │   │     │ │ └── type: date
 │   │     │ └─┬ ev
 │   │     │   └── type: jsii-calc.AllTypesEnum
 │   │     └── returns: string
 │   ├─┬ class Polymorphism
 │   │ └─┬ members
 │   │   ├─┬ <initializer>() method
 │   │   │ └── returns: void
 │   │   └─┬ sayHello(friendly) method
 │   │     ├─┬ parameters
 │   │     │ └─┬ friendly
 │   │     │   └── type: @scope/jsii-calc-lib.IFriendly
 │   │     └── returns: string
 │   ├─┬ class Power
 │   │ ├── base: CompositeOperation
 │   │ └─┬ members
 │   │   ├─┬ <initializer>(base,pow) method
 │   │   │ ├─┬ parameters
 │   │   │ │ ├─┬ base
 │   │   │ │ │ └── type: @scope/jsii-calc-lib.Value
 │   │   │ │ └─┬ pow
 │   │   │ │   └── type: @scope/jsii-calc-lib.Value
 │   │   │ └── returns: void
 │   │   ├─┬ base property
 │   │   │ ├── immutable
 │   │   │ └── type: @scope/jsii-calc-lib.Value
 │   │   ├─┬ expression property
 │   │   │ ├── immutable
 │   │   │ └── type: @scope/jsii-calc-lib.Value
 │   │   └─┬ pow property
 │   │     ├── immutable
 │   │     └── type: @scope/jsii-calc-lib.Value
 │   ├─┬ class PublicClass
 │   │ └─┬ members
 │   │   ├─┬ <initializer>() method
 │   │   │ └── returns: void
 │   │   └─┬ hello() method
 │   │     └── returns: void
 │   ├─┬ class PythonReservedWords
 │   │ └─┬ members
 │   │   ├─┬ <initializer>() method
 │   │   │ └── returns: void
 │   │   ├─┬ and() method
 │   │   │ └── returns: void
 │   │   ├─┬ as() method
 │   │   │ └── returns: void
 │   │   ├─┬ assert() method
 │   │   │ └── returns: void
 │   │   ├─┬ async() method
 │   │   │ └── returns: void
 │   │   ├─┬ await() method
 │   │   │ └── returns: void
 │   │   ├─┬ break() method
 │   │   │ └── returns: void
 │   │   ├─┬ class() method
 │   │   │ └── returns: void
 │   │   ├─┬ continue() method
 │   │   │ └── returns: void
 │   │   ├─┬ def() method
 │   │   │ └── returns: void
 │   │   ├─┬ del() method
 │   │   │ └── returns: void
 │   │   ├─┬ elif() method
 │   │   │ └── returns: void
 │   │   ├─┬ else() method
 │   │   │ └── returns: void
 │   │   ├─┬ except() method
 │   │   │ └── returns: void
 │   │   ├─┬ finally() method
 │   │   │ └── returns: void
 │   │   ├─┬ for() method
 │   │   │ └── returns: void
 │   │   ├─┬ from() method
 │   │   │ └── returns: void
 │   │   ├─┬ global() method
 │   │   │ └── returns: void
 │   │   ├─┬ if() method
 │   │   │ └── returns: void
 │   │   ├─┬ import() method
 │   │   │ └── returns: void
 │   │   ├─┬ in() method
 │   │   │ └── returns: void
 │   │   ├─┬ is() method
 │   │   │ └── returns: void
 │   │   ├─┬ lambda() method
 │   │   │ └── returns: void
 │   │   ├─┬ nonlocal() method
 │   │   │ └── returns: void
 │   │   ├─┬ not() method
 │   │   │ └── returns: void
 │   │   ├─┬ or() method
 │   │   │ └── returns: void
 │   │   ├─┬ pass() method
 │   │   │ └── returns: void
 │   │   ├─┬ raise() method
 │   │   │ └── returns: void
 │   │   ├─┬ return() method
 │   │   │ └── returns: void
 │   │   ├─┬ try() method
 │   │   │ └── returns: void
 │   │   ├─┬ while() method
 │   │   │ └── returns: void
 │   │   ├─┬ with() method
 │   │   │ └── returns: void
 │   │   └─┬ yield() method
 │   │     └── returns: void
 │   ├─┬ class ReferenceEnumFromScopedPackage
 │   │ └─┬ members
 │   │   ├─┬ <initializer>() method
 │   │   │ └── returns: void
 │   │   ├─┬ loadFoo() method
 │   │   │ └── returns: @scope/jsii-calc-lib.EnumFromScopedModule?
 │   │   ├─┬ saveFoo(value) method
 │   │   │ ├─┬ parameters
 │   │   │ │ └─┬ value
 │   │   │ │   └── type: @scope/jsii-calc-lib.EnumFromScopedModule
 │   │   │ └── returns: void
 │   │   └─┬ foo property
 │   │     └── type: @scope/jsii-calc-lib.EnumFromScopedModule?
 │   ├─┬ class ReturnsPrivateImplementationOfInterface
 │   │ └─┬ members
 │   │   ├─┬ <initializer>() method
 │   │   │ └── returns: void
 │   │   └─┬ privateImplementation property
 │   │     ├── immutable
 │   │     └── type: jsii-calc.IPrivatelyImplemented
 │   ├─┬ class RuntimeTypeChecking
 │   │ └─┬ members
 │   │   ├─┬ <initializer>() method
 │   │   │ └── returns: void
 │   │   ├─┬ methodWithDefaultedArguments(arg1,arg2,arg3) method
 │   │   │ ├─┬ parameters
 │   │   │ │ ├─┬ arg1
 │   │   │ │ │ └── type: number?
 │   │   │ │ ├─┬ arg2
 │   │   │ │ │ └── type: string?
 │   │   │ │ └─┬ arg3
 │   │   │ │   └── type: date?
 │   │   │ └── returns: void
 │   │   ├─┬ methodWithOptionalAnyArgument(arg) method
 │   │   │ ├─┬ parameters
 │   │   │ │ └─┬ arg
 │   │   │ │   └── type: any?
 │   │   │ └── returns: void
 │   │   └─┬ methodWithOptionalArguments(arg1,arg2,arg3) method
 │   │     ├─┬ parameters
 │   │     │ ├─┬ arg1
 │   │     │ │ └── type: number
 │   │     │ ├─┬ arg2
 │   │     │ │ └── type: string
 │   │     │ └─┬ arg3
 │   │     │   └── type: date?
 │   │     └── returns: void
 │   ├─┬ class SingleInstanceTwoTypes
 │   │ └─┬ members
 │   │   ├─┬ <initializer>() method
 │   │   │ └── returns: void
 │   │   ├─┬ interface1() method
 │   │   │ └── returns: jsii-calc.InbetweenClass
 │   │   └─┬ interface2() method
 │   │     └── returns: jsii-calc.IPublicInterface
 │   ├─┬ class Statics
 │   │ └─┬ members
 │   │   ├─┬ <initializer>(value) method
 │   │   │ ├─┬ parameters
 │   │   │ │ └─┬ value
 │   │   │ │   └── type: string
 │   │   │ └── returns: void
 │   │   ├─┬ staticMethod(name) method
 │   │   │ ├── static
 │   │   │ ├─┬ parameters
 │   │   │ │ └─┬ name
 │   │   │ │   └── type: string
 │   │   │ └── returns: string
 │   │   ├─┬ justMethod() method
 │   │   │ └── returns: string
 │   │   ├─┬ BAR property
 │   │   │ ├── const
 │   │   │ ├── immutable
 │   │   │ ├── static
 │   │   │ └── type: number
 │   │   ├─┬ ConstObj property
 │   │   │ ├── const
 │   │   │ ├── immutable
 │   │   │ ├── static
 │   │   │ └── type: jsii-calc.DoubleTrouble
 │   │   ├─┬ Foo property
 │   │   │ ├── const
 │   │   │ ├── immutable
 │   │   │ ├── static
 │   │   │ └── type: string
 │   │   ├─┬ zooBar property
 │   │   │ ├── const
 │   │   │ ├── immutable
 │   │   │ ├── static
 │   │   │ └── type: Map<string => string>
 │   │   ├─┬ instance property
 │   │   │ ├── static
 │   │   │ └── type: jsii-calc.Statics
 │   │   ├─┬ nonConstStatic property
 │   │   │ ├── static
 │   │   │ └── type: number
 │   │   └─┬ value property
 │   │     ├── immutable
 │   │     └── type: string
 │   ├─┬ class StripInternal
 │   │ └─┬ members
 │   │   ├─┬ <initializer>() method
 │   │   │ └── returns: void
 │   │   └─┬ youSeeMe property
 │   │     └── type: string
 │   ├─┬ class Sum
 │   │ ├── base: CompositeOperation
 │   │ └─┬ members
 │   │   ├─┬ <initializer>() method
 │   │   │ └── returns: void
 │   │   ├─┬ expression property
 │   │   │ ├── immutable
 │   │   │ └── type: @scope/jsii-calc-lib.Value
 │   │   └─┬ parts property
 │   │     └── type: Array<@scope/jsii-calc-lib.Value>
 │   ├─┬ class SyncVirtualMethods
 │   │ └─┬ members
 │   │   ├─┬ <initializer>() method
 │   │   │ └── returns: void
 │   │   ├─┬ callerIsAsync() method
 │   │   │ └── returns: Promise<number>
 │   │   ├─┬ callerIsMethod() method
 │   │   │ └── returns: number
 │   │   ├─┬ modifyOtherProperty(value) method
 │   │   │ ├─┬ parameters
 │   │   │ │ └─┬ value
 │   │   │ │   └── type: string
 │   │   │ └── returns: void
 │   │   ├─┬ modifyValueOfTheProperty(value) method
 │   │   │ ├─┬ parameters
 │   │   │ │ └─┬ value
 │   │   │ │   └── type: string
 │   │   │ └── returns: void
 │   │   ├─┬ readA() method
 │   │   │ └── returns: number
 │   │   ├─┬ retrieveOtherProperty() method
 │   │   │ └── returns: string
 │   │   ├─┬ retrieveReadOnlyProperty() method
 │   │   │ └── returns: string
 │   │   ├─┬ retrieveValueOfTheProperty() method
 │   │   │ └── returns: string
 │   │   ├─┬ virtualMethod(n) method
 │   │   │ ├─┬ parameters
 │   │   │ │ └─┬ n
 │   │   │ │   └── type: number
 │   │   │ └── returns: number
 │   │   ├─┬ writeA(value) method
 │   │   │ ├─┬ parameters
 │   │   │ │ └─┬ value
 │   │   │ │   └── type: number
 │   │   │ └── returns: void
 │   │   ├─┬ readonlyProperty property
 │   │   │ ├── immutable
 │   │   │ └── type: string
 │   │   ├─┬ a property
 │   │   │ └── type: number
 │   │   ├─┬ callerIsProperty property
 │   │   │ └── type: number
 │   │   ├─┬ otherProperty property
 │   │   │ └── type: string
 │   │   ├─┬ theProperty property
 │   │   │ └── type: string
 │   │   └─┬ valueOfOtherProperty property
 │   │     └── type: string
 │   ├─┬ class Thrower
 │   │ └─┬ members
 │   │   ├─┬ <initializer>() method
 │   │   │ └── returns: void
 │   │   └─┬ throwError() method
 │   │     └── returns: void
 │   ├─┬ class UnaryOperation
 │   │ ├── base: Operation
 │   │ └─┬ members
 │   │   ├─┬ <initializer>(operand) method
 │   │   │ ├─┬ parameters
 │   │   │ │ └─┬ operand
 │   │   │ │   └── type: @scope/jsii-calc-lib.Value
 │   │   │ └── returns: void
 │   │   └─┬ operand property
 │   │     ├── immutable
 │   │     └── type: @scope/jsii-calc-lib.Value
 │   ├─┬ class UseBundledDependency
 │   │ └─┬ members
 │   │   ├─┬ <initializer>() method
 │   │   │ └── returns: void
 │   │   └─┬ value() method
 │   │     └── returns: any
 │   ├─┬ class UseCalcBase
 │   │ └─┬ members
 │   │   ├─┬ <initializer>() method
 │   │   │ └── returns: void
 │   │   └─┬ hello() method
 │   │     └── returns: @scope/jsii-calc-base.Base
 │   ├─┬ class UsesInterfaceWithProperties
 │   │ └─┬ members
 │   │   ├─┬ <initializer>(obj) method
 │   │   │ ├─┬ parameters
 │   │   │ │ └─┬ obj
 │   │   │ │   └── type: jsii-calc.IInterfaceWithProperties
 │   │   │ └── returns: void
 │   │   ├─┬ justRead() method
 │   │   │ └── returns: string
 │   │   ├─┬ readStringAndNumber(ext) method
 │   │   │ ├─┬ parameters
 │   │   │ │ └─┬ ext
 │   │   │ │   └── type: jsii-calc.IInterfaceWithPropertiesExtension
 │   │   │ └── returns: string
 │   │   ├─┬ writeAndRead(value) method
 │   │   │ ├─┬ parameters
 │   │   │ │ └─┬ value
 │   │   │ │   └── type: string
 │   │   │ └── returns: string
 │   │   └─┬ obj property
 │   │     ├── immutable
 │   │     └── type: jsii-calc.IInterfaceWithProperties
 │   ├─┬ class VariadicMethod
 │   │ └─┬ members
 │   │   ├─┬ <initializer>(prefix) method
 │   │   │ ├── variadic
 │   │   │ ├─┬ parameters
 │   │   │ │ └─┬ prefix
 │   │   │ │   ├── type: number
 │   │   │ │   └── variadic
 │   │   │ └── returns: void
 │   │   └─┬ asArray(first,others) method
 │   │     ├── variadic
 │   │     ├─┬ parameters
 │   │     │ ├─┬ first
 │   │     │ │ └── type: number
 │   │     │ └─┬ others
 │   │     │   ├── type: number
 │   │     │   └── variadic
 │   │     └── returns: Array<number>
 │   ├─┬ class VirtualMethodPlayground
 │   │ └─┬ members
 │   │   ├─┬ <initializer>() method
 │   │   │ └── returns: void
 │   │   ├─┬ overrideMeAsync(index) method
 │   │   │ ├─┬ parameters
 │   │   │ │ └─┬ index
 │   │   │ │   └── type: number
 │   │   │ └── returns: Promise<number>
 │   │   ├─┬ overrideMeSync(index) method
 │   │   │ ├─┬ parameters
 │   │   │ │ └─┬ index
 │   │   │ │   └── type: number
 │   │   │ └── returns: number
 │   │   ├─┬ parallelSumAsync(count) method
 │   │   │ ├─┬ parameters
 │   │   │ │ └─┬ count
 │   │   │ │   └── type: number
 │   │   │ └── returns: Promise<number>
 │   │   ├─┬ serialSumAsync(count) method
 │   │   │ ├─┬ parameters
 │   │   │ │ └─┬ count
 │   │   │ │   └── type: number
 │   │   │ └── returns: Promise<number>
 │   │   └─┬ sumSync(count) method
 │   │     ├─┬ parameters
 │   │     │ └─┬ count
 │   │     │   └── type: number
 │   │     └── returns: number
 │   ├─┬ class CompositeOperation
 │   │ ├── base: Operation
 │   │ └─┬ members
 │   │   ├─┬ <initializer>() method
 │   │   │ └── returns: void
 │   │   ├─┬ toString() method
 │   │   │ └── returns: string
 │   │   ├─┬ expression property
 │   │   │ ├── abstract
 │   │   │ ├── immutable
 │   │   │ └── type: @scope/jsii-calc-lib.Value
 │   │   ├─┬ value property
 │   │   │ ├── immutable
 │   │   │ └── type: number
 │   │   ├─┬ decorationPostfixes property
 │   │   │ └── type: Array<string>
 │   │   ├─┬ decorationPrefixes property
 │   │   │ └── type: Array<string>
 │   │   └─┬ stringStyle property
 │   │     └── type: jsii-calc.composition.CompositeOperation.CompositionStringStyle
 │   ├─┬ interface CalculatorProps
 │   │ └─┬ members
 │   │   ├─┬ initialValue property
 │   │   │ ├── abstract
 │   │   │ ├── immutable
 │   │   │ └── type: number?
 │   │   └─┬ maximumValue property
 │   │     ├── abstract
 │   │     ├── immutable
 │   │     └── type: number?
 │   ├─┬ interface DerivedStruct
 │   │ ├─┬ interfaces
 │   │ │ └── MyFirstStruct
 │   │ └─┬ members
 │   │   ├─┬ anotherRequired property
 │   │   │ ├── abstract
 │   │   │ ├── immutable
 │   │   │ └── type: date
 │   │   ├─┬ bool property
 │   │   │ ├── abstract
 │   │   │ ├── immutable
 │   │   │ └── type: boolean
 │   │   ├─┬ nonPrimitive property
 │   │   │ ├── abstract
 │   │   │ ├── immutable
 │   │   │ └── type: jsii-calc.DoubleTrouble
 │   │   ├─┬ anotherOptional property
 │   │   │ ├── abstract
 │   │   │ ├── immutable
 │   │   │ └── type: Map<string => @scope/jsii-calc-lib.Value>?
 │   │   ├─┬ optionalAny property
 │   │   │ ├── abstract
 │   │   │ ├── immutable
 │   │   │ └── type: any?
 │   │   └─┬ optionalArray property
 │   │     ├── abstract
 │   │     ├── immutable
 │   │     └── type: Array<string>?
 │   ├─┬ interface EraseUndefinedHashValuesOptions
 │   │ └─┬ members
 │   │   ├─┬ option1 property
 │   │   │ ├── abstract
 │   │   │ ├── immutable
 │   │   │ └── type: string?
 │   │   └─┬ option2 property
 │   │     ├── abstract
 │   │     ├── immutable
 │   │     └── type: string?
 │   ├─┬ interface ExtendsInternalInterface
 │   │ └─┬ members
 │   │   └─┬ boom property
 │   │     ├── abstract
 │   │     ├── immutable
 │   │     └── type: boolean
 │   ├─┬ interface ExtendsPrivateInterface
 │   │ └─┬ members
 │   │   └─┬ moreThings property
 │   │     ├── abstract
 │   │     ├── immutable
 │   │     └── type: Array<string>
 │   ├─┬ interface Greetee
 │   │ └─┬ members
 │   │   └─┬ name property
 │   │     ├── abstract
 │   │     ├── immutable
 │   │     └── type: string?
 │   ├─┬ interface IAnotherPublicInterface
 │   │ └─┬ members
 │   │   └─┬ a property
 │   │     ├── abstract
 │   │     └── type: string
 │   ├─┬ interface IFriendlier
 │   │ ├─┬ interfaces
 │   │ │ └── IFriendly
 │   │ └─┬ members
 │   │   ├─┬ farewell() method
 │   │   │ ├── abstract
 │   │   │ └── returns: string
 │   │   └─┬ goodbye() method
 │   │     ├── abstract
 │   │     └── returns: string
 │   ├─┬ interface IFriendlyRandomGenerator
 │   │ ├─┬ interfaces
 │   │ │ ├── IRandomNumberGenerator
 │   │ │ └── IFriendly
 │   │ └── members
 │   ├─┬ interface IInterfaceImplementedByAbstractClass
 │   │ └─┬ members
 │   │   └─┬ propFromInterface property
 │   │     ├── abstract
 │   │     ├── immutable
 │   │     └── type: string
 │   ├─┬ interface IInterfaceThatShouldNotBeADataType
 │   │ ├─┬ interfaces
 │   │ │ └── IInterfaceWithMethods
 │   │ └─┬ members
 │   │   └─┬ otherValue property
 │   │     ├── abstract
 │   │     ├── immutable
 │   │     └── type: string
 │   ├─┬ interface IInterfaceWithInternal
 │   │ └─┬ members
 │   │   └─┬ visible() method
 │   │     ├── abstract
 │   │     └── returns: void
 │   ├─┬ interface IInterfaceWithMethods
 │   │ └─┬ members
 │   │   ├─┬ doThings() method
 │   │   │ ├── abstract
 │   │   │ └── returns: void
 │   │   └─┬ value property
 │   │     ├── abstract
 │   │     ├── immutable
 │   │     └── type: string
 │   ├─┬ interface IInterfaceWithOptionalMethodArguments
 │   │ └─┬ members
 │   │   └─┬ hello(arg1,arg2) method
 │   │     ├── abstract
 │   │     ├─┬ parameters
 │   │     │ ├─┬ arg1
 │   │     │ │ └── type: string
 │   │     │ └─┬ arg2
 │   │     │   └── type: number?
 │   │     └── returns: void
 │   ├─┬ interface IInterfaceWithProperties
 │   │ └─┬ members
 │   │   ├─┬ readOnlyString property
 │   │   │ ├── abstract
 │   │   │ ├── immutable
 │   │   │ └── type: string
 │   │   └─┬ readWriteString property
 │   │     ├── abstract
 │   │     └── type: string
 │   ├─┬ interface IInterfaceWithPropertiesExtension
 │   │ ├─┬ interfaces
 │   │ │ └── IInterfaceWithProperties
 │   │ └─┬ members
 │   │   └─┬ foo property
 │   │     ├── abstract
 │   │     └── type: number
 │   ├─┬ interface IMutableObjectLiteral
 │   │ └─┬ members
 │   │   └─┬ value property
 │   │     ├── abstract
 │   │     └── type: string
 │   ├─┬ interface INonInternalInterface
 │   │ ├─┬ interfaces
 │   │ │ └── IAnotherPublicInterface
 │   │ └─┬ members
 │   │   └─┬ c property
 │   │     ├── abstract
 │   │     └── type: string
 │   ├─┬ interface IPrivatelyImplemented
 │   │ └─┬ members
 │   │   └─┬ success property
 │   │     ├── abstract
 │   │     ├── immutable
 │   │     └── type: boolean
 │   ├─┬ interface IPublicInterface
 │   │ └─┬ members
 │   │   └─┬ bye() method
 │   │     ├── abstract
 │   │     └── returns: string
 │   ├─┬ interface IPublicInterface2
 │   │ └─┬ members
 │   │   └─┬ ciao() method
 │   │     ├── abstract
 │   │     └── returns: string
 │   ├─┬ interface IRandomNumberGenerator
 │   │ └─┬ members
 │   │   └─┬ next() method
 │   │     ├── abstract
 │   │     └── returns: number
 │   ├─┬ interface IReturnsNumber
 │   │ └─┬ members
 │   │   ├─┬ obtainNumber() method
 │   │   │ ├── abstract
 │   │   │ └── returns: @scope/jsii-calc-lib.IDoublable
 │   │   └─┬ numberProp property
 │   │     ├── abstract
 │   │     ├── immutable
 │   │     └── type: @scope/jsii-calc-lib.Number
 │   ├─┬ interface ImplictBaseOfBase
 │   │ ├─┬ interfaces
 │   │ │ └── BaseProps
 │   │ └─┬ members
 │   │   └─┬ goo property
 │   │     ├── abstract
 │   │     ├── immutable
 │   │     └── type: date
 │   ├─┬ interface Hello
 │   │ └─┬ members
 │   │   └─┬ foo property
 │   │     ├── abstract
 │   │     ├── immutable
 │   │     └── type: number
 │   ├─┬ interface Hello
 │   │ └─┬ members
 │   │   └─┬ foo property
 │   │     ├── abstract
 │   │     ├── immutable
 │   │     └── type: number
 │   ├─┬ interface LoadBalancedFargateServiceProps
 │   │ └─┬ members
 │   │   ├─┬ containerPort property
 │   │   │ ├── abstract
 │   │   │ ├── immutable
 │   │   │ └── type: number?
 │   │   ├─┬ cpu property
 │   │   │ ├── abstract
 │   │   │ ├── immutable
 │   │   │ └── type: string?
 │   │   ├─┬ memoryMiB property
 │   │   │ ├── abstract
 │   │   │ ├── immutable
 │   │   │ └── type: string?
 │   │   ├─┬ publicLoadBalancer property
 │   │   │ ├── abstract
 │   │   │ ├── immutable
 │   │   │ └── type: boolean?
 │   │   └─┬ publicTasks property
 │   │     ├── abstract
 │   │     ├── immutable
 │   │     └── type: boolean?
 │   ├─┬ interface NullShouldBeTreatedAsUndefinedData
 │   │ └─┬ members
 │   │   ├─┬ arrayWithThreeElementsAndUndefinedAsSecondArgument property
 │   │   │ ├── abstract
 │   │   │ ├── immutable
 │   │   │ └── type: Array<any>
 │   │   └─┬ thisShouldBeUndefined property
 │   │     ├── abstract
 │   │     ├── immutable
 │   │     └── type: any?
 │   ├─┬ interface OptionalStruct
 │   │ └─┬ members
 │   │   └─┬ field property
 │   │     ├── abstract
 │   │     ├── immutable
 │   │     └── type: string?
 │   ├─┬ interface UnionProperties
 │   │ └─┬ members
 │   │   ├─┬ bar property
 │   │   │ ├── abstract
 │   │   │ ├── immutable
 │   │   │ └── type: string | number | jsii-calc.AllTypes
 │   │   └─┬ foo property
 │   │     ├── abstract
 │   │     ├── immutable
 │   │     └── type: string | number?
 │   ├─┬ enum AllTypesEnum
 │   │ ├── MyEnumValue
 │   │ ├── YourEnumValue
 │   │ └── ThisIsGreat
 │   ├─┬ enum StringEnum
 │   │ ├── A
 │   │ ├── B
 │   │ └── C
 │   └─┬ enum CompositionStringStyle
 │     ├── Normal
 │     └── Decorated
 ├─┬ @scope/jsii-calc-base
 │ ├─┬ dependencies
 │ │ └── @scope/jsii-calc-base-of-base
 │ └─┬ types
 │   ├─┬ class Base
 │   │ └─┬ members
 │   │   ├─┬ <initializer>() method
 │   │   │ └── returns: void
 │   │   └─┬ typeName() method
 │   │     └── returns: any
 │   └─┬ interface BaseProps
 │     ├─┬ interfaces
 │     │ └── VeryBaseProps
 │     └─┬ members
 │       └─┬ bar property
 │         ├── abstract
 │         ├── immutable
 │         └── type: string
 ├─┬ @scope/jsii-calc-base-of-base
 │ └─┬ types
 │   ├─┬ class Very
 │   │ └─┬ members
 │   │   ├─┬ <initializer>() method
 │   │   │ └── returns: void
 │   │   └─┬ hey() method
 │   │     └── returns: number
 │   └─┬ interface VeryBaseProps
 │     └─┬ members
 │       └─┬ foo property
 │         ├── abstract
 │         ├── immutable
 │         └── type: @scope/jsii-calc-base-of-base.Very
 └─┬ @scope/jsii-calc-lib
   ├─┬ dependencies
   │ └── @scope/jsii-calc-base
   └─┬ types
     ├─┬ class Number
     │ ├── base: Value
     │ ├── interfaces: IDoublable
     │ └─┬ members
     │   ├─┬ <initializer>(value) method
     │   │ ├─┬ parameters
     │   │ │ └─┬ value
     │   │ │   └── type: number
     │   │ └── returns: void
     │   ├─┬ doubleValue property
     │   │ ├── immutable
     │   │ └── type: number
     │   └─┬ value property
     │     ├── immutable
     │     └── type: number
     ├─┬ class Operation
     │ ├── base: Value
     │ └─┬ members
     │   ├─┬ <initializer>() method
     │   │ └── returns: void
     │   └─┬ toString() method
     │     ├── abstract
     │     └── returns: string
     ├─┬ class Value
     │ ├── base: Base
     │ └─┬ members
     │   ├─┬ <initializer>() method
     │   │ └── returns: void
     │   ├─┬ toString() method
     │   │ └── returns: string
     │   └─┬ value property
     │     ├── abstract
     │     ├── immutable
     │     └── type: number
     ├─┬ interface IDoublable
     │ └─┬ members
     │   └─┬ doubleValue property
     │     ├── abstract
     │     ├── immutable
     │     └── type: number
     ├─┬ interface IFriendly
     │ └─┬ members
     │   └─┬ hello() method
     │     ├── abstract
     │     └── returns: string
     ├─┬ interface MyFirstStruct
     │ └─┬ members
     │   ├─┬ anumber property
     │   │ ├── abstract
     │   │ ├── immutable
     │   │ └── type: number
     │   ├─┬ astring property
     │   │ ├── abstract
     │   │ ├── immutable
     │   │ └── type: string
     │   └─┬ firstOptional property
     │     ├── abstract
     │     ├── immutable
     │     └── type: Array<string>?
     ├─┬ interface StructWithOnlyOptionals
     │ └─┬ members
     │   ├─┬ optional1 property
     │   │ ├── abstract
     │   │ ├── immutable
     │   │ └── type: string?
     │   ├─┬ optional2 property
     │   │ ├── abstract
     │   │ ├── immutable
     │   │ └── type: number?
     │   └─┬ optional3 property
     │     ├── abstract
     │     ├── immutable
     │     └── type: boolean?
     └─┬ enum EnumFromScopedModule
       ├── Value1
       └── Value2<|MERGE_RESOLUTION|>--- conflicted
+++ resolved
@@ -511,15 +511,14 @@
  │   │   ├─┬ <initializer>() method
  │   │   │ └── returns: void
  │   │   └─┬ bar property
-<<<<<<< HEAD
- │   │     └── type: primitive:string (optional)
+ │   │     └── type: string?
  │   ├─┬ class JSII417Derived
  │   │ ├── base: JSII417PublicBaseOfBase
  │   │ └─┬ members
  │   │   ├─┬ <initializer>(property) method
  │   │   │ ├─┬ parameters
  │   │   │ │ └─┬ property
- │   │   │ │   └── type: primitive:string
+ │   │   │ │   └── type: string
  │   │   │ └── returns: void
  │   │   ├─┬ bar() method
  │   │   │ └── returns: void
@@ -528,22 +527,19 @@
  │   │   └─┬ property property
  │   │     ├── immutable
  │   │     ├── protected
- │   │     └── type: primitive:string
+ │   │     └── type: string
  │   ├─┬ class JSII417PublicBaseOfBase
  │   │ └─┬ members
  │   │   ├─┬ <initializer>() method
  │   │   │ └── returns: void
  │   │   ├─┬ makeInstance() method
  │   │   │ ├── static
- │   │   │ └── returns: class:jsii-calc.JSII417PublicBaseOfBase
+ │   │   │ └── returns: jsii-calc.JSII417PublicBaseOfBase
  │   │   ├─┬ foo() method
  │   │   │ └── returns: void
  │   │   └─┬ hasRoot property
  │   │     ├── immutable
- │   │     └── type: primitive:boolean
-=======
- │   │     └── type: string?
->>>>>>> 9cfd867c
+ │   │     └── type: boolean
  │   ├─┬ class JSObjectLiteralForInterface
  │   │ └─┬ members
  │   │   ├─┬ <initializer>() method
