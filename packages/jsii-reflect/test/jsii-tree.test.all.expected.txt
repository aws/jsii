assemblies
 ├─┬ jsii-calc
 │ ├─┬ dependencies
 │ │ ├── @scope/jsii-calc-base
 │ │ └── @scope/jsii-calc-lib
 │ └─┬ types
 │   ├─┬ class AbstractClass
 │   │ ├── base: AbstractClassBase
 │   │ ├── interfaces: InterfaceImplementedByAbstractClass
 │   │ └─┬ members
 │   │   ├─┬ <initializer>() method
 │   │   │ └── returns: void
 │   │   ├─┬ abstractMethod(name) method
 │   │   │ ├── abstract
 │   │   │ ├─┬ parameters
 │   │   │ │ └─┬ name
 │   │   │ │   └── type: primitive:string
 │   │   │ └── returns: primitive:string
 │   │   ├─┬ nonAbstractMethod() method
 │   │   │ └── returns: primitive:number
 │   │   └─┬ propFromInterface property
 │   │     ├── immutable
 │   │     └── type: primitive:string
 │   ├─┬ class AbstractClassBase
 │   │ └─┬ members
 │   │   ├─┬ <initializer>() method
 │   │   │ └── returns: void
 │   │   └─┬ abstractProperty property
 │   │     ├── abstract
 │   │     ├── immutable
 │   │     └── type: primitive:string
 │   ├─┬ class AbstractClassReturner
 │   │ └─┬ members
 │   │   ├─┬ <initializer>() method
 │   │   │ └── returns: void
 │   │   ├─┬ giveMeAbstract() method
 │   │   │ └── returns: class:jsii-calc.AbstractClass
 │   │   ├─┬ giveMeInterface() method
 │   │   │ └── returns: interface:jsii-calc.InterfaceImplementedByAbstractClass
 │   │   └─┬ returnAbstractFromProperty property
 │   │     ├── immutable
 │   │     └── type: class:jsii-calc.AbstractClassBase
 │   ├─┬ class Add
 │   │ ├── base: BinaryOperation
 │   │ └─┬ members
 │   │   ├─┬ <initializer>(lhs,rhs) method
 │   │   │ ├─┬ parameters
 │   │   │ │ ├─┬ lhs
 │   │   │ │ │ └── type: class:@scope/jsii-calc-lib.Value
 │   │   │ │ └─┬ rhs
 │   │   │ │   └── type: class:@scope/jsii-calc-lib.Value
 │   │   │ └── returns: void
 │   │   ├─┬ toString() method
 │   │   │ └── returns: primitive:string
 │   │   └─┬ value property
 │   │     ├── immutable
 │   │     └── type: primitive:number
 │   ├─┬ class AllTypes
 │   │ └─┬ members
 │   │   ├─┬ <initializer>() method
 │   │   │ └── returns: void
 │   │   ├─┬ enumMethod(value) method
 │   │   │ ├─┬ parameters
 │   │   │ │ └─┬ value
 │   │   │ │   └── type: enum:jsii-calc.StringEnum
 │   │   │ └── returns: enum:jsii-calc.StringEnum
 │   │   ├─┬ enumPropertyValue property
 │   │   │ ├── immutable
 │   │   │ └── type: primitive:number
 │   │   ├─┬ anyArrayProperty property
 │   │   │ └── type: Array<primitive:any>
 │   │   ├─┬ anyMapProperty property
 │   │   │ └── type: Map<string => primitive:any>
 │   │   ├─┬ anyProperty property
 │   │   │ └── type: primitive:any
 │   │   ├─┬ arrayProperty property
 │   │   │ └── type: Array<primitive:string>
 │   │   ├─┬ booleanProperty property
 │   │   │ └── type: primitive:boolean
 │   │   ├─┬ dateProperty property
 │   │   │ └── type: primitive:date
 │   │   ├─┬ enumProperty property
 │   │   │ └── type: enum:jsii-calc.AllTypesEnum
 │   │   ├─┬ jsonProperty property
 │   │   │ └── type: primitive:json
 │   │   ├─┬ mapProperty property
 │   │   │ └── type: Map<string => class:@scope/jsii-calc-lib.Number>
 │   │   ├─┬ numberProperty property
 │   │   │ └── type: primitive:number
 │   │   ├─┬ stringProperty property
 │   │   │ └── type: primitive:string
 │   │   ├─┬ unionArrayProperty property
 │   │   │ └── type: Array<primitive:number | class:jsii-calc.composition.CompositeOperation>
 │   │   ├─┬ unionMapProperty property
 │   │   │ └── type: Map<string => primitive:string | primitive:number | class:@scope/jsii-calc-lib.Number>
 │   │   ├─┬ unionProperty property
 │   │   │ └── type: primitive:string | primitive:number | class:jsii-calc.Multiply | class:@scope/jsii-calc-lib.Number
 │   │   ├─┬ unknownArrayProperty property
 │   │   │ └── type: Array<primitive:any>
 │   │   ├─┬ unknownMapProperty property
 │   │   │ └── type: Map<string => primitive:any>
 │   │   ├─┬ unknownProperty property
 │   │   │ └── type: primitive:any
 │   │   └─┬ optionalEnumValue property
 │   │     └── type: enum:jsii-calc.StringEnum (optional)
 │   ├─┬ class AllowedMethodNames
 │   │ └─┬ members
 │   │   ├─┬ <initializer>() method
 │   │   │ └── returns: void
 │   │   ├─┬ getBar(_p1,_p2) method
 │   │   │ ├─┬ parameters
 │   │   │ │ ├─┬ _p1
 │   │   │ │ │ └── type: primitive:string
 │   │   │ │ └─┬ _p2
 │   │   │ │   └── type: primitive:number
 │   │   │ └── returns: void
 │   │   ├─┬ getFoo(withParam) method
 │   │   │ ├─┬ parameters
 │   │   │ │ └─┬ withParam
 │   │   │ │   └── type: primitive:string
 │   │   │ └── returns: primitive:string
 │   │   ├─┬ setBar(_x,_y,_z) method
 │   │   │ ├─┬ parameters
 │   │   │ │ ├─┬ _x
 │   │   │ │ │ └── type: primitive:string
 │   │   │ │ ├─┬ _y
 │   │   │ │ │ └── type: primitive:number
 │   │   │ │ └─┬ _z
 │   │   │ │   └── type: primitive:boolean
 │   │   │ └── returns: void
 │   │   └─┬ setFoo(_x,_y) method
 │   │     ├─┬ parameters
 │   │     │ ├─┬ _x
 │   │     │ │ └── type: primitive:string
 │   │     │ └─┬ _y
 │   │     │   └── type: primitive:number
 │   │     └── returns: void
 │   ├─┬ class AsyncVirtualMethods
 │   │ └─┬ members
 │   │   ├─┬ <initializer>() method
 │   │   │ └── returns: void
 │   │   ├─┬ callMe() method
 │   │   │ └── returns: primitive:number (promise)
 │   │   ├─┬ callMe2() method
 │   │   │ └── returns: primitive:number (promise)
 │   │   ├─┬ callMeDoublePromise() method
 │   │   │ └── returns: primitive:number (promise)
 │   │   ├─┬ dontOverrideMe() method
 │   │   │ └── returns: primitive:number
 │   │   ├─┬ overrideMe(mult) method
 │   │   │ ├─┬ parameters
 │   │   │ │ └─┬ mult
 │   │   │ │   └── type: primitive:number
 │   │   │ └── returns: primitive:number (promise)
 │   │   └─┬ overrideMeToo() method
 │   │     └── returns: primitive:number (promise)
 │   ├─┬ class AugmentableClass
 │   │ └─┬ members
 │   │   ├─┬ <initializer>() method
 │   │   │ └── returns: void
 │   │   ├─┬ methodOne() method
 │   │   │ └── returns: void
 │   │   └─┬ methodTwo() method
 │   │     └── returns: void
 │   ├─┬ class BinaryOperation
 │   │ ├── base: Operation
 │   │ ├── interfaces: IFriendly
 │   │ └─┬ members
 │   │   ├─┬ <initializer>(lhs,rhs) method
 │   │   │ ├─┬ parameters
 │   │   │ │ ├─┬ lhs
 │   │   │ │ │ └── type: class:@scope/jsii-calc-lib.Value
 │   │   │ │ └─┬ rhs
 │   │   │ │   └── type: class:@scope/jsii-calc-lib.Value
 │   │   │ └── returns: void
 │   │   ├─┬ hello() method
 │   │   │ └── returns: primitive:string
 │   │   ├─┬ lhs property
 │   │   │ ├── immutable
 │   │   │ └── type: class:@scope/jsii-calc-lib.Value
 │   │   └─┬ rhs property
 │   │     ├── immutable
 │   │     └── type: class:@scope/jsii-calc-lib.Value
 │   ├─┬ class Calculator
 │   │ ├── base: CompositeOperation
 │   │ └─┬ members
 │   │   ├─┬ <initializer>(props) method
 │   │   │ ├─┬ parameters
 │   │   │ │ └─┬ props
 │   │   │ │   └── type: interface:jsii-calc.CalculatorProps (optional)
 │   │   │ └── returns: void
 │   │   ├─┬ add(value) method
 │   │   │ ├─┬ parameters
 │   │   │ │ └─┬ value
 │   │   │ │   └── type: primitive:number
 │   │   │ └── returns: void
 │   │   ├─┬ mul(value) method
 │   │   │ ├─┬ parameters
 │   │   │ │ └─┬ value
 │   │   │ │   └── type: primitive:number
 │   │   │ └── returns: void
 │   │   ├─┬ neg() method
 │   │   │ └── returns: void
 │   │   ├─┬ pow(value) method
 │   │   │ ├─┬ parameters
 │   │   │ │ └─┬ value
 │   │   │ │   └── type: primitive:number
 │   │   │ └── returns: void
 │   │   ├─┬ readUnionValue() method
 │   │   │ └── returns: primitive:number
 │   │   ├─┬ expression property
 │   │   │ ├── immutable
 │   │   │ └── type: class:@scope/jsii-calc-lib.Value
 │   │   ├─┬ operationsLog property
 │   │   │ ├── immutable
 │   │   │ └── type: Array<class:@scope/jsii-calc-lib.Value>
 │   │   ├─┬ operationsMap property
 │   │   │ ├── immutable
 │   │   │ └── type: Map<string => Array<class:@scope/jsii-calc-lib.Value>>
 │   │   ├─┬ curr property
 │   │   │ └── type: class:@scope/jsii-calc-lib.Value
 │   │   ├─┬ maxValue property
 │   │   │ └── type: primitive:number (optional)
 │   │   └─┬ unionProperty property
 │   │     └── type: class:jsii-calc.Add | class:jsii-calc.Multiply | class:jsii-calc.Power
 │   ├─┬ class ClassThatImplementsTheInternalInterface
 │   │ ├── interfaces: INonInternalInterface
 │   │ └─┬ members
 │   │   ├─┬ <initializer>() method
 │   │   │ └── returns: void
 │   │   ├─┬ a property
 │   │   │ └── type: primitive:string
 │   │   ├─┬ b property
 │   │   │ └── type: primitive:string
 │   │   ├─┬ c property
 │   │   │ └── type: primitive:string
 │   │   └─┬ d property
 │   │     └── type: primitive:string
 │   ├─┬ class ClassThatImplementsThePrivateInterface
 │   │ ├── interfaces: INonInternalInterface
 │   │ └─┬ members
 │   │   ├─┬ <initializer>() method
 │   │   │ └── returns: void
 │   │   ├─┬ a property
 │   │   │ └── type: primitive:string
 │   │   ├─┬ b property
 │   │   │ └── type: primitive:string
 │   │   ├─┬ c property
 │   │   │ └── type: primitive:string
 │   │   └─┬ e property
 │   │     └── type: primitive:string
 │   ├─┬ class ClassWithMutableObjectLiteralProperty
 │   │ └─┬ members
 │   │   ├─┬ <initializer>() method
 │   │   │ └── returns: void
 │   │   └─┬ mutableObject property
 │   │     └── type: interface:jsii-calc.IMutableObjectLiteral
 │   ├─┬ class ClassWithPrivateConstructorAndAutomaticProperties
 │   │ ├── interfaces: IInterfaceWithProperties
 │   │ └─┬ members
 │   │   ├─┬ create(readOnlyString,readWriteString) method
 │   │   │ ├── static
 │   │   │ ├─┬ parameters
 │   │   │ │ ├─┬ readOnlyString
 │   │   │ │ │ └── type: primitive:string
 │   │   │ │ └─┬ readWriteString
 │   │   │ │   └── type: primitive:string
 │   │   │ └── returns: class:jsii-calc.ClassWithPrivateConstructorAndAutomaticProperties
 │   │   ├─┬ readOnlyString property
 │   │   │ ├── immutable
 │   │   │ └── type: primitive:string
 │   │   └─┬ readWriteString property
 │   │     └── type: primitive:string
 │   ├─┬ class Constructors
 │   │ └─┬ members
 │   │   ├─┬ <initializer>() method
 │   │   │ └── returns: void
 │   │   ├─┬ makeClass() method
 │   │   │ ├── static
 │   │   │ └── returns: class:jsii-calc.PublicClass
 │   │   └─┬ makeInterface() method
 │   │     ├── static
 │   │     └── returns: interface:jsii-calc.IPublicInterface
 │   ├─┬ class ConsumersOfThisCrazyTypeSystem
 │   │ └─┬ members
 │   │   ├─┬ <initializer>() method
 │   │   │ └── returns: void
 │   │   ├─┬ consumeAnotherPublicInterface(obj) method
 │   │   │ ├─┬ parameters
 │   │   │ │ └─┬ obj
 │   │   │ │   └── type: interface:jsii-calc.IAnotherPublicInterface
 │   │   │ └── returns: primitive:string
 │   │   └─┬ consumeNonInternalInterface(obj) method
 │   │     ├─┬ parameters
 │   │     │ └─┬ obj
 │   │     │   └── type: interface:jsii-calc.INonInternalInterface
 │   │     └── returns: primitive:any
 │   ├─┬ class DefaultedConstructorArgument
 │   │ └─┬ members
 │   │   ├─┬ <initializer>(arg1,arg2,arg3) method
 │   │   │ ├─┬ parameters
 │   │   │ │ ├─┬ arg1
 │   │   │ │ │ └── type: primitive:number (optional)
 │   │   │ │ ├─┬ arg2
 │   │   │ │ │ └── type: primitive:string (optional)
 │   │   │ │ └─┬ arg3
 │   │   │ │   └── type: primitive:date (optional)
 │   │   │ └── returns: void
 │   │   ├─┬ arg1 property
 │   │   │ ├── immutable
 │   │   │ └── type: primitive:number
 │   │   ├─┬ arg3 property
 │   │   │ ├── immutable
 │   │   │ └── type: primitive:date
 │   │   └─┬ arg2 property
 │   │     ├── immutable
 │   │     └── type: primitive:string (optional)
 │   ├─┬ class Base
 │   │ └─┬ members
 │   │   ├─┬ <initializer>() method
 │   │   │ └── returns: void
 │   │   └─┬ prop property
 │   │     └── type: primitive:string
 │   ├─┬ class Derived
 │   │ ├── base: Base
 │   │ └─┬ members
 │   │   └─┬ <initializer>() method
 │   │     └── returns: void
 │   ├─┬ class DoNotOverridePrivates
 │   │ └─┬ members
 │   │   ├─┬ <initializer>() method
 │   │   │ └── returns: void
 │   │   ├─┬ changePrivatePropertyValue(newValue) method
 │   │   │ ├─┬ parameters
 │   │   │ │ └─┬ newValue
 │   │   │ │   └── type: primitive:string
 │   │   │ └── returns: void
 │   │   ├─┬ privateMethodValue() method
 │   │   │ └── returns: primitive:string
 │   │   └─┬ privatePropertyValue() method
 │   │     └── returns: primitive:string
 │   ├─┬ class DoNotRecognizeAnyAsOptional
 │   │ └─┬ members
 │   │   ├─┬ <initializer>() method
 │   │   │ └── returns: void
 │   │   └─┬ method(_requiredAny,_optionalAny,_optionalString) method
 │   │     ├─┬ parameters
 │   │     │ ├─┬ _requiredAny
 │   │     │ │ └── type: primitive:any
 │   │     │ ├─┬ _optionalAny
 │   │     │ │ └── type: primitive:any (optional)
 │   │     │ └─┬ _optionalString
 │   │     │   └── type: primitive:string (optional)
 │   │     └── returns: void
 │   ├─┬ class DontComplainAboutVariadicAfterOptional
 │   │ └─┬ members
 │   │   ├─┬ <initializer>() method
 │   │   │ └── returns: void
 │   │   └─┬ optionalAndVariadic(optional,things) method
 │   │     ├── variadic
 │   │     ├─┬ parameters
 │   │     │ ├─┬ optional
 │   │     │ │ └── type: primitive:string (optional)
 │   │     │ └─┬ things
 │   │     │   ├── type: primitive:string
 │   │     │   └── variadic
 │   │     └── returns: primitive:string
 │   ├─┬ class DoubleTrouble
 │   │ ├── interfaces: IFriendlyRandomGenerator
 │   │ └─┬ members
 │   │   ├─┬ <initializer>() method
 │   │   │ └── returns: void
 │   │   ├─┬ hello() method
 │   │   │ └── returns: primitive:string
 │   │   └─┬ next() method
 │   │     └── returns: primitive:number
 │   ├─┬ class EraseUndefinedHashValues
 │   │ └─┬ members
 │   │   ├─┬ <initializer>() method
 │   │   │ └── returns: void
 │   │   ├─┬ doesKeyExist(opts,key) method
 │   │   │ ├── static
 │   │   │ ├─┬ parameters
 │   │   │ │ ├─┬ opts
 │   │   │ │ │ └── type: interface:jsii-calc.EraseUndefinedHashValuesOptions
 │   │   │ │ └─┬ key
 │   │   │ │   └── type: primitive:string
 │   │   │ └── returns: primitive:boolean
 │   │   ├─┬ prop1IsNull() method
 │   │   │ ├── static
 │   │   │ └── returns: primitive:any
 │   │   └─┬ prop2IsUndefined() method
 │   │     ├── static
 │   │     └── returns: primitive:any
 │   ├─┬ class ExportedBaseClass
 │   │ └─┬ members
 │   │   ├─┬ <initializer>(success) method
 │   │   │ ├─┬ parameters
 │   │   │ │ └─┬ success
 │   │   │ │   └── type: primitive:boolean
 │   │   │ └── returns: void
 │   │   └─┬ success property
 │   │     ├── immutable
 │   │     └── type: primitive:boolean
 │   ├─┬ class GiveMeStructs
 │   │ └─┬ members
 │   │   ├─┬ <initializer>() method
 │   │   │ └── returns: void
 │   │   ├─┬ derivedToFirst(derived) method
 │   │   │ ├─┬ parameters
 │   │   │ │ └─┬ derived
 │   │   │ │   └── type: interface:jsii-calc.DerivedStruct
 │   │   │ └── returns: interface:@scope/jsii-calc-lib.MyFirstStruct
 │   │   ├─┬ readDerivedNonPrimitive(derived) method
 │   │   │ ├─┬ parameters
 │   │   │ │ └─┬ derived
 │   │   │ │   └── type: interface:jsii-calc.DerivedStruct
 │   │   │ └── returns: class:jsii-calc.DoubleTrouble
 │   │   ├─┬ readFirstNumber(first) method
 │   │   │ ├─┬ parameters
 │   │   │ │ └─┬ first
 │   │   │ │   └── type: interface:@scope/jsii-calc-lib.MyFirstStruct
 │   │   │ └── returns: primitive:number
 │   │   └─┬ structLiteral property
 │   │     ├── immutable
 │   │     └── type: interface:@scope/jsii-calc-lib.StructWithOnlyOptionals
 │   ├─┬ class GreetingAugmenter
 │   │ └─┬ members
 │   │   ├─┬ <initializer>() method
 │   │   │ └── returns: void
 │   │   └─┬ betterGreeting(friendly) method
 │   │     ├─┬ parameters
 │   │     │ └─┬ friendly
 │   │     │   └── type: interface:@scope/jsii-calc-lib.IFriendly
 │   │     └── returns: primitive:string
 │   ├─┬ class ImplementInternalInterface
 │   │ └─┬ members
 │   │   ├─┬ <initializer>() method
 │   │   │ └── returns: void
 │   │   └─┬ prop property
 │   │     └── type: primitive:string
 │   ├─┬ class ImplementsInterfaceWithInternal
 │   │ ├── interfaces: IInterfaceWithInternal
 │   │ └─┬ members
 │   │   ├─┬ <initializer>() method
 │   │   │ └── returns: void
 │   │   └─┬ visible() method
 │   │     └── returns: void
 │   ├─┬ class ImplementsInterfaceWithInternalSubclass
 │   │ ├── base: ImplementsInterfaceWithInternal
 │   │ └─┬ members
 │   │   └─┬ <initializer>() method
 │   │     └── returns: void
 │   ├─┬ class ImplementsPrivateInterface
 │   │ └─┬ members
 │   │   ├─┬ <initializer>() method
 │   │   │ └── returns: void
 │   │   └─┬ private property
 │   │     └── type: primitive:string
 │   ├─┬ class InbetweenClass
 │   │ ├── base: PublicClass
 │   │ └─┬ members
 │   │   └─┬ <initializer>() method
 │   │     └── returns: void
 │   ├─┬ class Foo
 │   │ └─┬ members
 │   │   ├─┬ <initializer>() method
 │   │   │ └── returns: void
 │   │   └─┬ bar property
 │   │     └── type: primitive:string (optional)
 │   ├─┬ class JSObjectLiteralForInterface
 │   │ └─┬ members
 │   │   ├─┬ <initializer>() method
 │   │   │ └── returns: void
 │   │   ├─┬ giveMeFriendly() method
 │   │   │ └── returns: interface:@scope/jsii-calc-lib.IFriendly
 │   │   └─┬ giveMeFriendlyGenerator() method
 │   │     └── returns: interface:jsii-calc.IFriendlyRandomGenerator
 │   ├─┬ class JSObjectLiteralToNative
 │   │ └─┬ members
 │   │   ├─┬ <initializer>() method
 │   │   │ └── returns: void
 │   │   └─┬ returnLiteral() method
 │   │     └── returns: class:jsii-calc.JSObjectLiteralToNativeClass
 │   ├─┬ class JSObjectLiteralToNativeClass
 │   │ └─┬ members
 │   │   ├─┬ <initializer>() method
 │   │   │ └── returns: void
 │   │   ├─┬ propA property
 │   │   │ └── type: primitive:string
 │   │   └─┬ propB property
 │   │     └── type: primitive:number
 │   ├─┬ class JavaReservedWords
 │   │ └─┬ members
 │   │   ├─┬ <initializer>() method
 │   │   │ └── returns: void
 │   │   ├─┬ abstract() method
 │   │   │ └── returns: void
 │   │   ├─┬ assert() method
 │   │   │ └── returns: void
 │   │   ├─┬ boolean() method
 │   │   │ └── returns: void
 │   │   ├─┬ break() method
 │   │   │ └── returns: void
 │   │   ├─┬ byte() method
 │   │   │ └── returns: void
 │   │   ├─┬ case() method
 │   │   │ └── returns: void
 │   │   ├─┬ catch() method
 │   │   │ └── returns: void
 │   │   ├─┬ char() method
 │   │   │ └── returns: void
 │   │   ├─┬ class() method
 │   │   │ └── returns: void
 │   │   ├─┬ const() method
 │   │   │ └── returns: void
 │   │   ├─┬ continue() method
 │   │   │ └── returns: void
 │   │   ├─┬ default() method
 │   │   │ └── returns: void
 │   │   ├─┬ do() method
 │   │   │ └── returns: void
 │   │   ├─┬ double() method
 │   │   │ └── returns: void
 │   │   ├─┬ else() method
 │   │   │ └── returns: void
 │   │   ├─┬ enum() method
 │   │   │ └── returns: void
 │   │   ├─┬ extends() method
 │   │   │ └── returns: void
 │   │   ├─┬ false() method
 │   │   │ └── returns: void
 │   │   ├─┬ final() method
 │   │   │ └── returns: void
 │   │   ├─┬ finally() method
 │   │   │ └── returns: void
 │   │   ├─┬ float() method
 │   │   │ └── returns: void
 │   │   ├─┬ for() method
 │   │   │ └── returns: void
 │   │   ├─┬ goto() method
 │   │   │ └── returns: void
 │   │   ├─┬ if() method
 │   │   │ └── returns: void
 │   │   ├─┬ implements() method
 │   │   │ └── returns: void
 │   │   ├─┬ import() method
 │   │   │ └── returns: void
 │   │   ├─┬ instanceof() method
 │   │   │ └── returns: void
 │   │   ├─┬ int() method
 │   │   │ └── returns: void
 │   │   ├─┬ interface() method
 │   │   │ └── returns: void
 │   │   ├─┬ long() method
 │   │   │ └── returns: void
 │   │   ├─┬ native() method
 │   │   │ └── returns: void
 │   │   ├─┬ new() method
 │   │   │ └── returns: void
 │   │   ├─┬ null() method
 │   │   │ └── returns: void
 │   │   ├─┬ package() method
 │   │   │ └── returns: void
 │   │   ├─┬ private() method
 │   │   │ └── returns: void
 │   │   ├─┬ protected() method
 │   │   │ └── returns: void
 │   │   ├─┬ public() method
 │   │   │ └── returns: void
 │   │   ├─┬ return() method
 │   │   │ └── returns: void
 │   │   ├─┬ short() method
 │   │   │ └── returns: void
 │   │   ├─┬ static() method
 │   │   │ └── returns: void
 │   │   ├─┬ strictfp() method
 │   │   │ └── returns: void
 │   │   ├─┬ super() method
 │   │   │ └── returns: void
 │   │   ├─┬ switch() method
 │   │   │ └── returns: void
 │   │   ├─┬ synchronized() method
 │   │   │ └── returns: void
 │   │   ├─┬ this() method
 │   │   │ └── returns: void
 │   │   ├─┬ throw() method
 │   │   │ └── returns: void
 │   │   ├─┬ throws() method
 │   │   │ └── returns: void
 │   │   ├─┬ transient() method
 │   │   │ └── returns: void
 │   │   ├─┬ true() method
 │   │   │ └── returns: void
 │   │   ├─┬ try() method
 │   │   │ └── returns: void
 │   │   ├─┬ void() method
 │   │   │ └── returns: void
 │   │   ├─┬ volatile() method
 │   │   │ └── returns: void
 │   │   └─┬ while property
 │   │     └── type: primitive:string
 │   ├─┬ class JsiiAgent
 │   │ └─┬ members
 │   │   ├─┬ <initializer>() method
 │   │   │ └── returns: void
 │   │   └─┬ jsiiAgent property
 │   │     ├── immutable
 │   │     ├── static
 │   │     └── type: primitive:string (optional)
 │   ├─┬ class Multiply
 │   │ ├── base: BinaryOperation
 │   │ ├── interfaces: IFriendlier,IRandomNumberGenerator
 │   │ └─┬ members
 │   │   ├─┬ <initializer>(lhs,rhs) method
 │   │   │ ├─┬ parameters
 │   │   │ │ ├─┬ lhs
 │   │   │ │ │ └── type: class:@scope/jsii-calc-lib.Value
 │   │   │ │ └─┬ rhs
 │   │   │ │   └── type: class:@scope/jsii-calc-lib.Value
 │   │   │ └── returns: void
 │   │   ├─┬ farewell() method
 │   │   │ └── returns: primitive:string
 │   │   ├─┬ goodbye() method
 │   │   │ └── returns: primitive:string
 │   │   ├─┬ next() method
 │   │   │ └── returns: primitive:number
 │   │   ├─┬ toString() method
 │   │   │ └── returns: primitive:string
 │   │   └─┬ value property
 │   │     ├── immutable
 │   │     └── type: primitive:number
 │   ├─┬ class Negate
 │   │ ├── base: UnaryOperation
 │   │ ├── interfaces: IFriendlier
 │   │ └─┬ members
 │   │   ├─┬ <initializer>(operand) method
 │   │   │ ├─┬ parameters
 │   │   │ │ └─┬ operand
 │   │   │ │   └── type: class:@scope/jsii-calc-lib.Value
 │   │   │ └── returns: void
 │   │   ├─┬ farewell() method
 │   │   │ └── returns: primitive:string
 │   │   ├─┬ goodbye() method
 │   │   │ └── returns: primitive:string
 │   │   ├─┬ hello() method
 │   │   │ └── returns: primitive:string
 │   │   ├─┬ toString() method
 │   │   │ └── returns: primitive:string
 │   │   └─┬ value property
 │   │     ├── immutable
 │   │     └── type: primitive:number
 │   ├─┬ class NodeStandardLibrary
 │   │ └─┬ members
 │   │   ├─┬ <initializer>() method
 │   │   │ └── returns: void
 │   │   ├─┬ cryptoSha256() method
 │   │   │ └── returns: primitive:string
 │   │   ├─┬ fsReadFile() method
 │   │   │ └── returns: primitive:string (promise)
 │   │   ├─┬ fsReadFileSync() method
 │   │   │ └── returns: primitive:string
 │   │   └─┬ osPlatform property
 │   │     ├── immutable
 │   │     └── type: primitive:string
 │   ├─┬ class NullShouldBeTreatedAsUndefined
 │   │ └─┬ members
 │   │   ├─┬ <initializer>(_param1,optional) method
 │   │   │ ├─┬ parameters
 │   │   │ │ ├─┬ _param1
 │   │   │ │ │ └── type: primitive:string
 │   │   │ │ └─┬ optional
 │   │   │ │   └── type: primitive:any (optional)
 │   │   │ └── returns: void
 │   │   ├─┬ giveMeUndefined(value) method
 │   │   │ ├─┬ parameters
 │   │   │ │ └─┬ value
 │   │   │ │   └── type: primitive:any (optional)
 │   │   │ └── returns: void
 │   │   ├─┬ giveMeUndefinedInsideAnObject(input) method
 │   │   │ ├─┬ parameters
 │   │   │ │ └─┬ input
 │   │   │ │   └── type: interface:jsii-calc.NullShouldBeTreatedAsUndefinedData
 │   │   │ └── returns: void
 │   │   ├─┬ verifyPropertyIsUndefined() method
 │   │   │ └── returns: void
 │   │   └─┬ changeMeToUndefined property
 │   │     └── type: primitive:string (optional)
 │   ├─┬ class NumberGenerator
 │   │ └─┬ members
 │   │   ├─┬ <initializer>(generator) method
 │   │   │ ├─┬ parameters
 │   │   │ │ └─┬ generator
 │   │   │ │   └── type: interface:jsii-calc.IRandomNumberGenerator
 │   │   │ └── returns: void
 │   │   ├─┬ isSameGenerator(gen) method
 │   │   │ ├─┬ parameters
 │   │   │ │ └─┬ gen
 │   │   │ │   └── type: interface:jsii-calc.IRandomNumberGenerator
 │   │   │ └── returns: primitive:boolean
 │   │   ├─┬ nextTimes100() method
 │   │   │ └── returns: primitive:number
 │   │   └─┬ generator property
 │   │     └── type: interface:jsii-calc.IRandomNumberGenerator
 │   ├─┬ class ObjectRefsInCollections
 │   │ └─┬ members
 │   │   ├─┬ <initializer>() method
 │   │   │ └── returns: void
 │   │   ├─┬ sumFromArray(values) method
 │   │   │ ├─┬ parameters
 │   │   │ │ └─┬ values
 │   │   │ │   └── type: Array<class:@scope/jsii-calc-lib.Value>
 │   │   │ └── returns: primitive:number
 │   │   └─┬ sumFromMap(values) method
 │   │     ├─┬ parameters
 │   │     │ └─┬ values
 │   │     │   └── type: Map<string => class:@scope/jsii-calc-lib.Value>
 │   │     └── returns: primitive:number
 │   ├─┬ class OptionalConstructorArgument
 │   │ └─┬ members
 │   │   ├─┬ <initializer>(arg1,arg2,arg3) method
 │   │   │ ├─┬ parameters
 │   │   │ │ ├─┬ arg1
 │   │   │ │ │ └── type: primitive:number
 │   │   │ │ ├─┬ arg2
 │   │   │ │ │ └── type: primitive:string
 │   │   │ │ └─┬ arg3
 │   │   │ │   └── type: primitive:date (optional)
 │   │   │ └── returns: void
 │   │   ├─┬ arg1 property
 │   │   │ ├── immutable
 │   │   │ └── type: primitive:number
 │   │   ├─┬ arg2 property
 │   │   │ ├── immutable
 │   │   │ └── type: primitive:string
 │   │   └─┬ arg3 property
 │   │     ├── immutable
 │   │     └── type: primitive:date (optional)
 │   ├─┬ class OverrideReturnsObject
 │   │ └─┬ members
 │   │   ├─┬ <initializer>() method
 │   │   │ └── returns: void
 │   │   └─┬ test(obj) method
 │   │     ├─┬ parameters
 │   │     │ └─┬ obj
 │   │     │   └── type: interface:jsii-calc.IReturnsNumber
 │   │     └── returns: primitive:number
 │   ├─┬ class Polymorphism
 │   │ └─┬ members
 │   │   ├─┬ <initializer>() method
 │   │   │ └── returns: void
 │   │   └─┬ sayHello(friendly) method
 │   │     ├─┬ parameters
 │   │     │ └─┬ friendly
 │   │     │   └── type: interface:@scope/jsii-calc-lib.IFriendly
 │   │     └── returns: primitive:string
 │   ├─┬ class Power
 │   │ ├── base: CompositeOperation
 │   │ └─┬ members
 │   │   ├─┬ <initializer>(base,pow) method
 │   │   │ ├─┬ parameters
 │   │   │ │ ├─┬ base
 │   │   │ │ │ └── type: class:@scope/jsii-calc-lib.Value
 │   │   │ │ └─┬ pow
 │   │   │ │   └── type: class:@scope/jsii-calc-lib.Value
 │   │   │ └── returns: void
 │   │   ├─┬ base property
 │   │   │ ├── immutable
 │   │   │ └── type: class:@scope/jsii-calc-lib.Value
 │   │   ├─┬ expression property
 │   │   │ ├── immutable
 │   │   │ └── type: class:@scope/jsii-calc-lib.Value
 │   │   └─┬ pow property
 │   │     ├── immutable
 │   │     └── type: class:@scope/jsii-calc-lib.Value
 │   ├─┬ class PublicClass
 │   │ └─┬ members
 │   │   ├─┬ <initializer>() method
 │   │   │ └── returns: void
 │   │   └─┬ hello() method
 │   │     └── returns: void
 │   ├─┬ class PythonReservedWords
 │   │ └─┬ members
 │   │   ├─┬ <initializer>() method
 │   │   │ └── returns: void
 │   │   ├─┬ and() method
 │   │   │ └── returns: void
 │   │   ├─┬ as() method
 │   │   │ └── returns: void
 │   │   ├─┬ assert() method
 │   │   │ └── returns: void
 │   │   ├─┬ async() method
 │   │   │ └── returns: void
 │   │   ├─┬ await() method
 │   │   │ └── returns: void
 │   │   ├─┬ break() method
 │   │   │ └── returns: void
 │   │   ├─┬ class() method
 │   │   │ └── returns: void
 │   │   ├─┬ continue() method
 │   │   │ └── returns: void
 │   │   ├─┬ def() method
 │   │   │ └── returns: void
 │   │   ├─┬ del() method
 │   │   │ └── returns: void
 │   │   ├─┬ elif() method
 │   │   │ └── returns: void
 │   │   ├─┬ else() method
 │   │   │ └── returns: void
 │   │   ├─┬ except() method
 │   │   │ └── returns: void
 │   │   ├─┬ finally() method
 │   │   │ └── returns: void
 │   │   ├─┬ for() method
 │   │   │ └── returns: void
 │   │   ├─┬ from() method
 │   │   │ └── returns: void
 │   │   ├─┬ global() method
 │   │   │ └── returns: void
 │   │   ├─┬ if() method
 │   │   │ └── returns: void
 │   │   ├─┬ import() method
 │   │   │ └── returns: void
 │   │   ├─┬ in() method
 │   │   │ └── returns: void
 │   │   ├─┬ is() method
 │   │   │ └── returns: void
 │   │   ├─┬ lambda() method
 │   │   │ └── returns: void
 │   │   ├─┬ nonlocal() method
 │   │   │ └── returns: void
 │   │   ├─┬ not() method
 │   │   │ └── returns: void
 │   │   ├─┬ or() method
 │   │   │ └── returns: void
 │   │   ├─┬ pass() method
 │   │   │ └── returns: void
 │   │   ├─┬ raise() method
 │   │   │ └── returns: void
 │   │   ├─┬ return() method
 │   │   │ └── returns: void
 │   │   ├─┬ try() method
 │   │   │ └── returns: void
 │   │   ├─┬ while() method
 │   │   │ └── returns: void
 │   │   ├─┬ with() method
 │   │   │ └── returns: void
 │   │   └─┬ yield() method
 │   │     └── returns: void
 │   ├─┬ class ReferenceEnumFromScopedPackage
 │   │ └─┬ members
 │   │   ├─┬ <initializer>() method
 │   │   │ └── returns: void
 │   │   ├─┬ loadFoo() method
 │   │   │ └── returns: enum:@scope/jsii-calc-lib.EnumFromScopedModule (optional)
 │   │   ├─┬ saveFoo(value) method
 │   │   │ ├─┬ parameters
 │   │   │ │ └─┬ value
 │   │   │ │   └── type: enum:@scope/jsii-calc-lib.EnumFromScopedModule
 │   │   │ └── returns: void
 │   │   └─┬ foo property
 │   │     └── type: enum:@scope/jsii-calc-lib.EnumFromScopedModule (optional)
 │   ├─┬ class ReturnsPrivateImplementationOfInterface
 │   │ └─┬ members
 │   │   ├─┬ <initializer>() method
 │   │   │ └── returns: void
 │   │   └─┬ privateImplementation property
 │   │     ├── immutable
 │   │     └── type: interface:jsii-calc.IPrivatelyImplemented
 │   ├─┬ class RuntimeTypeChecking
 │   │ └─┬ members
 │   │   ├─┬ <initializer>() method
 │   │   │ └── returns: void
 │   │   ├─┬ methodWithDefaultedArguments(arg1,arg2,arg3) method
 │   │   │ ├─┬ parameters
 │   │   │ │ ├─┬ arg1
 │   │   │ │ │ └── type: primitive:number (optional)
 │   │   │ │ ├─┬ arg2
 │   │   │ │ │ └── type: primitive:string (optional)
 │   │   │ │ └─┬ arg3
 │   │   │ │   └── type: primitive:date (optional)
 │   │   │ └── returns: void
 │   │   ├─┬ methodWithOptionalAnyArgument(arg) method
 │   │   │ ├─┬ parameters
 │   │   │ │ └─┬ arg
 │   │   │ │   └── type: primitive:any (optional)
 │   │   │ └── returns: void
 │   │   └─┬ methodWithOptionalArguments(arg1,arg2,arg3) method
 │   │     ├─┬ parameters
 │   │     │ ├─┬ arg1
 │   │     │ │ └── type: primitive:number
 │   │     │ ├─┬ arg2
 │   │     │ │ └── type: primitive:string
 │   │     │ └─┬ arg3
 │   │     │   └── type: primitive:date (optional)
 │   │     └── returns: void
 │   ├─┬ class Statics
 │   │ └─┬ members
 │   │   ├─┬ <initializer>(value) method
 │   │   │ ├─┬ parameters
 │   │   │ │ └─┬ value
 │   │   │ │   └── type: primitive:string
 │   │   │ └── returns: void
 │   │   ├─┬ staticMethod(name) method
 │   │   │ ├── static
 │   │   │ ├─┬ parameters
 │   │   │ │ └─┬ name
 │   │   │ │   └── type: primitive:string
 │   │   │ └── returns: primitive:string
 │   │   ├─┬ justMethod() method
 │   │   │ └── returns: primitive:string
 │   │   ├─┬ BAR property
 │   │   │ ├── const
 │   │   │ ├── immutable
 │   │   │ ├── static
 │   │   │ └── type: primitive:number
 │   │   ├─┬ ConstObj property
 │   │   │ ├── const
 │   │   │ ├── immutable
 │   │   │ ├── static
 │   │   │ └── type: class:jsii-calc.DoubleTrouble
 │   │   ├─┬ Foo property
 │   │   │ ├── const
 │   │   │ ├── immutable
 │   │   │ ├── static
 │   │   │ └── type: primitive:string
 │   │   ├─┬ zooBar property
 │   │   │ ├── const
 │   │   │ ├── immutable
 │   │   │ ├── static
 │   │   │ └── type: Map<string => primitive:string>
 │   │   ├─┬ instance property
 │   │   │ ├── static
 │   │   │ └── type: class:jsii-calc.Statics
 │   │   ├─┬ nonConstStatic property
 │   │   │ ├── static
 │   │   │ └── type: primitive:number
 │   │   └─┬ value property
 │   │     ├── immutable
 │   │     └── type: primitive:string
 │   ├─┬ class StripInternal
 │   │ └─┬ members
 │   │   ├─┬ <initializer>() method
 │   │   │ └── returns: void
 │   │   └─┬ youSeeMe property
 │   │     └── type: primitive:string
 │   ├─┬ class Sum
 │   │ ├── base: CompositeOperation
 │   │ └─┬ members
 │   │   ├─┬ <initializer>() method
 │   │   │ └── returns: void
 │   │   ├─┬ expression property
 │   │   │ ├── immutable
 │   │   │ └── type: class:@scope/jsii-calc-lib.Value
 │   │   └─┬ parts property
 │   │     └── type: Array<class:@scope/jsii-calc-lib.Value>
 │   ├─┬ class SyncVirtualMethods
 │   │ └─┬ members
 │   │   ├─┬ <initializer>() method
 │   │   │ └── returns: void
 │   │   ├─┬ callerIsAsync() method
 │   │   │ └── returns: primitive:number (promise)
 │   │   ├─┬ callerIsMethod() method
 │   │   │ └── returns: primitive:number
 │   │   ├─┬ modifyOtherProperty(value) method
 │   │   │ ├─┬ parameters
 │   │   │ │ └─┬ value
 │   │   │ │   └── type: primitive:string
 │   │   │ └── returns: void
 │   │   ├─┬ modifyValueOfTheProperty(value) method
 │   │   │ ├─┬ parameters
 │   │   │ │ └─┬ value
 │   │   │ │   └── type: primitive:string
 │   │   │ └── returns: void
 │   │   ├─┬ readA() method
 │   │   │ └── returns: primitive:number
 │   │   ├─┬ retrieveOtherProperty() method
 │   │   │ └── returns: primitive:string
 │   │   ├─┬ retrieveReadOnlyProperty() method
 │   │   │ └── returns: primitive:string
 │   │   ├─┬ retrieveValueOfTheProperty() method
 │   │   │ └── returns: primitive:string
 │   │   ├─┬ virtualMethod(n) method
 │   │   │ ├─┬ parameters
 │   │   │ │ └─┬ n
 │   │   │ │   └── type: primitive:number
 │   │   │ └── returns: primitive:number
 │   │   ├─┬ writeA(value) method
 │   │   │ ├─┬ parameters
 │   │   │ │ └─┬ value
 │   │   │ │   └── type: primitive:number
 │   │   │ └── returns: void
 │   │   ├─┬ readonlyProperty property
 │   │   │ ├── immutable
 │   │   │ └── type: primitive:string
 │   │   ├─┬ a property
 │   │   │ └── type: primitive:number
 │   │   ├─┬ callerIsProperty property
 │   │   │ └── type: primitive:number
 │   │   ├─┬ otherProperty property
 │   │   │ └── type: primitive:string
 │   │   ├─┬ theProperty property
 │   │   │ └── type: primitive:string
 │   │   └─┬ valueOfOtherProperty property
 │   │     └── type: primitive:string
 │   ├─┬ class Thrower
 │   │ └─┬ members
 │   │   ├─┬ <initializer>() method
 │   │   │ └── returns: void
 │   │   └─┬ throwError() method
 │   │     └── returns: void
 │   ├─┬ class UnaryOperation
 │   │ ├── base: Operation
 │   │ └─┬ members
 │   │   ├─┬ <initializer>(operand) method
 │   │   │ ├─┬ parameters
 │   │   │ │ └─┬ operand
 │   │   │ │   └── type: class:@scope/jsii-calc-lib.Value
 │   │   │ └── returns: void
 │   │   └─┬ operand property
 │   │     ├── immutable
 │   │     └── type: class:@scope/jsii-calc-lib.Value
 │   ├─┬ class UseBundledDependency
 │   │ └─┬ members
 │   │   ├─┬ <initializer>() method
 │   │   │ └── returns: void
 │   │   └─┬ value() method
 │   │     └── returns: primitive:any
 │   ├─┬ class UseCalcBase
 │   │ └─┬ members
 │   │   ├─┬ <initializer>() method
 │   │   │ └── returns: void
 │   │   └─┬ hello() method
 │   │     └── returns: class:@scope/jsii-calc-base.Base
 │   ├─┬ class UsesInterfaceWithProperties
 │   │ └─┬ members
 │   │   ├─┬ <initializer>(obj) method
 │   │   │ ├─┬ parameters
 │   │   │ │ └─┬ obj
 │   │   │ │   └── type: interface:jsii-calc.IInterfaceWithProperties
 │   │   │ └── returns: void
 │   │   ├─┬ justRead() method
 │   │   │ └── returns: primitive:string
 │   │   ├─┬ readStringAndNumber(ext) method
 │   │   │ ├─┬ parameters
 │   │   │ │ └─┬ ext
 │   │   │ │   └── type: interface:jsii-calc.IInterfaceWithPropertiesExtension
 │   │   │ └── returns: primitive:string
 │   │   ├─┬ writeAndRead(value) method
 │   │   │ ├─┬ parameters
 │   │   │ │ └─┬ value
 │   │   │ │   └── type: primitive:string
 │   │   │ └── returns: primitive:string
 │   │   └─┬ obj property
 │   │     ├── immutable
 │   │     └── type: interface:jsii-calc.IInterfaceWithProperties
 │   ├─┬ class VariadicMethod
 │   │ └─┬ members
 │   │   ├─┬ <initializer>(prefix) method
 │   │   │ ├── variadic
 │   │   │ ├─┬ parameters
 │   │   │ │ └─┬ prefix
 │   │   │ │   ├── type: primitive:number
 │   │   │ │   └── variadic
 │   │   │ └── returns: void
 │   │   └─┬ asArray(first,others) method
 │   │     ├── variadic
 │   │     ├─┬ parameters
 │   │     │ ├─┬ first
 │   │     │ │ └── type: primitive:number
 │   │     │ └─┬ others
 │   │     │   ├── type: primitive:number
 │   │     │   └── variadic
 │   │     └── returns: Array<primitive:number>
 │   ├─┬ class VirtualMethodPlayground
 │   │ └─┬ members
 │   │   ├─┬ <initializer>() method
 │   │   │ └── returns: void
 │   │   ├─┬ overrideMeAsync(index) method
 │   │   │ ├─┬ parameters
 │   │   │ │ └─┬ index
 │   │   │ │   └── type: primitive:number
 │   │   │ └── returns: primitive:number (promise)
 │   │   ├─┬ overrideMeSync(index) method
 │   │   │ ├─┬ parameters
 │   │   │ │ └─┬ index
 │   │   │ │   └── type: primitive:number
 │   │   │ └── returns: primitive:number
 │   │   ├─┬ parallelSumAsync(count) method
 │   │   │ ├─┬ parameters
 │   │   │ │ └─┬ count
 │   │   │ │   └── type: primitive:number
 │   │   │ └── returns: primitive:number (promise)
 │   │   ├─┬ serialSumAsync(count) method
 │   │   │ ├─┬ parameters
 │   │   │ │ └─┬ count
 │   │   │ │   └── type: primitive:number
 │   │   │ └── returns: primitive:number (promise)
 │   │   └─┬ sumSync(count) method
 │   │     ├─┬ parameters
 │   │     │ └─┬ count
 │   │     │   └── type: primitive:number
 │   │     └── returns: primitive:number
 │   ├─┬ class CompositeOperation
 │   │ ├── base: Operation
 │   │ └─┬ members
 │   │   ├─┬ <initializer>() method
 │   │   │ └── returns: void
 │   │   ├─┬ toString() method
 │   │   │ └── returns: primitive:string
 │   │   ├─┬ expression property
 │   │   │ ├── abstract
 │   │   │ ├── immutable
 │   │   │ └── type: class:@scope/jsii-calc-lib.Value
 │   │   ├─┬ value property
 │   │   │ ├── immutable
 │   │   │ └── type: primitive:number
 │   │   ├─┬ decorationPostfixes property
 │   │   │ └── type: Array<primitive:string>
 │   │   ├─┬ decorationPrefixes property
 │   │   │ └── type: Array<primitive:string>
 │   │   └─┬ stringStyle property
 │   │     └── type: enum:jsii-calc.composition.CompositeOperation.CompositionStringStyle
 │   ├─┬ interface CalculatorProps
 │   │ └─┬ members
 │   │   ├─┬ initialValue property
 │   │   │ ├── abstract
 │   │   │ ├── immutable
 │   │   │ └── type: primitive:number (optional)
 │   │   └─┬ maximumValue property
 │   │     ├── abstract
 │   │     ├── immutable
 │   │     └── type: primitive:number (optional)
 │   ├─┬ interface DerivedStruct
 │   │ ├─┬ interfaces
 │   │ │ └── MyFirstStruct
 │   │ └─┬ members
 │   │   ├─┬ anotherRequired property
 │   │   │ ├── abstract
 │   │   │ ├── immutable
 │   │   │ └── type: primitive:date
 │   │   ├─┬ bool property
 │   │   │ ├── abstract
 │   │   │ ├── immutable
 │   │   │ └── type: primitive:boolean
 │   │   ├─┬ nonPrimitive property
 │   │   │ ├── abstract
 │   │   │ ├── immutable
 │   │   │ └── type: class:jsii-calc.DoubleTrouble
 │   │   ├─┬ anotherOptional property
 │   │   │ ├── abstract
 │   │   │ ├── immutable
 │   │   │ └── type: Map<string => class:@scope/jsii-calc-lib.Value>
 │   │   ├─┬ optionalAny property
 │   │   │ ├── abstract
 │   │   │ ├── immutable
 │   │   │ └── type: primitive:any (optional)
 │   │   └─┬ optionalArray property
 │   │     ├── abstract
 │   │     ├── immutable
 │   │     └── type: Array<primitive:string>
<<<<<<< HEAD
 │   ├─┬ interface EraseUndefinedHashValuesOptions
 │   │ └─┬ members
 │   │   ├─┬ option1 property
 │   │   │ ├── abstract
 │   │   │ ├── immutable
 │   │   │ └── type: primitive:string (optional)
 │   │   └─┬ option2 property
 │   │     ├── abstract
 │   │     ├── immutable
 │   │     └── type: primitive:string (optional)
=======
 │   ├─┬ interface ExtendsInternalInterface
 │   │ └─┬ members
 │   │   └─┬ boom property
 │   │     ├── abstract
 │   │     └── type: primitive:boolean
 │   ├─┬ interface ExtendsPrivateInterface
 │   │ └─┬ members
 │   │   └─┬ moreThings property
 │   │     ├── abstract
 │   │     └── type: Array<primitive:string>
<<<<<<< HEAD
>>>>>>> origin/master
=======
 │   ├─┬ interface IAnotherPublicInterface
 │   │ └─┬ members
 │   │   └─┬ a property
 │   │     ├── abstract
 │   │     └── type: primitive:string
>>>>>>> b5d49def
 │   ├─┬ interface IFriendlier
 │   │ ├─┬ interfaces
 │   │ │ └── IFriendly
 │   │ └─┬ members
 │   │   ├─┬ farewell() method
 │   │   │ ├── abstract
 │   │   │ └── returns: primitive:string
 │   │   └─┬ goodbye() method
 │   │     ├── abstract
 │   │     └── returns: primitive:string
 │   ├─┬ interface IFriendlyRandomGenerator
 │   │ ├─┬ interfaces
 │   │ │ ├── IRandomNumberGenerator
 │   │ │ └── IFriendly
 │   │ └── members
 │   ├─┬ interface IInterfaceThatShouldNotBeADataType
 │   │ ├─┬ interfaces
 │   │ │ └── IInterfaceWithMethods
 │   │ └─┬ members
 │   │   └─┬ otherValue property
 │   │     ├── abstract
 │   │     ├── immutable
 │   │     └── type: primitive:string
 │   ├─┬ interface IInterfaceWithInternal
 │   │ └─┬ members
 │   │   └─┬ visible() method
 │   │     ├── abstract
 │   │     └── returns: void
 │   ├─┬ interface IInterfaceWithMethods
 │   │ └─┬ members
 │   │   ├─┬ doThings() method
 │   │   │ ├── abstract
 │   │   │ └── returns: void
 │   │   └─┬ value property
 │   │     ├── abstract
 │   │     ├── immutable
 │   │     └── type: primitive:string
 │   ├─┬ interface IInterfaceWithOptionalMethodArguments
 │   │ └─┬ members
 │   │   └─┬ hello(arg1,arg2) method
 │   │     ├── abstract
 │   │     ├─┬ parameters
 │   │     │ ├─┬ arg1
 │   │     │ │ └── type: primitive:string
 │   │     │ └─┬ arg2
 │   │     │   └── type: primitive:number (optional)
 │   │     └── returns: void
<<<<<<< HEAD
 │   ├─┬ interface IInterfaceWithProperties
 │   │ └─┬ members
 │   │   ├─┬ readOnlyString property
 │   │   │ ├── abstract
 │   │   │ ├── immutable
 │   │   │ └── type: primitive:string
 │   │   └─┬ readWriteString property
 │   │     ├── abstract
 │   │     └── type: primitive:string
 │   ├─┬ interface IInterfaceWithPropertiesExtension
 │   │ ├─┬ interfaces
 │   │ │ └── IInterfaceWithProperties
 │   │ └─┬ members
 │   │   └─┬ foo property
 │   │     ├── abstract
 │   │     └── type: primitive:number
 │   ├─┬ interface IMutableObjectLiteral
 │   │ └─┬ members
 │   │   └─┬ value property
=======
 │   ├─┬ interface INonInternalInterface
 │   │ ├─┬ interfaces
 │   │ │ └── IAnotherPublicInterface
 │   │ └─┬ members
 │   │   └─┬ c property
>>>>>>> b5d49def
 │   │     ├── abstract
 │   │     └── type: primitive:string
 │   ├─┬ interface IPrivatelyImplemented
 │   │ └─┬ members
 │   │   └─┬ success property
 │   │     ├── abstract
 │   │     ├── immutable
 │   │     └── type: primitive:boolean
 │   ├─┬ interface IPublicInterface
 │   │ └─┬ members
 │   │   └─┬ bye() method
 │   │     ├── abstract
 │   │     └── returns: void
 │   ├─┬ interface IRandomNumberGenerator
 │   │ └─┬ members
 │   │   └─┬ next() method
 │   │     ├── abstract
 │   │     └── returns: primitive:number
 │   ├─┬ interface IReturnsNumber
 │   │ └─┬ members
 │   │   ├─┬ obtainNumber() method
 │   │   │ ├── abstract
 │   │   │ └── returns: interface:@scope/jsii-calc-lib.IDoublable
 │   │   └─┬ numberProp property
 │   │     ├── abstract
 │   │     ├── immutable
 │   │     └── type: class:@scope/jsii-calc-lib.Number
 │   ├─┬ interface ImplictBaseOfBase
 │   │ ├─┬ interfaces
 │   │ │ └── BaseProps
 │   │ └─┬ members
 │   │   └─┬ goo property
 │   │     ├── abstract
 │   │     ├── immutable
 │   │     └── type: primitive:date
 │   ├─┬ interface InterfaceImplementedByAbstractClass
 │   │ └─┬ members
 │   │   └─┬ propFromInterface property
 │   │     ├── abstract
 │   │     ├── immutable
 │   │     └── type: primitive:string
 │   ├─┬ interface Hello
 │   │ └─┬ members
 │   │   └─┬ foo property
 │   │     ├── abstract
 │   │     ├── immutable
 │   │     └── type: primitive:number
 │   ├─┬ interface Hello
 │   │ └─┬ members
 │   │   └─┬ foo property
 │   │     ├── abstract
 │   │     ├── immutable
 │   │     └── type: primitive:number
 │   ├─┬ interface LoadBalancedFargateServiceProps
 │   │ └─┬ members
 │   │   ├─┬ containerPort property
 │   │   │ ├── abstract
 │   │   │ ├── immutable
 │   │   │ └── type: primitive:number (optional)
 │   │   ├─┬ cpu property
 │   │   │ ├── abstract
 │   │   │ ├── immutable
 │   │   │ └── type: primitive:string (optional)
 │   │   ├─┬ memoryMiB property
 │   │   │ ├── abstract
 │   │   │ ├── immutable
 │   │   │ └── type: primitive:string (optional)
 │   │   ├─┬ publicLoadBalancer property
 │   │   │ ├── abstract
 │   │   │ ├── immutable
 │   │   │ └── type: primitive:boolean (optional)
 │   │   └─┬ publicTasks property
 │   │     ├── abstract
 │   │     ├── immutable
 │   │     └── type: primitive:boolean (optional)
 │   ├─┬ interface NullShouldBeTreatedAsUndefinedData
 │   │ └─┬ members
 │   │   ├─┬ arrayWithThreeElementsAndUndefinedAsSecondArgument property
 │   │   │ ├── abstract
 │   │   │ ├── immutable
 │   │   │ └── type: Array<primitive:any>
 │   │   └─┬ thisShouldBeUndefined property
 │   │     ├── abstract
 │   │     ├── immutable
 │   │     └── type: primitive:any (optional)
 │   ├─┬ interface UnionProperties
 │   │ └─┬ members
 │   │   ├─┬ bar property
 │   │   │ ├── abstract
 │   │   │ ├── immutable
 │   │   │ └── type: primitive:string | primitive:number | class:jsii-calc.AllTypes
 │   │   └─┬ foo property
 │   │     ├── abstract
 │   │     ├── immutable
 │   │     └── type: primitive:string | primitive:number
 │   ├─┬ enum AllTypesEnum
 │   │ ├── MyEnumValue
 │   │ ├── YourEnumValue
 │   │ └── ThisIsGreat
 │   ├─┬ enum StringEnum
 │   │ ├── A
 │   │ ├── B
 │   │ └── C
 │   └─┬ enum CompositionStringStyle
 │     ├── Normal
 │     └── Decorated
 ├─┬ @scope/jsii-calc-base
 │ ├─┬ dependencies
 │ │ └── @scope/jsii-calc-base-of-base
 │ └─┬ types
 │   ├─┬ class Base
 │   │ └─┬ members
 │   │   ├─┬ <initializer>() method
 │   │   │ └── returns: void
 │   │   └─┬ typeName() method
 │   │     └── returns: primitive:any
 │   └─┬ interface BaseProps
 │     ├─┬ interfaces
 │     │ └── VeryBaseProps
 │     └─┬ members
 │       └─┬ bar property
 │         ├── abstract
 │         ├── immutable
 │         └── type: primitive:string
 ├─┬ @scope/jsii-calc-base-of-base
 │ └─┬ types
 │   ├─┬ class Very
 │   │ └─┬ members
 │   │   ├─┬ <initializer>() method
 │   │   │ └── returns: void
 │   │   └─┬ hey() method
 │   │     └── returns: primitive:number
 │   └─┬ interface VeryBaseProps
 │     └─┬ members
 │       └─┬ foo property
 │         ├── abstract
 │         ├── immutable
 │         └── type: class:@scope/jsii-calc-base-of-base.Very
 └─┬ @scope/jsii-calc-lib
   ├─┬ dependencies
   │ └── @scope/jsii-calc-base
   └─┬ types
     ├─┬ class Number
     │ ├── base: Value
     │ ├── interfaces: IDoublable
     │ └─┬ members
     │   ├─┬ <initializer>(value) method
     │   │ ├─┬ parameters
     │   │ │ └─┬ value
     │   │ │   └── type: primitive:number
     │   │ └── returns: void
     │   ├─┬ doubleValue property
     │   │ ├── immutable
     │   │ └── type: primitive:number
     │   └─┬ value property
     │     ├── immutable
     │     └── type: primitive:number
     ├─┬ class Operation
     │ ├── base: Value
     │ └─┬ members
     │   ├─┬ <initializer>() method
     │   │ └── returns: void
     │   └─┬ toString() method
     │     ├── abstract
     │     └── returns: primitive:string
     ├─┬ class Value
     │ ├── base: Base
     │ └─┬ members
     │   ├─┬ <initializer>() method
     │   │ └── returns: void
     │   ├─┬ toString() method
     │   │ └── returns: primitive:string
     │   └─┬ value property
     │     ├── abstract
     │     ├── immutable
     │     └── type: primitive:number
     ├─┬ interface IDoublable
     │ └─┬ members
     │   └─┬ doubleValue property
     │     ├── abstract
     │     ├── immutable
     │     └── type: primitive:number
     ├─┬ interface IFriendly
     │ └─┬ members
     │   └─┬ hello() method
     │     ├── abstract
     │     └── returns: primitive:string
     ├─┬ interface MyFirstStruct
     │ └─┬ members
     │   ├─┬ anumber property
     │   │ ├── abstract
     │   │ ├── immutable
     │   │ └── type: primitive:number
     │   ├─┬ astring property
     │   │ ├── abstract
     │   │ ├── immutable
     │   │ └── type: primitive:string
     │   └─┬ firstOptional property
     │     ├── abstract
     │     ├── immutable
     │     └── type: Array<primitive:string>
     ├─┬ interface StructWithOnlyOptionals
     │ └─┬ members
     │   ├─┬ optional1 property
     │   │ ├── abstract
     │   │ ├── immutable
     │   │ └── type: primitive:string (optional)
     │   ├─┬ optional2 property
     │   │ ├── abstract
     │   │ ├── immutable
     │   │ └── type: primitive:number (optional)
     │   └─┬ optional3 property
     │     ├── abstract
     │     ├── immutable
     │     └── type: primitive:boolean (optional)
     └─┬ enum EnumFromScopedModule
       ├── Value1
       └── Value2<|MERGE_RESOLUTION|>--- conflicted
+++ resolved
@@ -1159,7 +1159,6 @@
  │   │     ├── abstract
  │   │     ├── immutable
  │   │     └── type: Array<primitive:string>
-<<<<<<< HEAD
  │   ├─┬ interface EraseUndefinedHashValuesOptions
  │   │ └─┬ members
  │   │   ├─┬ option1 property
@@ -1170,26 +1169,23 @@
  │   │     ├── abstract
  │   │     ├── immutable
  │   │     └── type: primitive:string (optional)
-=======
  │   ├─┬ interface ExtendsInternalInterface
  │   │ └─┬ members
  │   │   └─┬ boom property
  │   │     ├── abstract
+ │   │     ├── immutable
  │   │     └── type: primitive:boolean
  │   ├─┬ interface ExtendsPrivateInterface
  │   │ └─┬ members
  │   │   └─┬ moreThings property
  │   │     ├── abstract
+ │   │     ├── immutable
  │   │     └── type: Array<primitive:string>
-<<<<<<< HEAD
->>>>>>> origin/master
-=======
  │   ├─┬ interface IAnotherPublicInterface
  │   │ └─┬ members
  │   │   └─┬ a property
  │   │     ├── abstract
  │   │     └── type: primitive:string
->>>>>>> b5d49def
  │   ├─┬ interface IFriendlier
  │   │ ├─┬ interfaces
  │   │ │ └── IFriendly
@@ -1237,7 +1233,6 @@
  │   │     │ └─┬ arg2
  │   │     │   └── type: primitive:number (optional)
  │   │     └── returns: void
-<<<<<<< HEAD
  │   ├─┬ interface IInterfaceWithProperties
  │   │ └─┬ members
  │   │   ├─┬ readOnlyString property
@@ -1257,13 +1252,13 @@
  │   ├─┬ interface IMutableObjectLiteral
  │   │ └─┬ members
  │   │   └─┬ value property
-=======
+ │   │     ├── abstract
+ │   │     └── type: primitive:string
  │   ├─┬ interface INonInternalInterface
  │   │ ├─┬ interfaces
  │   │ │ └── IAnotherPublicInterface
  │   │ └─┬ members
  │   │   └─┬ c property
->>>>>>> b5d49def
  │   │     ├── abstract
  │   │     └── type: primitive:string
  │   ├─┬ interface IPrivatelyImplemented
