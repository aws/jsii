--- conflicted
+++ resolved
@@ -23,12 +23,8 @@
  │   │ └── interfaces: INonInternalInterface
  │   ├── class ClassWithMutableObjectLiteralProperty
  │   ├─┬ class ClassWithPrivateConstructorAndAutomaticProperties
-<<<<<<< HEAD
- │   │ └── interfaces: InterfaceWithProperties
+ │   │ └── interfaces: IInterfaceWithProperties
  │   ├── class ConstructorPassesThisOut
-=======
- │   │ └── interfaces: IInterfaceWithProperties
->>>>>>> dd078310
  │   ├── class Constructors
  │   ├── class ConsumersOfThisCrazyTypeSystem
  │   ├── class DefaultedConstructorArgument
