assemblies
 ├─┬ jsii-calc
 │ └─┬ types
 │   ├─┬ class AbstractClass
 │   │ ├── base: AbstractClassBase
 │   │ └── interfaces: InterfaceImplementedByAbstractClass
 │   ├── class AbstractClassBase
 │   ├── class AbstractClassReturner
 │   ├─┬ class Add
 │   │ └── base: BinaryOperation
 │   ├── class AllTypes
 │   ├── class AllowedMethodNames
 │   ├── class AsyncVirtualMethods
 │   ├── class AugmentableClass
 │   ├─┬ class BinaryOperation
 │   │ ├── base: Operation
 │   │ └── interfaces: IFriendly
 │   ├─┬ class Calculator
 │   │ └── base: CompositeOperation
 │   ├─┬ class ClassThatImplementsTheInternalInterface
 │   │ └── interfaces: INonInternalInterface
 │   ├─┬ class ClassThatImplementsThePrivateInterface
 │   │ └── interfaces: INonInternalInterface
 │   ├── class ClassWithMutableObjectLiteralProperty
 │   ├─┬ class ClassWithPrivateConstructorAndAutomaticProperties
 │   │ └── interfaces: IInterfaceWithProperties
 │   ├── class Constructors
 │   ├── class ConsumersOfThisCrazyTypeSystem
 │   ├── class DefaultedConstructorArgument
 │   ├── class Base
 │   ├─┬ class Derived
 │   │ └── base: Base
 │   ├── class DoNotOverridePrivates
 │   ├── class DoNotRecognizeAnyAsOptional
 │   ├── class DontComplainAboutVariadicAfterOptional
 │   ├─┬ class DoubleTrouble
 │   │ └── interfaces: IFriendlyRandomGenerator
 │   ├── class EraseUndefinedHashValues
 │   ├── class ExportedBaseClass
 │   ├── class GiveMeStructs
 │   ├── class GreetingAugmenter
 │   ├── class ImplementInternalInterface
 │   ├─┬ class ImplementsInterfaceWithInternal
 │   │ └── interfaces: IInterfaceWithInternal
 │   ├─┬ class ImplementsInterfaceWithInternalSubclass
 │   │ └── base: ImplementsInterfaceWithInternal
 │   ├── class ImplementsPrivateInterface
 │   ├─┬ class InbetweenClass
 │   │ └── base: PublicClass
 │   ├── class Foo
 │   ├── class JSObjectLiteralForInterface
 │   ├── class JSObjectLiteralToNative
 │   ├── class JSObjectLiteralToNativeClass
 │   ├── class JavaReservedWords
 │   ├── class JsiiAgent
 │   ├─┬ class Multiply
 │   │ ├── base: BinaryOperation
 │   │ └── interfaces: IFriendlier,IRandomNumberGenerator
 │   ├─┬ class Negate
 │   │ ├── base: UnaryOperation
 │   │ └── interfaces: IFriendlier
 │   ├── class NodeStandardLibrary
 │   ├── class NullShouldBeTreatedAsUndefined
 │   ├── class NumberGenerator
 │   ├── class ObjectRefsInCollections
 │   ├── class OptionalConstructorArgument
 │   ├── class OverrideReturnsObject
 │   ├── class Polymorphism
 │   ├─┬ class Power
 │   │ └── base: CompositeOperation
 │   ├── class PublicClass
 │   ├── class PythonReservedWords
 │   ├── class ReferenceEnumFromScopedPackage
 │   ├── class ReturnsPrivateImplementationOfInterface
 │   ├── class RuntimeTypeChecking
 │   ├── class Statics
 │   ├── class StripInternal
 │   ├─┬ class Sum
 │   │ └── base: CompositeOperation
 │   ├── class SyncVirtualMethods
 │   ├── class Thrower
 │   ├─┬ class UnaryOperation
 │   │ └── base: Operation
 │   ├── class UseBundledDependency
 │   ├── class UseCalcBase
 │   ├── class UsesInterfaceWithProperties
 │   ├── class VariadicMethod
 │   ├── class VirtualMethodPlayground
 │   ├─┬ class CompositeOperation
 │   │ └── base: Operation
 │   ├── interface CalculatorProps
 │   ├─┬ interface DerivedStruct
 │   │ └─┬ interfaces
 │   │   └── MyFirstStruct
<<<<<<< HEAD
 │   ├── interface EraseUndefinedHashValuesOptions
=======
 │   ├── interface ExtendsInternalInterface
 │   ├── interface ExtendsPrivateInterface
<<<<<<< HEAD
>>>>>>> origin/master
=======
 │   ├── interface IAnotherPublicInterface
>>>>>>> b5d49def
 │   ├─┬ interface IFriendlier
 │   │ └─┬ interfaces
 │   │   └── IFriendly
 │   ├─┬ interface IFriendlyRandomGenerator
 │   │ └─┬ interfaces
 │   │   ├── IRandomNumberGenerator
 │   │   └── IFriendly
 │   ├─┬ interface IInterfaceThatShouldNotBeADataType
 │   │ └─┬ interfaces
 │   │   └── IInterfaceWithMethods
 │   ├── interface IInterfaceWithInternal
 │   ├── interface IInterfaceWithMethods
 │   ├── interface IInterfaceWithOptionalMethodArguments
<<<<<<< HEAD
 │   ├── interface IInterfaceWithProperties
 │   ├─┬ interface IInterfaceWithPropertiesExtension
 │   │ └─┬ interfaces
 │   │   └── IInterfaceWithProperties
 │   ├── interface IMutableObjectLiteral
=======
 │   ├─┬ interface INonInternalInterface
 │   │ └─┬ interfaces
 │   │   └── IAnotherPublicInterface
>>>>>>> b5d49def
 │   ├── interface IPrivatelyImplemented
 │   ├── interface IPublicInterface
 │   ├── interface IRandomNumberGenerator
 │   ├── interface IReturnsNumber
 │   ├─┬ interface ImplictBaseOfBase
 │   │ └─┬ interfaces
 │   │   └── BaseProps
 │   ├── interface InterfaceImplementedByAbstractClass
 │   ├── interface Hello
 │   ├── interface Hello
 │   ├── interface LoadBalancedFargateServiceProps
 │   ├── interface NullShouldBeTreatedAsUndefinedData
 │   ├── interface UnionProperties
 │   ├── enum AllTypesEnum
 │   ├── enum StringEnum
 │   └── enum CompositionStringStyle
 ├─┬ @scope/jsii-calc-base
 │ └─┬ types
 │   ├── class Base
 │   └─┬ interface BaseProps
 │     └─┬ interfaces
 │       └── VeryBaseProps
 ├─┬ @scope/jsii-calc-base-of-base
 │ └─┬ types
 │   ├── class Very
 │   └── interface VeryBaseProps
 └─┬ @scope/jsii-calc-lib
   └─┬ types
     ├─┬ class Number
     │ ├── base: Value
     │ └── interfaces: IDoublable
     ├─┬ class Operation
     │ └── base: Value
     ├─┬ class Value
     │ └── base: Base
     ├── interface IDoublable
     ├── interface IFriendly
     ├── interface MyFirstStruct
     ├── interface StructWithOnlyOptionals
     └── enum EnumFromScopedModule<|MERGE_RESOLUTION|>--- conflicted
+++ resolved
@@ -92,16 +92,10 @@
  │   ├─┬ interface DerivedStruct
  │   │ └─┬ interfaces
  │   │   └── MyFirstStruct
-<<<<<<< HEAD
  │   ├── interface EraseUndefinedHashValuesOptions
-=======
  │   ├── interface ExtendsInternalInterface
  │   ├── interface ExtendsPrivateInterface
-<<<<<<< HEAD
->>>>>>> origin/master
-=======
  │   ├── interface IAnotherPublicInterface
->>>>>>> b5d49def
  │   ├─┬ interface IFriendlier
  │   │ └─┬ interfaces
  │   │   └── IFriendly
@@ -115,17 +109,14 @@
  │   ├── interface IInterfaceWithInternal
  │   ├── interface IInterfaceWithMethods
  │   ├── interface IInterfaceWithOptionalMethodArguments
-<<<<<<< HEAD
  │   ├── interface IInterfaceWithProperties
  │   ├─┬ interface IInterfaceWithPropertiesExtension
  │   │ └─┬ interfaces
  │   │   └── IInterfaceWithProperties
  │   ├── interface IMutableObjectLiteral
-=======
  │   ├─┬ interface INonInternalInterface
  │   │ └─┬ interfaces
  │   │   └── IAnotherPublicInterface
->>>>>>> b5d49def
  │   ├── interface IPrivatelyImplemented
  │   ├── interface IPublicInterface
  │   ├── interface IRandomNumberGenerator
