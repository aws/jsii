--- conflicted
+++ resolved
@@ -68,29 +68,20 @@
  │   ├── class CompositeOperation
  │   ├── interface CalculatorProps
  │   ├── interface DerivedStruct
-<<<<<<< HEAD
  │   ├── interface EraseUndefinedHashValuesOptions
-=======
  │   ├── interface ExtendsInternalInterface
  │   ├── interface ExtendsPrivateInterface
-<<<<<<< HEAD
->>>>>>> origin/master
-=======
  │   ├── interface IAnotherPublicInterface
->>>>>>> b5d49def
  │   ├── interface IFriendlier
  │   ├── interface IFriendlyRandomGenerator
  │   ├── interface IInterfaceThatShouldNotBeADataType
  │   ├── interface IInterfaceWithInternal
  │   ├── interface IInterfaceWithMethods
  │   ├── interface IInterfaceWithOptionalMethodArguments
-<<<<<<< HEAD
  │   ├── interface IInterfaceWithProperties
  │   ├── interface IInterfaceWithPropertiesExtension
  │   ├── interface IMutableObjectLiteral
-=======
  │   ├── interface INonInternalInterface
->>>>>>> b5d49def
  │   ├── interface IPrivatelyImplemented
  │   ├── interface IPublicInterface
  │   ├── interface IRandomNumberGenerator
