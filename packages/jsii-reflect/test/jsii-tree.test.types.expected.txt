assemblies
 ├─┬ jsii-calc
 │ └─┬ types
 │   ├── class AbstractClass
 │   ├── class AbstractClassBase
 │   ├── class AbstractClassReturner
 │   ├── class Add
 │   ├── class AllTypes
 │   ├── class AllowedMethodNames
 │   ├── class AsyncVirtualMethods
 │   ├── class AugmentableClass
 │   ├── class BinaryOperation
 │   ├── class Calculator
 │   ├── class ClassThatImplementsTheInternalInterface
 │   ├── class ClassThatImplementsThePrivateInterface
 │   ├── class ClassWithMutableObjectLiteralProperty
 │   ├── class ClassWithPrivateConstructorAndAutomaticProperties
 │   ├── class ConstructorPassesThisOut
 │   ├── class Constructors
 │   ├── class ConsumersOfThisCrazyTypeSystem
 │   ├── class DefaultedConstructorArgument
 │   ├── class Base
 │   ├── class Derived
 │   ├── class DoNotOverridePrivates
 │   ├── class DoNotRecognizeAnyAsOptional
 │   ├── class DocumentedClass
 │   ├── class DontComplainAboutVariadicAfterOptional
 │   ├── class DoubleTrouble
 │   ├── class EraseUndefinedHashValues
 │   ├── class ExportedBaseClass
 │   ├── class GiveMeStructs
 │   ├── class GreetingAugmenter
 │   ├── class ImplementInternalInterface
 │   ├── class ImplementsInterfaceWithInternal
 │   ├── class ImplementsInterfaceWithInternalSubclass
 │   ├── class ImplementsPrivateInterface
 │   ├── class InbetweenClass
 │   ├── class Foo
 │   ├── class JSII417Derived
 │   ├── class JSII417PublicBaseOfBase
 │   ├── class JSObjectLiteralForInterface
 │   ├── class JSObjectLiteralToNative
 │   ├── class JSObjectLiteralToNativeClass
 │   ├── class JavaReservedWords
 │   ├── class JsiiAgent
 │   ├── class Multiply
 │   ├── class Negate
 │   ├── class NodeStandardLibrary
 │   ├── class NullShouldBeTreatedAsUndefined
 │   ├── class NumberGenerator
 │   ├── class ObjectRefsInCollections
 │   ├── class Old
 │   ├── class OptionalConstructorArgument
 │   ├── class OptionalStructConsumer
 │   ├── class OverrideReturnsObject
 │   ├── class PartiallyInitializedThisConsumer
 │   ├── class Polymorphism
 │   ├── class Power
 │   ├── class PublicClass
 │   ├── class PythonReservedWords
 │   ├── class ReferenceEnumFromScopedPackage
 │   ├── class ReturnsPrivateImplementationOfInterface
 │   ├── class RuntimeTypeChecking
 │   ├── class SingleInstanceTwoTypes
 │   ├── class Statics
 │   ├── class StripInternal
 │   ├── class Sum
 │   ├── class SyncVirtualMethods
 │   ├── class Thrower
 │   ├── class UnaryOperation
 │   ├── class UseBundledDependency
 │   ├── class UseCalcBase
 │   ├── class UsesInterfaceWithProperties
 │   ├── class VariadicMethod
 │   ├── class VirtualMethodPlayground
 │   ├── class CompositeOperation
 │   ├── interface CalculatorProps
 │   ├── interface DerivedStruct
 │   ├── interface EraseUndefinedHashValuesOptions
 │   ├── interface ExtendsInternalInterface
<<<<<<< HEAD
=======
 │   ├── interface ExtendsPrivateInterface
 │   ├── interface Greetee
>>>>>>> d006f5c3
 │   ├── interface IAnotherPublicInterface
 │   ├── interface IExtendsPrivateInterface
 │   ├── interface IFriendlier
 │   ├── interface IFriendlyRandomGenerator
 │   ├── interface IInterfaceImplementedByAbstractClass
 │   ├── interface IInterfaceThatShouldNotBeADataType
 │   ├── interface IInterfaceWithInternal
 │   ├── interface IInterfaceWithMethods
 │   ├── interface IInterfaceWithOptionalMethodArguments
 │   ├── interface IInterfaceWithProperties
 │   ├── interface IInterfaceWithPropertiesExtension
 │   ├── interface IJSII417Derived
 │   ├── interface IJSII417PublicBaseOfBase
 │   ├── interface IMutableObjectLiteral
 │   ├── interface INonInternalInterface
 │   ├── interface IPrivatelyImplemented
 │   ├── interface IPublicInterface
 │   ├── interface IPublicInterface2
 │   ├── interface IRandomNumberGenerator
 │   ├── interface IReturnsNumber
 │   ├── interface ImplictBaseOfBase
 │   ├── interface Hello
 │   ├── interface Hello
 │   ├── interface LoadBalancedFargateServiceProps
 │   ├── interface NullShouldBeTreatedAsUndefinedData
 │   ├── interface OptionalStruct
 │   ├── interface UnionProperties
 │   ├── enum AllTypesEnum
 │   ├── enum StringEnum
 │   └── enum CompositionStringStyle
 ├─┬ @scope/jsii-calc-base
 │ └─┬ types
 │   ├── class Base
 │   └── interface BaseProps
 ├─┬ @scope/jsii-calc-base-of-base
 │ └─┬ types
 │   ├── class Very
 │   └── interface VeryBaseProps
 └─┬ @scope/jsii-calc-lib
   └─┬ types
     ├── class Number
     ├── class Operation
     ├── class Value
     ├── interface IDoublable
     ├── interface IFriendly
     ├── interface MyFirstStruct
     ├── interface StructWithOnlyOptionals
     └── enum EnumFromScopedModule<|MERGE_RESOLUTION|>--- conflicted
+++ resolved
@@ -78,11 +78,7 @@
  │   ├── interface DerivedStruct
  │   ├── interface EraseUndefinedHashValuesOptions
  │   ├── interface ExtendsInternalInterface
-<<<<<<< HEAD
-=======
- │   ├── interface ExtendsPrivateInterface
  │   ├── interface Greetee
->>>>>>> d006f5c3
  │   ├── interface IAnotherPublicInterface
  │   ├── interface IExtendsPrivateInterface
  │   ├── interface IFriendlier
