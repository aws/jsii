--- conflicted
+++ resolved
@@ -532,18 +532,11 @@
  │   │   └── option2 property
  │   ├─┬ interface ExtendsInternalInterface
  │   │ └─┬ members
-<<<<<<< HEAD
  │   │   ├── boom property
  │   │   └── prop property
-=======
- │   │   └── boom property
- │   ├─┬ interface ExtendsPrivateInterface
- │   │ └─┬ members
- │   │   └── moreThings property
  │   ├─┬ interface Greetee
  │   │ └─┬ members
  │   │   └── name property
->>>>>>> d006f5c3
  │   ├─┬ interface IAnotherPublicInterface
  │   │ └─┬ members
  │   │   └── a property
