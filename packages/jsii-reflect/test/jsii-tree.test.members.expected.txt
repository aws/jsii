assemblies
 ├─┬ jsii-calc
 │ └─┬ types
 │   ├─┬ class AbstractClass
 │   │ └─┬ members
 │   │   ├── <initializer>() method
 │   │   ├── abstractMethod(name) method
 │   │   ├── nonAbstractMethod() method
 │   │   └── propFromInterface property
 │   ├─┬ class AbstractClassBase
 │   │ └─┬ members
 │   │   ├── <initializer>() method
 │   │   └── abstractProperty property
 │   ├─┬ class AbstractClassReturner
 │   │ └─┬ members
 │   │   ├── <initializer>() method
 │   │   ├── giveMeAbstract() method
 │   │   ├── giveMeInterface() method
 │   │   └── returnAbstractFromProperty property
 │   ├─┬ class Add
 │   │ └─┬ members
 │   │   ├── <initializer>(lhs,rhs) method
 │   │   ├── toString() method
 │   │   └── value property
 │   ├─┬ class AllTypes
 │   │ └─┬ members
 │   │   ├── <initializer>() method
 │   │   ├── enumMethod(value) method
 │   │   ├── enumPropertyValue property
 │   │   ├── anyArrayProperty property
 │   │   ├── anyMapProperty property
 │   │   ├── anyProperty property
 │   │   ├── arrayProperty property
 │   │   ├── booleanProperty property
 │   │   ├── dateProperty property
 │   │   ├── enumProperty property
 │   │   ├── jsonProperty property
 │   │   ├── mapProperty property
 │   │   ├── numberProperty property
 │   │   ├── stringProperty property
 │   │   ├── unionArrayProperty property
 │   │   ├── unionMapProperty property
 │   │   ├── unionProperty property
 │   │   ├── unknownArrayProperty property
 │   │   ├── unknownMapProperty property
 │   │   ├── unknownProperty property
 │   │   └── optionalEnumValue property
 │   ├─┬ class AllowedMethodNames
 │   │ └─┬ members
 │   │   ├── <initializer>() method
 │   │   ├── getBar(_p1,_p2) method
 │   │   ├── getFoo(withParam) method
 │   │   ├── setBar(_x,_y,_z) method
 │   │   └── setFoo(_x,_y) method
 │   ├─┬ class AsyncVirtualMethods
 │   │ └─┬ members
 │   │   ├── <initializer>() method
 │   │   ├── callMe() method
 │   │   ├── callMe2() method
 │   │   ├── callMeDoublePromise() method
 │   │   ├── dontOverrideMe() method
 │   │   ├── overrideMe(mult) method
 │   │   └── overrideMeToo() method
 │   ├─┬ class AugmentableClass
 │   │ └─┬ members
 │   │   ├── <initializer>() method
 │   │   ├── methodOne() method
 │   │   └── methodTwo() method
 │   ├─┬ class BinaryOperation
 │   │ └─┬ members
 │   │   ├── <initializer>(lhs,rhs) method
 │   │   ├── hello() method
 │   │   ├── lhs property
 │   │   └── rhs property
 │   ├─┬ class Calculator
 │   │ └─┬ members
 │   │   ├── <initializer>(props) method
 │   │   ├── add(value) method
 │   │   ├── mul(value) method
 │   │   ├── neg() method
 │   │   ├── pow(value) method
 │   │   ├── readUnionValue() method
 │   │   ├── expression property
 │   │   ├── operationsLog property
 │   │   ├── operationsMap property
 │   │   ├── curr property
 │   │   ├── maxValue property
 │   │   └── unionProperty property
 │   ├─┬ class ClassThatImplementsTheInternalInterface
 │   │ └─┬ members
 │   │   ├── <initializer>() method
 │   │   ├── a property
 │   │   ├── b property
 │   │   ├── c property
 │   │   └── d property
 │   ├─┬ class ClassThatImplementsThePrivateInterface
 │   │ └─┬ members
 │   │   ├── <initializer>() method
 │   │   ├── a property
 │   │   ├── b property
 │   │   ├── c property
 │   │   └── e property
 │   ├─┬ class ClassWithMutableObjectLiteralProperty
 │   │ └─┬ members
 │   │   ├── <initializer>() method
 │   │   └── mutableObject property
 │   ├─┬ class ClassWithPrivateConstructorAndAutomaticProperties
 │   │ └─┬ members
 │   │   ├── create(readOnlyString,readWriteString) method
 │   │   ├── readOnlyString property
 │   │   └── readWriteString property
 │   ├─┬ class Constructors
 │   │ └─┬ members
 │   │   ├── <initializer>() method
 │   │   ├── makeClass() method
 │   │   └── makeInterface() method
 │   ├─┬ class ConsumersOfThisCrazyTypeSystem
 │   │ └─┬ members
 │   │   ├── <initializer>() method
 │   │   ├── consumeAnotherPublicInterface(obj) method
 │   │   └── consumeNonInternalInterface(obj) method
 │   ├─┬ class DefaultedConstructorArgument
 │   │ └─┬ members
 │   │   ├── <initializer>(arg1,arg2,arg3) method
 │   │   ├── arg1 property
 │   │   ├── arg3 property
 │   │   └── arg2 property
 │   ├─┬ class Base
 │   │ └─┬ members
 │   │   ├── <initializer>() method
 │   │   └── prop property
 │   ├─┬ class Derived
 │   │ └─┬ members
 │   │   └── <initializer>() method
 │   ├─┬ class DoNotOverridePrivates
 │   │ └─┬ members
 │   │   ├── <initializer>() method
 │   │   ├── changePrivatePropertyValue(newValue) method
 │   │   ├── privateMethodValue() method
 │   │   └── privatePropertyValue() method
 │   ├─┬ class DoNotRecognizeAnyAsOptional
 │   │ └─┬ members
 │   │   ├── <initializer>() method
 │   │   └── method(_requiredAny,_optionalAny,_optionalString) method
 │   ├─┬ class DontComplainAboutVariadicAfterOptional
 │   │ └─┬ members
 │   │   ├── <initializer>() method
 │   │   └── optionalAndVariadic(optional,things) method
 │   ├─┬ class DoubleTrouble
 │   │ └─┬ members
 │   │   ├── <initializer>() method
 │   │   ├── hello() method
 │   │   └── next() method
 │   ├─┬ class EraseUndefinedHashValues
 │   │ └─┬ members
 │   │   ├── <initializer>() method
 │   │   ├── doesKeyExist(opts,key) method
 │   │   ├── prop1IsNull() method
 │   │   └── prop2IsUndefined() method
 │   ├─┬ class ExportedBaseClass
 │   │ └─┬ members
 │   │   ├── <initializer>(success) method
 │   │   └── success property
 │   ├─┬ class GiveMeStructs
 │   │ └─┬ members
 │   │   ├── <initializer>() method
 │   │   ├── derivedToFirst(derived) method
 │   │   ├── readDerivedNonPrimitive(derived) method
 │   │   ├── readFirstNumber(first) method
 │   │   └── structLiteral property
 │   ├─┬ class GreetingAugmenter
 │   │ └─┬ members
 │   │   ├── <initializer>() method
 │   │   └── betterGreeting(friendly) method
 │   ├─┬ class ImplementInternalInterface
 │   │ └─┬ members
 │   │   ├── <initializer>() method
 │   │   └── prop property
 │   ├─┬ class ImplementsInterfaceWithInternal
 │   │ └─┬ members
 │   │   ├── <initializer>() method
 │   │   └── visible() method
 │   ├─┬ class ImplementsInterfaceWithInternalSubclass
 │   │ └─┬ members
 │   │   └── <initializer>() method
 │   ├─┬ class ImplementsPrivateInterface
 │   │ └─┬ members
 │   │   ├── <initializer>() method
 │   │   └── private property
 │   ├─┬ class InbetweenClass
 │   │ └─┬ members
 │   │   └── <initializer>() method
 │   ├─┬ class Foo
 │   │ └─┬ members
 │   │   ├── <initializer>() method
 │   │   └── bar property
 │   ├─┬ class JSObjectLiteralForInterface
 │   │ └─┬ members
 │   │   ├── <initializer>() method
 │   │   ├── giveMeFriendly() method
 │   │   └── giveMeFriendlyGenerator() method
 │   ├─┬ class JSObjectLiteralToNative
 │   │ └─┬ members
 │   │   ├── <initializer>() method
 │   │   └── returnLiteral() method
 │   ├─┬ class JSObjectLiteralToNativeClass
 │   │ └─┬ members
 │   │   ├── <initializer>() method
 │   │   ├── propA property
 │   │   └── propB property
 │   ├─┬ class JavaReservedWords
 │   │ └─┬ members
 │   │   ├── <initializer>() method
 │   │   ├── abstract() method
 │   │   ├── assert() method
 │   │   ├── boolean() method
 │   │   ├── break() method
 │   │   ├── byte() method
 │   │   ├── case() method
 │   │   ├── catch() method
 │   │   ├── char() method
 │   │   ├── class() method
 │   │   ├── const() method
 │   │   ├── continue() method
 │   │   ├── default() method
 │   │   ├── do() method
 │   │   ├── double() method
 │   │   ├── else() method
 │   │   ├── enum() method
 │   │   ├── extends() method
 │   │   ├── false() method
 │   │   ├── final() method
 │   │   ├── finally() method
 │   │   ├── float() method
 │   │   ├── for() method
 │   │   ├── goto() method
 │   │   ├── if() method
 │   │   ├── implements() method
 │   │   ├── import() method
 │   │   ├── instanceof() method
 │   │   ├── int() method
 │   │   ├── interface() method
 │   │   ├── long() method
 │   │   ├── native() method
 │   │   ├── new() method
 │   │   ├── null() method
 │   │   ├── package() method
 │   │   ├── private() method
 │   │   ├── protected() method
 │   │   ├── public() method
 │   │   ├── return() method
 │   │   ├── short() method
 │   │   ├── static() method
 │   │   ├── strictfp() method
 │   │   ├── super() method
 │   │   ├── switch() method
 │   │   ├── synchronized() method
 │   │   ├── this() method
 │   │   ├── throw() method
 │   │   ├── throws() method
 │   │   ├── transient() method
 │   │   ├── true() method
 │   │   ├── try() method
 │   │   ├── void() method
 │   │   ├── volatile() method
 │   │   └── while property
 │   ├─┬ class JsiiAgent
 │   │ └─┬ members
 │   │   ├── <initializer>() method
 │   │   └── jsiiAgent property
 │   ├─┬ class Multiply
 │   │ └─┬ members
 │   │   ├── <initializer>(lhs,rhs) method
 │   │   ├── farewell() method
 │   │   ├── goodbye() method
 │   │   ├── next() method
 │   │   ├── toString() method
 │   │   └── value property
 │   ├─┬ class Negate
 │   │ └─┬ members
 │   │   ├── <initializer>(operand) method
 │   │   ├── farewell() method
 │   │   ├── goodbye() method
 │   │   ├── hello() method
 │   │   ├── toString() method
 │   │   └── value property
 │   ├─┬ class NodeStandardLibrary
 │   │ └─┬ members
 │   │   ├── <initializer>() method
 │   │   ├── cryptoSha256() method
 │   │   ├── fsReadFile() method
 │   │   ├── fsReadFileSync() method
 │   │   └── osPlatform property
 │   ├─┬ class NullShouldBeTreatedAsUndefined
 │   │ └─┬ members
 │   │   ├── <initializer>(_param1,optional) method
 │   │   ├── giveMeUndefined(value) method
 │   │   ├── giveMeUndefinedInsideAnObject(input) method
 │   │   ├── verifyPropertyIsUndefined() method
 │   │   └── changeMeToUndefined property
 │   ├─┬ class NumberGenerator
 │   │ └─┬ members
 │   │   ├── <initializer>(generator) method
 │   │   ├── isSameGenerator(gen) method
 │   │   ├── nextTimes100() method
 │   │   └── generator property
 │   ├─┬ class ObjectRefsInCollections
 │   │ └─┬ members
 │   │   ├── <initializer>() method
 │   │   ├── sumFromArray(values) method
 │   │   └── sumFromMap(values) method
 │   ├─┬ class OptionalConstructorArgument
 │   │ └─┬ members
 │   │   ├── <initializer>(arg1,arg2,arg3) method
 │   │   ├── arg1 property
 │   │   ├── arg2 property
 │   │   └── arg3 property
 │   ├─┬ class OverrideReturnsObject
 │   │ └─┬ members
 │   │   ├── <initializer>() method
 │   │   └── test(obj) method
 │   ├─┬ class Polymorphism
 │   │ └─┬ members
 │   │   ├── <initializer>() method
 │   │   └── sayHello(friendly) method
 │   ├─┬ class Power
 │   │ └─┬ members
 │   │   ├── <initializer>(base,pow) method
 │   │   ├── base property
 │   │   ├── expression property
 │   │   └── pow property
 │   ├─┬ class PublicClass
 │   │ └─┬ members
 │   │   ├── <initializer>() method
 │   │   └── hello() method
 │   ├─┬ class PythonReservedWords
 │   │ └─┬ members
 │   │   ├── <initializer>() method
 │   │   ├── and() method
 │   │   ├── as() method
 │   │   ├── assert() method
 │   │   ├── async() method
 │   │   ├── await() method
 │   │   ├── break() method
 │   │   ├── class() method
 │   │   ├── continue() method
 │   │   ├── def() method
 │   │   ├── del() method
 │   │   ├── elif() method
 │   │   ├── else() method
 │   │   ├── except() method
 │   │   ├── finally() method
 │   │   ├── for() method
 │   │   ├── from() method
 │   │   ├── global() method
 │   │   ├── if() method
 │   │   ├── import() method
 │   │   ├── in() method
 │   │   ├── is() method
 │   │   ├── lambda() method
 │   │   ├── nonlocal() method
 │   │   ├── not() method
 │   │   ├── or() method
 │   │   ├── pass() method
 │   │   ├── raise() method
 │   │   ├── return() method
 │   │   ├── try() method
 │   │   ├── while() method
 │   │   ├── with() method
 │   │   └── yield() method
 │   ├─┬ class ReferenceEnumFromScopedPackage
 │   │ └─┬ members
 │   │   ├── <initializer>() method
 │   │   ├── loadFoo() method
 │   │   ├── saveFoo(value) method
 │   │   └── foo property
 │   ├─┬ class ReturnsPrivateImplementationOfInterface
 │   │ └─┬ members
 │   │   ├── <initializer>() method
 │   │   └── privateImplementation property
 │   ├─┬ class RuntimeTypeChecking
 │   │ └─┬ members
 │   │   ├── <initializer>() method
 │   │   ├── methodWithDefaultedArguments(arg1,arg2,arg3) method
 │   │   ├── methodWithOptionalAnyArgument(arg) method
 │   │   └── methodWithOptionalArguments(arg1,arg2,arg3) method
 │   ├─┬ class Statics
 │   │ └─┬ members
 │   │   ├── <initializer>(value) method
 │   │   ├── staticMethod(name) method
 │   │   ├── justMethod() method
 │   │   ├── BAR property
 │   │   ├── ConstObj property
 │   │   ├── Foo property
 │   │   ├── zooBar property
 │   │   ├── instance property
 │   │   ├── nonConstStatic property
 │   │   └── value property
 │   ├─┬ class StripInternal
 │   │ └─┬ members
 │   │   ├── <initializer>() method
 │   │   └── youSeeMe property
 │   ├─┬ class Sum
 │   │ └─┬ members
 │   │   ├── <initializer>() method
 │   │   ├── expression property
 │   │   └── parts property
 │   ├─┬ class SyncVirtualMethods
 │   │ └─┬ members
 │   │   ├── <initializer>() method
 │   │   ├── callerIsAsync() method
 │   │   ├── callerIsMethod() method
 │   │   ├── modifyOtherProperty(value) method
 │   │   ├── modifyValueOfTheProperty(value) method
 │   │   ├── readA() method
 │   │   ├── retrieveOtherProperty() method
 │   │   ├── retrieveReadOnlyProperty() method
 │   │   ├── retrieveValueOfTheProperty() method
 │   │   ├── virtualMethod(n) method
 │   │   ├── writeA(value) method
 │   │   ├── readonlyProperty property
 │   │   ├── a property
 │   │   ├── callerIsProperty property
 │   │   ├── otherProperty property
 │   │   ├── theProperty property
 │   │   └── valueOfOtherProperty property
 │   ├─┬ class Thrower
 │   │ └─┬ members
 │   │   ├── <initializer>() method
 │   │   └── throwError() method
 │   ├─┬ class UnaryOperation
 │   │ └─┬ members
 │   │   ├── <initializer>(operand) method
 │   │   └── operand property
 │   ├─┬ class UseBundledDependency
 │   │ └─┬ members
 │   │   ├── <initializer>() method
 │   │   └── value() method
 │   ├─┬ class UseCalcBase
 │   │ └─┬ members
 │   │   ├── <initializer>() method
 │   │   └── hello() method
 │   ├─┬ class UsesInterfaceWithProperties
 │   │ └─┬ members
 │   │   ├── <initializer>(obj) method
 │   │   ├── justRead() method
 │   │   ├── readStringAndNumber(ext) method
 │   │   ├── writeAndRead(value) method
 │   │   └── obj property
 │   ├─┬ class VariadicMethod
 │   │ └─┬ members
 │   │   ├── <initializer>(prefix) method
 │   │   └── asArray(first,others) method
 │   ├─┬ class VirtualMethodPlayground
 │   │ └─┬ members
 │   │   ├── <initializer>() method
 │   │   ├── overrideMeAsync(index) method
 │   │   ├── overrideMeSync(index) method
 │   │   ├── parallelSumAsync(count) method
 │   │   ├── serialSumAsync(count) method
 │   │   └── sumSync(count) method
 │   ├─┬ class CompositeOperation
 │   │ └─┬ members
 │   │   ├── <initializer>() method
 │   │   ├── toString() method
 │   │   ├── expression property
 │   │   ├── value property
 │   │   ├── decorationPostfixes property
 │   │   ├── decorationPrefixes property
 │   │   └── stringStyle property
 │   ├─┬ interface CalculatorProps
 │   │ └─┬ members
 │   │   ├── initialValue property
 │   │   └── maximumValue property
 │   ├─┬ interface DerivedStruct
 │   │ └─┬ members
 │   │   ├── anotherRequired property
 │   │   ├── bool property
 │   │   ├── nonPrimitive property
 │   │   ├── anotherOptional property
 │   │   ├── optionalAny property
 │   │   └── optionalArray property
<<<<<<< HEAD
 │   ├─┬ interface EraseUndefinedHashValuesOptions
 │   │ └─┬ members
 │   │   ├── option1 property
 │   │   └── option2 property
=======
 │   ├─┬ interface ExtendsInternalInterface
 │   │ └─┬ members
 │   │   └── boom property
 │   ├─┬ interface ExtendsPrivateInterface
 │   │ └─┬ members
 │   │   └── moreThings property
<<<<<<< HEAD
>>>>>>> origin/master
=======
 │   ├─┬ interface IAnotherPublicInterface
 │   │ └─┬ members
 │   │   └── a property
>>>>>>> b5d49def
 │   ├─┬ interface IFriendlier
 │   │ └─┬ members
 │   │   ├── farewell() method
 │   │   └── goodbye() method
 │   ├─┬ interface IFriendlyRandomGenerator
 │   │ └── members
 │   ├─┬ interface IInterfaceThatShouldNotBeADataType
 │   │ └─┬ members
 │   │   └── otherValue property
 │   ├─┬ interface IInterfaceWithInternal
 │   │ └─┬ members
 │   │   └── visible() method
 │   ├─┬ interface IInterfaceWithMethods
 │   │ └─┬ members
 │   │   ├── doThings() method
 │   │   └── value property
 │   ├─┬ interface IInterfaceWithOptionalMethodArguments
 │   │ └─┬ members
 │   │   └── hello(arg1,arg2) method
<<<<<<< HEAD
 │   ├─┬ interface IInterfaceWithProperties
 │   │ └─┬ members
 │   │   ├── readOnlyString property
 │   │   └── readWriteString property
 │   ├─┬ interface IInterfaceWithPropertiesExtension
 │   │ └─┬ members
 │   │   └── foo property
 │   ├─┬ interface IMutableObjectLiteral
 │   │ └─┬ members
 │   │   └── value property
=======
 │   ├─┬ interface INonInternalInterface
 │   │ └─┬ members
 │   │   └── c property
>>>>>>> b5d49def
 │   ├─┬ interface IPrivatelyImplemented
 │   │ └─┬ members
 │   │   └── success property
 │   ├─┬ interface IPublicInterface
 │   │ └─┬ members
 │   │   └── bye() method
 │   ├─┬ interface IRandomNumberGenerator
 │   │ └─┬ members
 │   │   └── next() method
 │   ├─┬ interface IReturnsNumber
 │   │ └─┬ members
 │   │   ├── obtainNumber() method
 │   │   └── numberProp property
 │   ├─┬ interface ImplictBaseOfBase
 │   │ └─┬ members
 │   │   └── goo property
 │   ├─┬ interface InterfaceImplementedByAbstractClass
 │   │ └─┬ members
 │   │   └── propFromInterface property
 │   ├─┬ interface Hello
 │   │ └─┬ members
 │   │   └── foo property
 │   ├─┬ interface Hello
 │   │ └─┬ members
 │   │   └── foo property
 │   ├─┬ interface LoadBalancedFargateServiceProps
 │   │ └─┬ members
 │   │   ├── containerPort property
 │   │   ├── cpu property
 │   │   ├── memoryMiB property
 │   │   ├── publicLoadBalancer property
 │   │   └── publicTasks property
 │   ├─┬ interface NullShouldBeTreatedAsUndefinedData
 │   │ └─┬ members
 │   │   ├── arrayWithThreeElementsAndUndefinedAsSecondArgument property
 │   │   └── thisShouldBeUndefined property
 │   ├─┬ interface UnionProperties
 │   │ └─┬ members
 │   │   ├── bar property
 │   │   └── foo property
 │   ├─┬ enum AllTypesEnum
 │   │ ├── MyEnumValue
 │   │ ├── YourEnumValue
 │   │ └── ThisIsGreat
 │   ├─┬ enum StringEnum
 │   │ ├── A
 │   │ ├── B
 │   │ └── C
 │   └─┬ enum CompositionStringStyle
 │     ├── Normal
 │     └── Decorated
 ├─┬ @scope/jsii-calc-base
 │ └─┬ types
 │   ├─┬ class Base
 │   │ └─┬ members
 │   │   ├── <initializer>() method
 │   │   └── typeName() method
 │   └─┬ interface BaseProps
 │     └─┬ members
 │       └── bar property
 ├─┬ @scope/jsii-calc-base-of-base
 │ └─┬ types
 │   ├─┬ class Very
 │   │ └─┬ members
 │   │   ├── <initializer>() method
 │   │   └── hey() method
 │   └─┬ interface VeryBaseProps
 │     └─┬ members
 │       └── foo property
 └─┬ @scope/jsii-calc-lib
   └─┬ types
     ├─┬ class Number
     │ └─┬ members
     │   ├── <initializer>(value) method
     │   ├── doubleValue property
     │   └── value property
     ├─┬ class Operation
     │ └─┬ members
     │   ├── <initializer>() method
     │   └── toString() method
     ├─┬ class Value
     │ └─┬ members
     │   ├── <initializer>() method
     │   ├── toString() method
     │   └── value property
     ├─┬ interface IDoublable
     │ └─┬ members
     │   └── doubleValue property
     ├─┬ interface IFriendly
     │ └─┬ members
     │   └── hello() method
     ├─┬ interface MyFirstStruct
     │ └─┬ members
     │   ├── anumber property
     │   ├── astring property
     │   └── firstOptional property
     ├─┬ interface StructWithOnlyOptionals
     │ └─┬ members
     │   ├── optional1 property
     │   ├── optional2 property
     │   └── optional3 property
     └─┬ enum EnumFromScopedModule
       ├── Value1
       └── Value2<|MERGE_RESOLUTION|>--- conflicted
+++ resolved
@@ -480,25 +480,19 @@
  │   │   ├── anotherOptional property
  │   │   ├── optionalAny property
  │   │   └── optionalArray property
-<<<<<<< HEAD
  │   ├─┬ interface EraseUndefinedHashValuesOptions
  │   │ └─┬ members
  │   │   ├── option1 property
  │   │   └── option2 property
-=======
  │   ├─┬ interface ExtendsInternalInterface
  │   │ └─┬ members
  │   │   └── boom property
  │   ├─┬ interface ExtendsPrivateInterface
  │   │ └─┬ members
  │   │   └── moreThings property
-<<<<<<< HEAD
->>>>>>> origin/master
-=======
  │   ├─┬ interface IAnotherPublicInterface
  │   │ └─┬ members
  │   │   └── a property
->>>>>>> b5d49def
  │   ├─┬ interface IFriendlier
  │   │ └─┬ members
  │   │   ├── farewell() method
@@ -518,7 +512,6 @@
  │   ├─┬ interface IInterfaceWithOptionalMethodArguments
  │   │ └─┬ members
  │   │   └── hello(arg1,arg2) method
-<<<<<<< HEAD
  │   ├─┬ interface IInterfaceWithProperties
  │   │ └─┬ members
  │   │   ├── readOnlyString property
@@ -529,11 +522,9 @@
  │   ├─┬ interface IMutableObjectLiteral
  │   │ └─┬ members
  │   │   └── value property
-=======
  │   ├─┬ interface INonInternalInterface
  │   │ └─┬ members
  │   │   └── c property
->>>>>>> b5d49def
  │   ├─┬ interface IPrivatelyImplemented
  │   │ └─┬ members
  │   │   └── success property
