import * as jsii from '@jsii/spec';

import { ClassType } from './class';
import { EnumType } from './enum';
import { InterfaceType } from './interface';
import { Submodule } from './submodule';
import { Type } from './type';
import { TypeSystem } from './type-system';

export abstract class ModuleLike {
  public declare abstract readonly fqn: string;
<<<<<<< HEAD
  protected declare abstract readonly submoduleMap: Readonly<
    Record<string, Submodule>
  >;
  protected declare abstract readonly typeMap: Readonly<Record<string, Type>>;
=======

  /**
   * Return direct submodules
   */
  public declare abstract readonly submodules: readonly Submodule[];
  public declare abstract readonly types: readonly Type[];
>>>>>>> 4b038342

  /**
   * A map of target name to configuration, which is used when generating packages for
   * various languages.
   */
  public declare abstract readonly targets?: jsii.AssemblyTargets;
  public declare abstract readonly readme?: jsii.ReadMe;

  protected constructor(public readonly system: TypeSystem) {}

  public get submodules(): readonly Submodule[] {
    return Object.values(this.submoduleMap);
  }
  public get types(): readonly Type[] {
    return Object.values(this.typeMap);
  }

  public get classes(): readonly ClassType[] {
    return this.types
      .filter((t) => t instanceof ClassType)
      .map((t) => t as ClassType);
  }

  public get interfaces(): readonly InterfaceType[] {
    return this.types
      .filter((t) => t instanceof InterfaceType)
      .map((t) => t as InterfaceType);
  }

  public get enums(): readonly EnumType[] {
    return this.types
      .filter((t) => t instanceof EnumType)
      .map((t) => t as EnumType);
  }

  public tryFindType(fqn: string): Type | undefined {
    const ownType = this.typeMap[fqn];
    if (ownType != null) {
      return ownType;
    }

    if (!fqn.startsWith(`${this.fqn}.`)) {
      return undefined;
    }

    const myFqnLength = this.fqn.split('.').length;
    const subFqn = fqn
      .split('.')
      .slice(0, myFqnLength + 1)
      .join('.');
<<<<<<< HEAD
    const sub = this.submoduleMap[subFqn];
=======
    const sub = this.submodules.find((sub) => sub.fqn === subFqn);
>>>>>>> 4b038342
    return sub?.tryFindType(fqn);
  }
}<|MERGE_RESOLUTION|>--- conflicted
+++ resolved
@@ -9,19 +9,6 @@
 
 export abstract class ModuleLike {
   public declare abstract readonly fqn: string;
-<<<<<<< HEAD
-  protected declare abstract readonly submoduleMap: Readonly<
-    Record<string, Submodule>
-  >;
-  protected declare abstract readonly typeMap: Readonly<Record<string, Type>>;
-=======
-
-  /**
-   * Return direct submodules
-   */
-  public declare abstract readonly submodules: readonly Submodule[];
-  public declare abstract readonly types: readonly Type[];
->>>>>>> 4b038342
 
   /**
    * A map of target name to configuration, which is used when generating packages for
@@ -29,6 +16,11 @@
    */
   public declare abstract readonly targets?: jsii.AssemblyTargets;
   public declare abstract readonly readme?: jsii.ReadMe;
+
+  protected declare abstract readonly submoduleMap: Readonly<
+    Record<string, Submodule>
+  >;
+  protected declare abstract readonly typeMap: Readonly<Record<string, Type>>;
 
   protected constructor(public readonly system: TypeSystem) {}
 
@@ -72,11 +64,7 @@
       .split('.')
       .slice(0, myFqnLength + 1)
       .join('.');
-<<<<<<< HEAD
     const sub = this.submoduleMap[subFqn];
-=======
-    const sub = this.submodules.find((sub) => sub.fqn === subFqn);
->>>>>>> 4b038342
     return sub?.tryFindType(fqn);
   }
 }