--- conflicted
+++ resolved
@@ -13,12 +13,6 @@
   private _submoduleCache?: { [fqn: string]: Submodule };
   private _dependencyCache?: { [name: string]: Dependency };
 
-<<<<<<< HEAD
-  public constructor(
-    public readonly system: TypeSystem,
-    public readonly spec: jsii.Assembly,
-  ) {}
-=======
   public constructor(system: TypeSystem, public readonly spec: jsii.Assembly) {
     super(system);
   }
@@ -26,7 +20,6 @@
   public get fqn(): string {
     return this.spec.name;
   }
->>>>>>> 52e73b51
 
   /**
    * The version of the spec schema
@@ -68,11 +61,11 @@
    * The module repository, maps to "repository" from package.json
    * This is required since some package managers (like Maven) require it.
    */
-<<<<<<< HEAD
-  public get repository(): { type: string; url: string; directory?: string } {
-=======
-  public get repository(): { readonly type: string, readonly url: string, readonly directory?: string } {
->>>>>>> 52e73b51
+  public get repository(): {
+    readonly type: string;
+    readonly url: string;
+    readonly directory?: string;
+  } {
     return this.spec.repository;
   }
 
@@ -122,15 +115,10 @@
   /**
    * Dependencies on other assemblies (with semver), the key is the JSII assembly name.
    */
-<<<<<<< HEAD
-  public get dependencies(): Dependency[] {
+  public get dependencies(): readonly Dependency[] {
     return Object.keys(this._dependencies).map(
       name => this._dependencies[name],
     );
-=======
-  public get dependencies(): readonly Dependency[] {
-    return Object.keys(this._dependencies).map(name => this._dependencies[name]);
->>>>>>> 52e73b51
   }
 
   public findDependency(name: string) {
@@ -144,13 +132,8 @@
   /**
    * List if bundled dependencies (these are not expected to be jsii assemblies).
    */
-<<<<<<< HEAD
-  public get bundled(): { [module: string]: string } {
+  public get bundled(): { readonly [module: string]: string } {
     return this.spec.bundled ?? {};
-=======
-  public get bundled(): { readonly [module: string]: string } {
-    return this.spec.bundled ?? { };
->>>>>>> 52e73b51
   }
 
   /**
@@ -160,31 +143,6 @@
     return this.spec.readme;
   }
 
-<<<<<<< HEAD
-  /**
-   * All types in the assembly, keyed by their fully-qualified-name
-   */
-  public get types(): Type[] {
-    return Object.keys(this._types).map(key => this._types[key]);
-  }
-
-  public get classes(): ClassType[] {
-    return this.types
-      .filter(t => t instanceof ClassType)
-      .map(t => t as ClassType);
-  }
-
-  public get interfaces(): InterfaceType[] {
-    return this.types
-      .filter(t => t instanceof InterfaceType)
-      .map(t => t as InterfaceType);
-  }
-
-  public get enums(): EnumType[] {
-    return this.types
-      .filter(t => t instanceof EnumType)
-      .map(t => t as EnumType);
-=======
   public get submodules(): readonly Submodule[] {
     const { submodules } = this._types;
     return Object.values(submodules);
@@ -196,7 +154,6 @@
   public get types(): readonly Type[] {
     const { types } = this._types;
     return Object.values(types);
->>>>>>> 52e73b51
   }
 
   public findType(fqn: string) {
@@ -235,15 +192,10 @@
   }
 
   private get _types() {
-<<<<<<< HEAD
-    if (!this._typeCache) {
-      this._typeCache = {};
-=======
     if (!this._typeCache || !this._submoduleCache) {
       this._typeCache = {};
 
       const submodules: { [fullName: string]: SubmoduleMap } = {};
->>>>>>> 52e73b51
 
       const ts = this.spec.types ?? {};
       for (const fqn of Object.keys(ts)) {
@@ -274,9 +226,14 @@
 
         if (submodule != null) {
           const [root, ...parts] = submodule.split('.');
-          let container = submodules[root] = submodules[root] ?? { submodules: {}, types: [] };
+          let container = (submodules[root] = submodules[root] ?? {
+            submodules: {},
+            types: [],
+          });
           for (const part of parts) {
-            container = container.submodules[part] = container.submodules[part] ?? { submodules: {}, types: [] };
+            container = container.submodules[part] = container.submodules[
+              part
+            ] ?? { submodules: {}, types: [] };
           }
           container.types.push(type);
         } else {
@@ -286,7 +243,11 @@
 
       this._submoduleCache = {};
       for (const [name, map] of Object.entries(submodules)) {
-        this._submoduleCache[name] = makeSubmodule(this.system, map, `${this.name}.${name}`);
+        this._submoduleCache[name] = makeSubmodule(
+          this.system,
+          map,
+          `${this.name}.${name}`,
+        );
       }
     }
 
@@ -299,11 +260,17 @@
   readonly types: Type[];
 }
 
-function makeSubmodule(system: TypeSystem, map: SubmoduleMap, fullName: string): Submodule {
+function makeSubmodule(
+  system: TypeSystem,
+  map: SubmoduleMap,
+  fullName: string,
+): Submodule {
   return new Submodule(
     system,
     fullName,
-    Object.entries(map.submodules).map(([name, subMap]) => makeSubmodule(system, subMap, `${fullName}.${name}`)),
+    Object.entries(map.submodules).map(([name, subMap]) =>
+      makeSubmodule(system, subMap, `${fullName}.${name}`),
+    ),
     map.types,
   );
 }