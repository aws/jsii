import * as jsii from '@jsii/spec';

import { ClassType } from './class';
import { Dependency } from './dependency';
import { EnumType } from './enum';
import { InterfaceType } from './interface';
import { ModuleLike } from './module-like';
import { Submodule } from './submodule';
import { Type } from './type';
import { TypeSystem } from './type-system';

export class Assembly extends ModuleLike {
  protected _typeCache?: { [fqn: string]: Type };
  protected _submoduleCache?: { [fqn: string]: Submodule };
  private _dependencyCache?: { [name: string]: Dependency };

  public constructor(system: TypeSystem, public readonly spec: jsii.Assembly) {
    super(system);
  }

  public get fqn(): string {
    return this.spec.name;
  }

  /**
   * The version of the spec schema
   */
  public get schema(): jsii.SchemaVersion {
    return this.spec.schema;
  }

  /**
   * The version of the jsii compiler that was used to produce this Assembly.
   */
  public get jsiiVersion(): string {
    return this.spec.jsiiVersion;
  }

  /**
   * The name of the assembly
   */
  public get name(): string {
    return this.spec.name;
  }

  /**
   * Description of the assembly, maps to "description" from package.json
   * This is required since some package managers (like Maven) require it.
   */
  public get description(): string {
    return this.spec.description;
  }

  /**
   * The metadata associated with the assembly, if any.
   */
  public get metadata(): { readonly [key: string]: any } | undefined {
    return this.spec.metadata;
  }

  /**
   * The url to the project homepage. Maps to "homepage" from package.json.
   */
  public get homepage(): string {
    return this.spec.homepage;
  }

  /**
   * The module repository, maps to "repository" from package.json
   * This is required since some package managers (like Maven) require it.
   */
  public get repository(): {
    readonly type: string;
    readonly url: string;
    readonly directory?: string;
  } {
    return this.spec.repository;
  }

  /**
   * The main author of this package.
   */
  public get author(): jsii.Person {
    return this.spec.author;
  }

  /**
   * Additional contributors to this package.
   */
  public get contributors(): readonly jsii.Person[] {
    return this.spec.contributors ?? [];
  }

  /**
   * A fingerprint that can be used to determine if the specification has changed.
   */
  public get fingerprint(): string {
    return this.spec.fingerprint;
  }

  /**
   * The version of the assembly
   */
  public get version(): string {
    return this.spec.version;
  }

  /**
   * The SPDX name of the license this assembly is distributed on.
   */
  public get license(): string {
    return this.spec.license;
  }

  /**
   * A map of target name to configuration, which is used when generating packages for
   * various languages.
   */
  public get targets() {
    return this.spec.targets;
  }

  /**
   * Dependencies on other assemblies (with semver), the key is the JSII assembly name.
   */
  public get dependencies(): readonly Dependency[] {
    return Object.keys(this._dependencies).map(
      (name) => this._dependencies[name],
    );
  }

  public findDependency(name: string) {
    const dep = this._dependencies[name];
    if (!dep) {
      throw new Error(`Dependency ${name} not found for assembly ${this.name}`);
    }
    return dep;
  }

  /**
   * List if bundled dependencies (these are not expected to be jsii assemblies).
   */
  public get bundled(): { readonly [module: string]: string } {
    return this.spec.bundled ?? {};
  }

  /**
   * The top-level readme document for this assembly (if any).
   */
  public get readme() {
    return this.spec.readme;
  }

<<<<<<< HEAD
=======
  /**
   * Return the those submodules nested directly under the assembly
   */
  public get submodules(): readonly Submodule[] {
    const { submodules } = this._types;
    return Object.entries(submodules)
      .filter(([name, _]) => name.split('.').length === 2)
      .map(([_, submodule]) => submodule);
  }

  /**
   * Return all submodules, even those transtively nested
   */
  public get allSubmodules(): readonly Submodule[] {
    const { submodules } = this._types;
    return Object.values(submodules);
  }

  /**
   * All types in the assembly
   */
  public get types(): readonly Type[] {
    const { types } = this._types;
    return Object.values(types);
  }

>>>>>>> 4b038342
  public findType(fqn: string) {
    const type = this.tryFindType(fqn);
    if (!type) {
      throw new Error(`Type '${fqn}' not found in assembly ${this.name}`);
    }
    return type;
  }

  /**
   * Validate an assembly after loading
   *
   * If the assembly was loaded without validation, call this to validate
   * it after all. Throws an exception if validation fails.
   */
  public validate() {
    jsii.validateAssembly(this.spec);
  }

  protected get submoduleMap(): Readonly<Record<string, Submodule>> {
    this._analyzeTypes();
    return this._submoduleCache;
  }

  /**
   * All types in the root of the assembly
   */
  protected get typeMap(): Readonly<Record<string, Type>> {
    this._analyzeTypes();
    return this._typeCache;
  }

  private get _dependencies() {
    if (!this._dependencyCache) {
      this._dependencyCache = {};
      if (this.spec.dependencies) {
        for (const name of Object.keys(this.spec.dependencies)) {
          this._dependencyCache[name] = new Dependency(
            this.system,
            name,
            this.spec.dependencies[name],
          );
        }
      }
    }

    return this._dependencyCache;
  }

  private _analyzeTypes(): asserts this is InitializedAssembly {
    if (this._typeCache && this._submoduleCache) {
      return;
    }

    if (!this._typeCache || !this._submoduleCache) {
      this._typeCache = {};

      const submoduleBuilders = this.discoverSubmodules();

      const ts = this.spec.types ?? {};
      for (const [fqn, typeSpec] of Object.entries(ts)) {
        let type: Type;
        switch (typeSpec.kind) {
          case jsii.TypeKind.Class:
            type = new ClassType(this.system, this, typeSpec);
            break;

          case jsii.TypeKind.Interface:
            type = new InterfaceType(this.system, this, typeSpec);
            break;

          case jsii.TypeKind.Enum:
            type = new EnumType(this.system, this, typeSpec);
            break;

          default:
            throw new Error('Unknown type kind');
        }

        // Find containing submodule (potentially through containing nested classes,
        // which DO count as namespaces but don't count as modules)
        let submodule = typeSpec.namespace;
        while (submodule != null && `${this.spec.name}.${submodule}` in ts) {
          submodule = ts[`${this.spec.name}.${submodule}`].namespace;
        }

        if (submodule != null) {
<<<<<<< HEAD
          const [root, ...parts] = submodule.split('.');
          let container = (submodules[root] = submodules[root] ?? {
            submodules: {},
            types: [],
          });
          for (const part of parts) {
            container = container.submodules[part] = container.submodules[
              part
            ] ?? { submodules: {}, types: [] };
          }
          container.types[fqn] = type;
=======
          const moduleName = `${this.spec.name}.${submodule}`;
          submoduleBuilders[moduleName].addType(type);
>>>>>>> 4b038342
        } else {
          this._typeCache[fqn] = type;
        }
      }

      this._submoduleCache = mapValues(submoduleBuilders, (b) => b.build());
    }
  }

  /**
   * Return a builder for all submodules in this assembly (so that we can
   * add types into the objects).
   */
  private discoverSubmodules(): Record<string, SubmoduleBuilder> {
    const system = this.system;

    const ret: Record<string, SubmoduleBuilder> = {};
    for (const [submoduleName, submoduleSpec] of Object.entries(
      this.spec.submodules ?? {},
    )) {
      ret[submoduleName] = new SubmoduleBuilder(
        system,
        submoduleSpec,
        submoduleName,
        ret,
      );
    }
    return ret;
  }
}

<<<<<<< HEAD
interface SubmoduleMap {
  readonly submodules: { [fullName: string]: SubmoduleMap };
  readonly types: { [fqn: string]: Type };
}

function makeSubmodule(
  system: TypeSystem,
  map: SubmoduleMap,
  fullName: string,
): Submodule {
  const submodules: { [fullName: string]: Submodule } = {};
  for (const [name, subMap] of Object.entries(map.submodules)) {
    submodules[name] = makeSubmodule(system, subMap, `${fullName}.${name}`);
  }

  return new Submodule(system, fullName, submodules, map.types);
}

type InitializedAssembly = Assembly & {
  _typeCache: NonNullable<Assembly['_typeCache']>;
  _submoduleCache: NonNullable<Assembly['_submoduleCache']>;
};
=======
/**
 * Mutable Submodule builder
 *
 * Allows adding Types before the submodule is frozen to a Submodule class.
 *
 * Takes a reference to the full map of submodule builders, so that come time
 * to translate
 */
class SubmoduleBuilder {
  private readonly types = new Array<Type>();

  private _built?: Submodule;

  public constructor(
    private readonly system: TypeSystem,
    private readonly spec: jsii.Submodule,
    private readonly fullName: string,
    private readonly allModuleBuilders: Record<string, SubmoduleBuilder>,
  ) {}

  /**
   * Whether this submodule is a direct child of another submodule
   */
  public isChildOf(other: SubmoduleBuilder) {
    return (
      this.fullName.startsWith(`${other.fullName}.`) &&
      this.fullName.split('.').length === other.fullName.split('.').length + 1
    );
  }

  public build(): Submodule {
    if (!this._built) {
      this._built = new Submodule(
        this.system,
        this.spec,
        this.fullName,
        this.findSubmoduleBuilders().map((b) => b.build()),
        this.types,
      );
    }
    return this._built;
  }

  /**
   * Return all the builders from the map that are nested underneath ourselves.
   */
  private findSubmoduleBuilders() {
    return Object.values(this.allModuleBuilders).filter((child) =>
      child.isChildOf(this),
    );
  }

  public addType(type: Type) {
    this.types.push(type);
  }
}

function mapValues<A, B>(
  xs: Record<string, A>,
  fn: (x: A) => B,
): Record<string, B> {
  const ret: Record<string, B> = {};
  for (const [k, v] of Object.entries(xs)) {
    ret[k] = fn(v);
  }
  return ret;
}
>>>>>>> 4b038342
<|MERGE_RESOLUTION|>--- conflicted
+++ resolved
@@ -151,14 +151,12 @@
     return this.spec.readme;
   }
 
-<<<<<<< HEAD
-=======
   /**
    * Return the those submodules nested directly under the assembly
    */
   public get submodules(): readonly Submodule[] {
-    const { submodules } = this._types;
-    return Object.entries(submodules)
+    this._analyzeTypes();
+    return Object.entries(this._submoduleCache)
       .filter(([name, _]) => name.split('.').length === 2)
       .map(([_, submodule]) => submodule);
   }
@@ -167,19 +165,18 @@
    * Return all submodules, even those transtively nested
    */
   public get allSubmodules(): readonly Submodule[] {
-    const { submodules } = this._types;
-    return Object.values(submodules);
+    this._analyzeTypes();
+    return Object.values(this._submoduleCache);
   }
 
   /**
    * All types in the assembly
    */
   public get types(): readonly Type[] {
-    const { types } = this._types;
-    return Object.values(types);
-  }
-
->>>>>>> 4b038342
+    this._analyzeTypes();
+    return Object.values(this._typeCache);
+  }
+
   public findType(fqn: string) {
     const type = this.tryFindType(fqn);
     if (!type) {
@@ -266,22 +263,8 @@
         }
 
         if (submodule != null) {
-<<<<<<< HEAD
-          const [root, ...parts] = submodule.split('.');
-          let container = (submodules[root] = submodules[root] ?? {
-            submodules: {},
-            types: [],
-          });
-          for (const part of parts) {
-            container = container.submodules[part] = container.submodules[
-              part
-            ] ?? { submodules: {}, types: [] };
-          }
-          container.types[fqn] = type;
-=======
           const moduleName = `${this.spec.name}.${submodule}`;
           submoduleBuilders[moduleName].addType(type);
->>>>>>> 4b038342
         } else {
           this._typeCache[fqn] = type;
         }
@@ -313,30 +296,6 @@
   }
 }
 
-<<<<<<< HEAD
-interface SubmoduleMap {
-  readonly submodules: { [fullName: string]: SubmoduleMap };
-  readonly types: { [fqn: string]: Type };
-}
-
-function makeSubmodule(
-  system: TypeSystem,
-  map: SubmoduleMap,
-  fullName: string,
-): Submodule {
-  const submodules: { [fullName: string]: Submodule } = {};
-  for (const [name, subMap] of Object.entries(map.submodules)) {
-    submodules[name] = makeSubmodule(system, subMap, `${fullName}.${name}`);
-  }
-
-  return new Submodule(system, fullName, submodules, map.types);
-}
-
-type InitializedAssembly = Assembly & {
-  _typeCache: NonNullable<Assembly['_typeCache']>;
-  _submoduleCache: NonNullable<Assembly['_submoduleCache']>;
-};
-=======
 /**
  * Mutable Submodule builder
  *
@@ -346,7 +305,7 @@
  * to translate
  */
 class SubmoduleBuilder {
-  private readonly types = new Array<Type>();
+  private readonly types: Record<string, Type> = {};
 
   private _built?: Submodule;
 
@@ -373,7 +332,7 @@
         this.system,
         this.spec,
         this.fullName,
-        this.findSubmoduleBuilders().map((b) => b.build()),
+        mapValues(this.findSubmoduleBuilders(), (b) => b.build()),
         this.types,
       );
     }
@@ -384,13 +343,17 @@
    * Return all the builders from the map that are nested underneath ourselves.
    */
   private findSubmoduleBuilders() {
-    return Object.values(this.allModuleBuilders).filter((child) =>
-      child.isChildOf(this),
-    );
+    const ret: Record<string, SubmoduleBuilder> = {};
+    for (const [k, child] of Object.entries(this.allModuleBuilders)) {
+      if (child.isChildOf(this)) {
+        ret[k] = child;
+      }
+    }
+    return ret;
   }
 
   public addType(type: Type) {
-    this.types.push(type);
+    this.types[type.fqn] = type;
   }
 }
 
@@ -404,4 +367,8 @@
   }
   return ret;
 }
->>>>>>> 4b038342
+
+type InitializedAssembly = Assembly & {
+  _typeCache: NonNullable<Assembly['_typeCache']>;
+  _submoduleCache: NonNullable<Assembly['_submoduleCache']>;
+};