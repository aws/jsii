--- conflicted
+++ resolved
@@ -26,18 +26,11 @@
     "@types/jest": "^24.0.9",
     "@types/yargs": "^12.0.9",
     "jest": "^24.1.0",
-<<<<<<< HEAD
-    "jsii-build-tools": "^0.8.2",
-    "jsii-calc": "^0.8.2",
-    "ts-jest": "^24.0.1",
-    "typescript": "^3.4.1"
-=======
     "jsii": "^0.9.0",
     "jsii-build-tools": "^0.9.0",
     "jsii-calc": "^0.9.0",
-    "ts-jest": "^24.0.0",
-    "typescript": "^3.3.3333"
->>>>>>> 23babed7
+    "ts-jest": "^24.0.1",
+    "typescript": "^3.4.1"
   },
   "jest": {
     "preset": "ts-jest",
