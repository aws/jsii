{
  "name": "jsii-reflect",
  "version": "0.20.8",
  "description": "strongly-typed reflection library and tools for jsii",
  "license": "Apache-2.0",
  "author": {
    "name": "Amazon Web Services",
    "url": "https://aws.amazon.com"
  },
  "homepage": "https://github.com/aws/jsii",
  "bugs": {
    "url": "https://github.com/aws/jsii/issues"
  },
  "repository": {
    "type": "git",
    "url": "https://github.com/aws/jsii.git",
    "directory": "packages/jsii-reflect"
  },
  "engines": {
    "node": ">= 10.3.0"
  },
  "main": "lib/index.js",
  "types": "lib/index.d.ts",
  "bin": {
    "jsii-tree": "bin/jsii-tree"
  },
  "scripts": {
    "build": "tsc --build && chmod +x bin/jsii-tree && npm run lint",
    "watch": "tsc --build -w",
    "lint": "eslint . --ext .js,.ts --ignore-path=.gitignore",
    "test": "jest",
    "test:update": "jest -u",
    "package": "package-js"
  },
  "dependencies": {
    "colors": "^1.4.0",
    "fs-extra": "^8.1.0",
<<<<<<< HEAD
    "jsii-spec": "^0.20.8",
=======
    "@jsii/spec": "^0.20.8",
>>>>>>> 958fbab4
    "oo-ascii-tree": "^0.20.8",
    "yargs": "^15.0.2"
  },
  "devDependencies": {
    "@scope/jsii-calc-lib": "^0.20.8",
    "@types/fs-extra": "^8.0.1",
    "@types/jest": "^24.0.23",
    "@types/node": "^10.17.6",
    "@types/yargs": "^13.0.3",
    "eslint": "^6.7.1",
    "jest": "^24.9.0",
    "jsii": "^0.20.8",
    "jsii-build-tools": "^0.20.8",
    "jsii-calc": "^0.20.8",
    "typescript": "~3.7.2"
  },
  "jest": {
    "collectCoverage": true,
    "collectCoverageFrom": [
      "**/bin/**/*.js",
      "**/lib/**/*.js"
    ],
    "coverageReporters": [
      "lcov",
      "text"
    ],
    "coverageThreshold": {
      "global": {
        "branches": 30,
        "statements": 45
      }
    },
    "errorOnDeprecated": true,
    "testEnvironment": "node",
    "testMatch": [
      "**/?(*.)+(spec|test).js"
    ]
  }
}<|MERGE_RESOLUTION|>--- conflicted
+++ resolved
@@ -35,11 +35,7 @@
   "dependencies": {
     "colors": "^1.4.0",
     "fs-extra": "^8.1.0",
-<<<<<<< HEAD
-    "jsii-spec": "^0.20.8",
-=======
     "@jsii/spec": "^0.20.8",
->>>>>>> 958fbab4
     "oo-ascii-tree": "^0.20.8",
     "yargs": "^15.0.2"
   },
