{
  "name": "jsii-reflect",
  "version": "0.0.0",
  "description": "strongly-typed reflection library and tools for jsii",
  "license": "Apache-2.0",
  "author": {
    "name": "Amazon Web Services",
    "url": "https://aws.amazon.com"
  },
  "homepage": "https://github.com/aws/jsii",
  "bugs": {
    "url": "https://github.com/aws/jsii/issues"
  },
  "repository": {
    "type": "git",
    "url": "https://github.com/aws/jsii.git",
    "directory": "packages/jsii-reflect"
  },
  "engines": {
    "node": ">= 14.5.0"
  },
  "main": "lib/index.js",
  "types": "lib/index.d.ts",
  "bin": {
    "jsii-tree": "bin/jsii-tree"
  },
  "scripts": {
    "build": "tsc --build && chmod +x bin/jsii-tree && npm run lint",
    "watch": "tsc --build -w",
    "lint": "eslint . --ext .js,.ts --ignore-path=.gitignore",
    "lint:fix": "yarn lint --fix",
    "test": "jest",
    "test:update": "jest -u",
    "package": "package-js"
  },
  "dependencies": {
    "@jsii/check-node": "0.0.0",
    "@jsii/spec": "^0.0.0",
    "chalk": "^4",
    "fs-extra": "^10.1.0",
    "oo-ascii-tree": "^0.0.0",
    "yargs": "^16.2.0"
  },
  "devDependencies": {
    "@scope/jsii-calc-lib": "^0.0.0",
    "@types/fs-extra": "^9.0.13",
<<<<<<< HEAD
    "@types/jest": "^27.5.0",
    "@types/node": "^14.18.18",
    "eslint": "^8.15.0",
    "jest": "^27.5.1",
=======
>>>>>>> f034e2c7
    "jsii": "^0.0.0",
    "jsii-build-tools": "^0.0.0",
    "jsii-calc": "^3.20.120"
  }
}<|MERGE_RESOLUTION|>--- conflicted
+++ resolved
@@ -44,13 +44,6 @@
   "devDependencies": {
     "@scope/jsii-calc-lib": "^0.0.0",
     "@types/fs-extra": "^9.0.13",
-<<<<<<< HEAD
-    "@types/jest": "^27.5.0",
-    "@types/node": "^14.18.18",
-    "eslint": "^8.15.0",
-    "jest": "^27.5.1",
-=======
->>>>>>> f034e2c7
     "jsii": "^0.0.0",
     "jsii-build-tools": "^0.0.0",
     "jsii-calc": "^3.20.120"
