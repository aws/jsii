{
  "name": "jsii-reflect",
  "version": "0.0.0",
  "description": "strongly-typed reflection library and tools for jsii",
  "license": "Apache-2.0",
  "author": {
    "name": "Amazon Web Services",
    "url": "https://aws.amazon.com"
  },
  "homepage": "https://github.com/aws/jsii",
  "bugs": {
    "url": "https://github.com/aws/jsii/issues"
  },
  "repository": {
    "type": "git",
    "url": "https://github.com/aws/jsii.git",
    "directory": "packages/jsii-reflect"
  },
  "engines": {
    "node": ">= 10.3.0"
  },
  "main": "lib/index.js",
  "types": "lib/index.d.ts",
  "bin": {
    "jsii-tree": "bin/jsii-tree"
  },
  "scripts": {
    "build": "tsc --build && chmod +x bin/jsii-tree && npm run lint",
    "watch": "tsc --build -w",
    "lint": "eslint . --ext .js,.ts --ignore-path=.gitignore",
    "lint:fix": "yarn lint --fix",
    "test": "jest",
    "test:update": "jest -u",
    "package": "package-js"
  },
  "dependencies": {
    "@jsii/spec": "^0.0.0",
    "colors": "^1.4.0",
    "fs-extra": "^9.0.0",
    "oo-ascii-tree": "^0.0.0",
    "yargs": "^15.3.1"
  },
  "devDependencies": {
    "@scope/jsii-calc-lib": "^0.0.0",
    "@types/fs-extra": "^8.1.0",
    "@types/jest": "^25.2.3",
    "@types/node": "^10.17.24",
    "@types/yargs": "^15.0.5",
    "eslint": "^7.0.0",
    "eslint-config-prettier": "^6.11.0",
    "eslint-plugin-prettier": "^3.1.2",
    "jest": "^26.0.1",
    "jsii": "^0.0.0",
    "jsii-build-tools": "^0.0.0",
    "jsii-calc": "^0.0.0",
<<<<<<< HEAD
    "typescript": "~3.9.3"
=======
    "prettier": "^2.0.5",
    "typescript": "~3.8.3"
>>>>>>> 367c79d6
  },
  "jest": {
    "collectCoverage": true,
    "collectCoverageFrom": [
      "**/bin/**/*.js",
      "**/lib/**/*.js"
    ],
    "coverageReporters": [
      "lcov",
      "text"
    ],
    "coverageThreshold": {
      "global": {
        "branches": 30,
        "statements": 45
      }
    },
    "errorOnDeprecated": true,
    "testEnvironment": "node",
    "testMatch": [
      "**/?(*.)+(spec|test).js"
    ]
  }
}<|MERGE_RESOLUTION|>--- conflicted
+++ resolved
@@ -53,12 +53,8 @@
     "jsii": "^0.0.0",
     "jsii-build-tools": "^0.0.0",
     "jsii-calc": "^0.0.0",
-<<<<<<< HEAD
+    "prettier": "^2.0.5",
     "typescript": "~3.9.3"
-=======
-    "prettier": "^2.0.5",
-    "typescript": "~3.8.3"
->>>>>>> 367c79d6
   },
   "jest": {
     "collectCoverage": true,
