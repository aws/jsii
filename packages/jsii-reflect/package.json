--- conflicted
+++ resolved
@@ -48,17 +48,10 @@
     "@typescript-eslint/parser": "^2.6.1",
     "eslint": "^6.6.0",
     "jest": "^24.9.0",
-<<<<<<< HEAD
-    "jsii": "^0.20.5",
-    "jsii-build-tools": "^0.20.5",
-    "jsii-calc": "^0.20.5",
-    "typescript": "~3.7.2"
-=======
     "jsii": "^0.20.8",
     "jsii-build-tools": "^0.20.8",
     "jsii-calc": "^0.20.8",
-    "typescript": "~3.6.4"
->>>>>>> bc27018d
+    "typescript": "~3.7.2"
   },
   "jest": {
     "collectCoverage": true,
