--- conflicted
+++ resolved
@@ -28,19 +28,12 @@
 
 ### Alterative: build in Docker
 
-<<<<<<< HEAD
-A `jsii/superchain` Docker image is available and includes all the required
-tools, including those necessary to build `jsii` itself.
-
-This image can also be built and used locally:
-=======
 We have built a Docker image with all the required tool, which we are using for
 our own CI/CD: the "superchain" image from [aws-delivlib].
 
 [aws-delivlib]: https://github.com/awslabs/aws-delivlib
 
 The image can be built for local usage, too:
->>>>>>> 0b7322df
 
 ```console
 $ IMAGE=superchain
@@ -51,13 +44,8 @@
 *superchain* image you just built:
 
 ```console
-<<<<<<< HEAD
-$ cd jsii # Go to where your JSII package source is located
-$ docker run --rm -it --net=host -v $PWD:$PWD -w $PWD ${IMAGE}
-=======
 $ cd jsii # go to the root of the jsii repo
 $ docker run --rm --net=host -it -v $PWD:$PWD -w $PWD ${IMAGE}
->>>>>>> 0b7322df
 ```
 
 You can then run `./build.sh` as described below.
