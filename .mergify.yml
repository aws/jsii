# See https://doc.mergify.io

pull_request_rules:
  - name: label core
    actions:
      label:
        add: [ contribution/core ]
    conditions:
      - author~=^(eladb|RomainMuller|garnaat|nija-at|shivlaks|skinny85|rix0rrr|NGL321|Jerry-AWS|SomayaB|MrArnoldPalmer|NetaNir|iliapolo)$
      - -label~="contribution/core"
  - name: Tell them we're good now
    actions:
      comment:
        message: >-
          Thank you for contributing! :heart: I will now look into making sure the PR is up-to-date, then proceed to try and merge it!
      label:
        add: [pr/ready-to-merge]
    conditions:
      - author!=dependabot[bot]
      - author!=dependabot-preview[bot]
      - -title~=(WIP|wip)
      - label!=pr/blocked
      - label!=pr/do-not-merge
      - label!=pr/ready-to-merge
      - -merged
      - -closed
      - -approved-reviews-by~=author
      - "#approved-reviews-by>=1"
      - "#review-requested=0"
      - "#changes-requested-reviews-by=0"
      - status-success~=AWS CodeBuild us-east-1
      - status-success=continuous-integration/travis-ci/pr
      - status-success=Semantic Pull Request

  - name: Synchronize that PR to upstream and merge it (squash)
    actions:
      dismiss_reviews:
        approved: true
        changes_requested: false
      merge:
        strict: smart
        method: squash
        strict_method: merge
      comment:
        message: Merging (with squash)...
    conditions:
      - author!=dependabot[bot]
      - author!=dependabot-preview[bot]
      - -title~=(WIP|wip)
      - label!=pr/blocked
      - label!=pr/do-not-merge
      - label=pr/ready-to-merge
      - label!=pr/no-squash
      - -merged
      - -closed
      - -approved-reviews-by~=author
      - "#approved-reviews-by>=1"
      - "#review-requested=0"
      - "#changes-requested-reviews-by=0"
      - status-success~=AWS CodeBuild us-east-1
      - status-success=continuous-integration/travis-ci/pr
      - status-success=Semantic Pull Request
      
  - name: Synchronize that PR to upstream and merge it (no-squash)
    actions:
      dismiss_reviews:
        approved: true
        changes_requested: false
      merge:
        strict: smart
        method: merge
        strict_method: merge
      comment:
        message: Merging (no-squash)...
    conditions:
      - author!=dependabot[bot]
      - author!=dependabot-preview[bot]
      - -title~=(WIP|wip)
      - label!=pr/blocked
      - label!=pr/do-not-merge
      - label=pr/ready-to-merge
      - label=pr/no-squash
      - -merged
      - -closed
      - -approved-reviews-by~=author
      - "#approved-reviews-by>=1"
      - "#review-requested=0"
      - "#changes-requested-reviews-by=0"
      - status-success~=AWS CodeBuild us-east-1
      - status-success=continuous-integration/travis-ci/pr
      - status-success=Semantic Pull Request      

  - name: Clean branch up
    actions:
      delete_head_branch: {}
    conditions:
      - merged

  - name: Remove Label
    actions:
      label:
        remove: [pr/ready-to-merge]
    conditions:
      - merged

  - name: Discard stale reviews
    actions:
      dismiss_reviews:
        approved: true
        changes_requested: false
    conditions:
      - base=master
      - author!=dependabot[bot]
      - author!=dependabot-preview[bot]
<<<<<<< HEAD
      - label!=contribution/core
=======
      # List of people with push permissions on the repository
      - author!=eladb
      - author!=RomainMuller
      - author!=garnaat
      - author!=nija-at
      - author!=shivlaks
      - author!=skinny85
      - author!=rix0rrr
      - author!=NGL321
      - author!=Jerry-AWS
      - author!=SomayaB
      - author!=MrArnoldPalmer
      - author!=NetaNir
      - author!=illapolo
>>>>>>> 85ccf923

  - name: Let them know the PR title doesn't look right
    actions:
      comment:
        message: >-
          The title of this Pull Request does not conform with [Conventional Commits] guidelines. It will need to be adjusted before the PR can be merged.

          [Conventional Commits]: https://www.conventionalcommits.org
    conditions:
      - -status-success=Semantic Pull Request<|MERGE_RESOLUTION|>--- conflicted
+++ resolved
@@ -112,24 +112,7 @@
       - base=master
       - author!=dependabot[bot]
       - author!=dependabot-preview[bot]
-<<<<<<< HEAD
       - label!=contribution/core
-=======
-      # List of people with push permissions on the repository
-      - author!=eladb
-      - author!=RomainMuller
-      - author!=garnaat
-      - author!=nija-at
-      - author!=shivlaks
-      - author!=skinny85
-      - author!=rix0rrr
-      - author!=NGL321
-      - author!=Jerry-AWS
-      - author!=SomayaB
-      - author!=MrArnoldPalmer
-      - author!=NetaNir
-      - author!=illapolo
->>>>>>> 85ccf923
 
   - name: Let them know the PR title doesn't look right
     actions:
